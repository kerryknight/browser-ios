--- conflicted
+++ resolved
@@ -47,10 +47,7 @@
       </trans-unit>
       <trans-unit id="Add Device">
         <source>Add Device</source>
-<<<<<<< HEAD
-=======
         <target>Adicionar Dispositivo</target>
->>>>>>> 63ac197d
         <note>Add device to sync</note>
       </trans-unit>
       <trans-unit id="Add Tab">
@@ -205,10 +202,7 @@
       </trans-unit>
       <trans-unit id="Brave Sync">
         <source>Brave Sync</source>
-<<<<<<< HEAD
-=======
         <target>Brave Sync</target>
->>>>>>> 63ac197d
         <note>Brave sync page title</note>
       </trans-unit>
       <trans-unit id="Brave blocks ads.\nBrave stops trackers.\nBrave is designed for speed and efficiency.">
@@ -289,10 +283,7 @@
       </trans-unit>
       <trans-unit id="Changing settings will only affect data that this device shares with others.">
         <source>Changing settings will only affect data that this device shares with others.</source>
-<<<<<<< HEAD
-=======
         <target>A alteração das configurações afetará apenas os dados que este dispositivo compartilha com outros.</target>
->>>>>>> 63ac197d
         <note>Sync device settings footer details</note>
       </trans-unit>
       <trans-unit id="Clear">
@@ -337,10 +328,7 @@
       </trans-unit>
       <trans-unit id="Code Words">
         <source>Code Words</source>
-<<<<<<< HEAD
-=======
         <target>Palavras Secretas</target>
->>>>>>> 63ac197d
         <note>Code words section title</note>
       </trans-unit>
       <trans-unit id="Cookie Control">
@@ -410,26 +398,17 @@
       </trans-unit>
       <trans-unit id="Device Name">
         <source>Device Name</source>
-<<<<<<< HEAD
-=======
         <target>Nome do Dispositivo</target>
->>>>>>> 63ac197d
         <note>Title for new device popup</note>
       </trans-unit>
       <trans-unit id="Devices">
         <source>Devices</source>
-<<<<<<< HEAD
-=======
         <target>Dispositivos</target>
->>>>>>> 63ac197d
         <note>Sync device settings page title.</note>
       </trans-unit>
       <trans-unit id="Devices &amp; Settings">
         <source>Devices &amp; Settings</source>
-<<<<<<< HEAD
-=======
         <target>Dispositivos e Configurações</target>
->>>>>>> 63ac197d
         <note>Sync you browser settings across devices.</note>
       </trans-unit>
       <trans-unit id="Don't block cookies">
@@ -464,34 +443,22 @@
       </trans-unit>
       <trans-unit id="Enter code words">
         <source>Enter code words</source>
-<<<<<<< HEAD
-=======
         <target>Digite as palavras secretas</target>
->>>>>>> 63ac197d
         <note>Sync enter code words</note>
       </trans-unit>
       <trans-unit id="Enter code words below">
         <source>Enter code words below</source>
-<<<<<<< HEAD
-=======
         <target>Digite as palavras secretas abaixo</target>
->>>>>>> 63ac197d
         <note>Enter sync code words below</note>
       </trans-unit>
       <trans-unit id="Enter folder name">
         <source>Enter folder name</source>
-<<<<<<< HEAD
-=======
         <target>Digite o nome da pasta</target>
->>>>>>> 63ac197d
         <note>Description for new folder popup</note>
       </trans-unit>
       <trans-unit id="Even though sites you visit in private tabs are not saved locally, they do not make you anonymous or invisible to your ISP, your employer, or to the sites you are visiting.">
         <source>Even though sites you visit in private tabs are not saved locally, they do not make you anonymous or invisible to your ISP, your employer, or to the sites you are visiting.</source>
-<<<<<<< HEAD
-=======
         <target>Embora os sites que você visita em guias privadas não sejam salvos localmente, eles não deixam você anônimo ou invisível para o seu ISP, para seu empregador ou para os sites que você visita.</target>
->>>>>>> 63ac197d
         <note>Private tab details</note>
       </trans-unit>
       <trans-unit id="Find">
@@ -501,10 +468,7 @@
       </trans-unit>
       <trans-unit id="Find &quot;%@&quot;">
         <source>Find &quot;%@&quot;</source>
-<<<<<<< HEAD
-=======
         <target>Encontrar &quot;%@&quot;</target>
->>>>>>> 63ac197d
         <note>Find text in page.</note>
       </trans-unit>
       <trans-unit id="Find in Page">
@@ -546,10 +510,7 @@
       </trans-unit>
       <trans-unit id="Get a new sync code">
         <source>Get a new sync code</source>
-<<<<<<< HEAD
-=======
         <target>Receber um novo código de sincronização</target>
->>>>>>> 63ac197d
         <note>New sync code button title</note>
       </trans-unit>
       <trans-unit id="Get ready to experience a Faster, Safer, Better Web.">
@@ -564,10 +525,7 @@
       </trans-unit>
       <trans-unit id="Grant camera access">
         <source>Grant camera access</source>
-<<<<<<< HEAD
-=======
         <target>Conceder acesso à câmera</target>
->>>>>>> 63ac197d
         <note>Grand camera access</note>
       </trans-unit>
       <trans-unit id="HTTPS Everywhere">
@@ -642,10 +600,7 @@
       </trans-unit>
       <trans-unit id="Learn about private tabs.">
         <source>Learn about private tabs.</source>
-<<<<<<< HEAD
-=======
         <target>Saiba mais sobre as guias privadas.</target>
->>>>>>> 63ac197d
         <note>Private tab information link</note>
       </trans-unit>
       <trans-unit id="Light">
@@ -750,10 +705,7 @@
       </trans-unit>
       <trans-unit id="Note: Some sites may require scripts to work properly so this shield is turned off by default.">
         <source>Note: Some sites may require scripts to work properly so this shield is turned off by default.</source>
-<<<<<<< HEAD
-=======
         <target>Nota: alguns sites podem exigir scripts para funcionar corretamente, por isso esta proteção é desativada por padrão.</target>
->>>>>>> 63ac197d
         <note>shields overview footer message</note>
       </trans-unit>
       <trans-unit id="OK">
@@ -788,10 +740,7 @@
       </trans-unit>
       <trans-unit id="Open Image In New Tab">
         <source>Open Image In New Tab</source>
-<<<<<<< HEAD
-=======
         <target>Abrir Imagem em Nova Aba</target>
->>>>>>> 63ac197d
         <note>Context menu for opening image in new tab</note>
       </trans-unit>
       <trans-unit id="Open In New Private Tab">
@@ -826,10 +775,7 @@
       </trans-unit>
       <trans-unit id="Pair">
         <source>Pair</source>
-<<<<<<< HEAD
-=======
         <target>Parear</target>
->>>>>>> 63ac197d
         <note>Sync pair device settings section title</note>
       </trans-unit>
       <trans-unit id="Panel Chooser">
@@ -839,18 +785,12 @@
       </trans-unit>
       <trans-unit id="Password Manager">
         <source>Password Manager</source>
-<<<<<<< HEAD
-=======
         <target>Gerenciador de Senhas</target>
->>>>>>> 63ac197d
         <note>Accessibility Label for the browser toolbar Password Manager button</note>
       </trans-unit>
       <trans-unit id="Password Manager Button">
         <source>Password Manager Button</source>
-<<<<<<< HEAD
-=======
         <target>Botão do Gerenciador de Senhas</target>
->>>>>>> 63ac197d
         <note>Setting for behaviour of password manager button</note>
       </trans-unit>
       <trans-unit id="Paste">
@@ -865,10 +805,7 @@
       </trans-unit>
       <trans-unit id="Please enter a name for this device">
         <source>Please enter a name for this device</source>
-<<<<<<< HEAD
-=======
         <target>Digite um nome para este dispositivo</target>
->>>>>>> 63ac197d
         <note>Description for new device popup</note>
       </trans-unit>
       <trans-unit id="Previous in-page result">
@@ -913,10 +850,7 @@
       </trans-unit>
       <trans-unit id="QR Code">
         <source>QR Code</source>
-<<<<<<< HEAD
-=======
         <target>Código QR</target>
->>>>>>> 63ac197d
         <note>QR Code section title</note>
       </trans-unit>
       <trans-unit id="Quick-search Engines">
@@ -926,10 +860,7 @@
       </trans-unit>
       <trans-unit id="Reader Mode Settings">
         <source>Reader Mode Settings</source>
-<<<<<<< HEAD
-=======
         <target>Configurações do Modo Leitura</target>
->>>>>>> 63ac197d
         <note>Name for display settings button in reader mode. Display in the meaning of presentation, not monitor.</note>
       </trans-unit>
       <trans-unit id="Reader View">
@@ -969,10 +900,7 @@
       </trans-unit>
       <trans-unit id="Remove this device">
         <source>Remove this device</source>
-<<<<<<< HEAD
-=======
         <target>Remover este dispositivo</target>
->>>>>>> 63ac197d
         <note>Sync remove device.</note>
       </trans-unit>
       <trans-unit id="Report a bug">
@@ -1027,10 +955,7 @@
       </trans-unit>
       <trans-unit id="Scan or enter code">
         <source>Scan or enter code</source>
-<<<<<<< HEAD
-=======
         <target>Escanear ou digitar código</target>
->>>>>>> 63ac197d
         <note>Scan sync code button title</note>
       </trans-unit>
       <trans-unit id="Scripts Blocked">
@@ -1055,10 +980,7 @@
       </trans-unit>
       <trans-unit id="Search in page">
         <source>Search in page</source>
-<<<<<<< HEAD
-=======
         <target>Buscar na página</target>
->>>>>>> 63ac197d
         <note>No comment provided by engineer.</note>
       </trans-unit>
       <trans-unit id="Search or enter address">
@@ -1093,10 +1015,7 @@
       </trans-unit>
       <trans-unit id="Send crash reports and metrics">
         <source>Send crash reports and metrics</source>
-<<<<<<< HEAD
-=======
         <target>Envie relatórios e métricas de travamento</target>
->>>>>>> 63ac197d
         <note>option in settings screen</note>
       </trans-unit>
       <trans-unit id="Sepia">
@@ -1181,10 +1100,7 @@
       </trans-unit>
       <trans-unit id="Site Shields allow you to control when ads and trackers are blocked for each site that you visit. If you prefer to see ads on a specific site, you can enable them here.">
         <source>Site Shields allow you to control when ads and trackers are blocked for each site that you visit. If you prefer to see ads on a specific site, you can enable them here.</source>
-<<<<<<< HEAD
-=======
         <target>Proteções do Site permitem controlar quando anúncios e rastreadores são bloqueados para cada site que você visita. Se você preferir ver os anúncios de um site específico, é possível habilitá-los aqui.</target>
->>>>>>> 63ac197d
         <note>shields overview message</note>
       </trans-unit>
       <trans-unit id="Site shield settings">
@@ -1214,34 +1130,22 @@
       </trans-unit>
       <trans-unit id="Sync">
         <source>Sync</source>
-<<<<<<< HEAD
-=======
         <target>Sincronizar</target>
->>>>>>> 63ac197d
         <note>Sync settings section title</note>
       </trans-unit>
       <trans-unit id="Sync browser data between your devices securely using Brave Sync, no account creation required. Tap below to get started.">
         <source>Sync browser data between your devices securely using Brave Sync, no account creation required. Tap below to get started.</source>
-<<<<<<< HEAD
-=======
         <target>Sincronize os dados do navegador entre seus dispositivos de forma segura usando o Brave Sync, não é necessário criar uma conta. Toque abaixo para começar.</target>
->>>>>>> 63ac197d
         <note>Sync settings welcome</note>
       </trans-unit>
       <trans-unit id="Sync on this device">
         <source>Sync on this device</source>
-<<<<<<< HEAD
-=======
         <target>Sincronizar neste dispositivo</target>
->>>>>>> 63ac197d
         <note>Sync device settings section title</note>
       </trans-unit>
       <trans-unit id="Sync to device">
         <source>Sync to device</source>
-<<<<<<< HEAD
-=======
         <target>Sincronizar no dispositivo</target>
->>>>>>> 63ac197d
         <note>Sync to existing device</note>
       </trans-unit>
       <trans-unit id="Tab %@ of %@">
@@ -1251,10 +1155,7 @@
       </trans-unit>
       <trans-unit id="Tabs">
         <source>Tabs</source>
-<<<<<<< HEAD
-=======
         <target>Abas</target>
->>>>>>> 63ac197d
         <note>Accessibility label for the Tabs.</note>
       </trans-unit>
       <trans-unit id="Tabs %@ to %@ of %@">
@@ -1309,10 +1210,7 @@
       </trans-unit>
       <trans-unit id="This is a Private Tab">
         <source>This is a Private Tab</source>
-<<<<<<< HEAD
-=======
         <target>Esta é uma Aba Privada</target>
->>>>>>> 63ac197d
         <note>Private tab title</note>
       </trans-unit>
       <trans-unit id="Today">
@@ -1347,10 +1245,7 @@
       </trans-unit>
       <trans-unit id="Unable to create new sync group.">
         <source>Unable to create new sync group.</source>
-<<<<<<< HEAD
-=======
         <target>Não foi possível criar um novo grupo de sincronização.</target>
->>>>>>> 63ac197d
         <note>Description on popup when setting up a sync group fails</note>
       </trans-unit>
       <trans-unit id="Unsorted Bookmarks">
@@ -1360,10 +1255,7 @@
       </trans-unit>
       <trans-unit id="Unsuccessful">
         <source>Unsuccessful</source>
-<<<<<<< HEAD
-=======
         <target>Malsucedido</target>
->>>>>>> 63ac197d
         <note>No comment provided by engineer.</note>
       </trans-unit>
       <trans-unit id="Untitled">
@@ -1393,26 +1285,17 @@
       </trans-unit>
       <trans-unit id="Use regional adblock">
         <source>Use regional adblock</source>
-<<<<<<< HEAD
-=======
         <target>Usar adblock regional</target>
->>>>>>> 63ac197d
         <note>Setting to allow user in non-english locale to use adblock rules specifc to their language</note>
       </trans-unit>
       <trans-unit id="Using a second device navigate to Brave Settings &gt; Sync. Capture the QR Code (above) with second device, or enter code words if no camera is available.">
         <source>Using a second device navigate to Brave Settings &gt; Sync. Capture the QR Code (above) with second device, or enter code words if no camera is available.</source>
-<<<<<<< HEAD
-=======
         <target>Usando um segundo dispositivo. Acesse Configurações do Brave &gt; Sincronização. Capture o Código QR (acima) com o segundo dispositivo ou digite as palavras secretas caso não haja uma câmera disponível.</target>
->>>>>>> 63ac197d
         <note>Sync add device description</note>
       </trans-unit>
       <trans-unit id="Using existing synced device open Brave Settings and navigate to “Devices &amp; Settings”, tap ‘+’ to add a new device and reveal sync code.">
         <source>Using existing synced device open Brave Settings and navigate to “Devices &amp; Settings”, tap ‘+’ to add a new device and reveal sync code.</source>
-<<<<<<< HEAD
-=======
         <target>Usando um dispositivo existente sincronizado. Abra as Configurações do Brave e acesse &quot;Dispositivos e Configurações&quot;, toque em &quot;+&quot; para adicionar um novo dispositivo e mostrar um código de sincronização.</target>
->>>>>>> 63ac197d
         <note>Sync to existing device description</note>
       </trans-unit>
       <trans-unit id="Version %@ (%@)">
@@ -1467,10 +1350,7 @@
       </trans-unit>
       <trans-unit id="You can choose to show a popup to pick your password manager, or have the selected one open automatically.">
         <source>You can choose to show a popup to pick your password manager, or have the selected one open automatically.</source>
-<<<<<<< HEAD
-=======
         <target>Você pode escolher mostrar um popup para selecionar seu gerenciador de senhas ou deixar que o selecionado seja aberto automaticamente.</target>
->>>>>>> 63ac197d
         <note>Footer message on picker for 3rd party password manager setting</note>
       </trans-unit>
       <trans-unit id="Your connection is not private">
