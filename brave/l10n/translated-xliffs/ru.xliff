<?xml version="1.0" ?><xliff version="1.2" xmlns="urn:oasis:names:tc:xliff:document:1.2" xmlns:xsi="http://www.w3.org/2001/XMLSchema-instance" xsi:schemaLocation="urn:oasis:names:tc:xliff:document:1.2 http://docs.oasis-open.org/xliff/v1.2/os/xliff-core-1.2-strict.xsd">
  <file datatype="plaintext" original="BraveShareTo/BraveShareToInfo.plist" source-language="en" target-language="ru">
    <header>
      <tool build-num="8C1002" tool-id="com.apple.dt.xcode" tool-name="Xcode" tool-version="8.2.1"/>
    </header>
    <body>
      <trans-unit id="CFBundleDisplayName">
        <source>Open in Brave</source>
        <target>Открыть в Brave</target>
      </trans-unit>
      </body>
  </file>
  <file datatype="plaintext" original="brave/Localizable.strings" source-language="en" target-language="ru">
    <header>
      <tool build-num="8C1002" tool-id="com.apple.dt.xcode" tool-name="Xcode" tool-version="8.2.1"/>
    </header>
    <body>
      <trans-unit id="%@ search">
        <source>%@ search</source>
        <target>%@ поиск</target>
        <note>Label for search engine buttons. The argument corresponds to the name of the search engine.</note>
      </trans-unit>
      <trans-unit id="+">
        <source>+</source>
        <target>+</target>
        <note>Button for larger reader font size. Keep this extremely short! This is shown in the reader mode toolbar.</note>
      </trans-unit>
      <trans-unit id="-">
        <source>-</source>
        <target>-</target>
        <note>Button for smaller reader font size. Keep this extremely short! This is shown in the reader mode toolbar.</note>
      </trans-unit>
      <trans-unit id="Aa">
        <source>Aa</source>
        <target>Aa</target>
        <note>Button for reader mode font size. Keep this extremely short! This is shown in the reader mode toolbar.</note>
      </trans-unit>
      <trans-unit id="About">
        <source>About</source>
        <target>О браузере</target>
        <note>About settings section title</note>
      </trans-unit>
      <trans-unit id="Add Bookmark">
        <source>Add Bookmark</source>
        <target>Добавить закладку</target>
        <note>Button to add a bookmark</note>
      </trans-unit>
      <trans-unit id="Add Device">
        <source>Add Device</source>
        <target>Добавить устройство</target>
        <note>Add device to sync</note>
      </trans-unit>
      <trans-unit id="Add Tab">
        <source>Add Tab</source>
        <target>Добавить вкладку</target>
        <note>Accessibility label for the Add Tab button in the Tab Tray.</note>
      </trans-unit>
      <trans-unit id="Add to Reading List">
        <source>Add to Reading List</source>
        <target>Добавить в список для чтения</target>
        <note>Accessibility label for action adding current page to reading list.</note>
      </trans-unit>
      <trans-unit id="Added page to Reading List">
        <source>Added page to Reading List</source>
        <target>Страница добавлена в список для чтения</target>
        <note>Accessibility message e.g. spoken by VoiceOver after the current page gets added to the Reading List using the Reader View button, e.g. by long-pressing it or by its accessibility custom action.</note>
      </trans-unit>
      <trans-unit id="Address and Search">
        <source>Address and Search</source>
        <target>Адрес и поиск</target>
        <note>Accessibility label for address and search field, both words (Address, Search) are therefore nouns.</note>
      </trans-unit>
      <trans-unit id="Ads and Trackers">
        <source>Ads and Trackers</source>
        <target>Реклама и трекеры</target>
        <note>individual blocking statistic title</note>
      </trans-unit>
      <trans-unit id="Advanced">
        <source>Advanced</source>
        <target>Расширенные</target>
        <note>Label for button to perform advanced actions on the error page</note>
      </trans-unit>
      <trans-unit id="Allow %@ to open iTunes?">
        <source>Allow %@ to open iTunes?</source>
        <target>Разрешить %@ открыть iTunes?</target>
        <note>Ask user if site can open iTunes store URL</note>
      </trans-unit>
      <trans-unit id="Always show">
        <source>Always show</source>
        <target>Всегда показывать</target>
        <note>tabs bar show/hide option</note>
      </trans-unit>
      <trans-unit id="Are you sure you want to clear all of your data? This will also close all open tabs.">
        <source>Are you sure you want to clear all of your data? This will also close all open tabs.</source>
        <target>Вы уверены что хотите удалить все данные? Это так же закроет все вкладки.</target>
        <note>Message shown in the dialog prompting users if they want to clear everything</note>
      </trans-unit>
      <trans-unit id="Are you sure you want to delete it and its contents?">
        <source>Are you sure you want to delete it and its contents?</source>
        <target>Вы уверены что хотите удалить это вместе со всем содержимым?</target>
        <note>Main body of the confirmation alert when the user tries to delete a folder that still contains bookmarks and/or folders.</note>
      </trans-unit>
      <trans-unit id="Are you sure?">
        <source>Are you sure?</source>
        <target>Вы уверены?</target>
        <note>No comment provided by engineer.</note>
      </trans-unit>
      <trans-unit id="Back">
        <source>Back</source>
        <target>Назад</target>
        <note>Accessibility Label for the browser toolbar Back button</note>
      </trans-unit>
      <trans-unit id="Block 3rd party cookies">
        <source>Block 3rd party cookies</source>
        <target>Блокировать сторонние cookie</target>
        <note>cookie settings option</note>
      </trans-unit>
      <trans-unit id="Block Ads &amp; Tracking">
        <source>Block Ads &amp; Tracking</source>
        <target>Блокировать рекламу и отслеживание</target>
        <note>No comment provided by engineer.</note>
      </trans-unit>
      <trans-unit id="Block Phishing">
        <source>Block Phishing</source>
        <target>Блокировать фишинг</target>
        <note>Brave panel individual toggle title</note>
      </trans-unit>
      <trans-unit id="Block Phishing and Malware">
        <source>Block Phishing and Malware</source>
        <target>Блокировать фишинг и вредоносное ПО</target>
        <note>No comment provided by engineer.</note>
      </trans-unit>
      <trans-unit id="Block Pop-up Windows">
        <source>Block Pop-up Windows</source>
        <target>Блокировать всплывающие окна</target>
        <note>Block pop-up windows setting</note>
      </trans-unit>
      <trans-unit id="Block Popups">
        <source>Block Popups</source>
        <target>Блокировать всплывающие окна</target>
        <note>Setting to enable popup blocking</note>
      </trans-unit>
      <trans-unit id="Block Scripts">
        <source>Block Scripts</source>
        <target>Блокировать скрипты</target>
        <note>No comment provided by engineer.</note>
      </trans-unit>
      <trans-unit id="Block all cookies">
        <source>Block all cookies</source>
        <target>Блокировать все cookie</target>
        <note>cookie settings option</note>
      </trans-unit>
      <trans-unit id="Blocking Monitor">
        <source>Blocking Monitor</source>
        <target>Монитор блокираторов</target>
        <note>title for section showing page blocking statistics</note>
      </trans-unit>
      <trans-unit id="Bookmark">
        <source>Bookmark</source>
        <target>Закладка</target>
        <note>Accessibility Label for the browser toolbar Bookmark button</note>
      </trans-unit>
      <trans-unit id="Bookmark Folder">
        <source>Bookmark Folder</source>
        <target>Папка закладок</target>
        <note>Bookmark Folder Section Title</note>
      </trans-unit>
      <trans-unit id="Bookmark Info">
        <source>Bookmark Info</source>
        <target>Информация о закладке</target>
        <note>Bookmark Info Section Title</note>
      </trans-unit>
      <trans-unit id="Bookmarks">
        <source>Bookmarks</source>
        <target>Закладки</target>
        <note>title for bookmarks panel</note>
      </trans-unit>
      <trans-unit id="Bookmarks Menu">
        <source>Bookmarks Menu</source>
        <target>Меню закладок</target>
        <note>The name of the folder that contains desktop bookmarks in the menu. This should match bookmarks.folder.menu.label on Android.</note>
      </trans-unit>
      <trans-unit id="Bookmarks Toolbar">
        <source>Bookmarks Toolbar</source>
        <target>Панель закладок</target>
        <note>The name of the folder that contains desktop bookmarks in the toolbar. This should match bookmarks.folder.toolbar.label on Android.</note>
      </trans-unit>
      <trans-unit id="Bookmarks and History Panel">
        <source>Bookmarks and History Panel</source>
        <target>Закладки и панель истории</target>
        <note>Button to show the bookmarks and history panel</note>
      </trans-unit>
      <trans-unit id="Brave Panel">
        <source>Brave Panel</source>
        <target>Панель Brave</target>
        <note>Button to show the brave panel</note>
      </trans-unit>
      <trans-unit id="Brave Shield Defaults">
        <source>Brave Shield Defaults</source>
        <target>Настройки по умолчанию щитов Brave</target>
        <note>Section title for adbblock, tracking protection, HTTPS-E, and cookies</note>
      </trans-unit>
      <trans-unit id="Brave Sync">
        <source>Brave Sync</source>
        <target>Brave Sync</target>
        <note>Brave sync page title</note>
      </trans-unit>
      <trans-unit id="Brave blocks ads.\nBrave stops trackers.\nBrave is designed for speed and efficiency.">
        <source>Brave blocks ads.
Brave stops trackers.
Brave is designed for speed and efficiency.</source>
        <target>Brave блокирует рекламу.
Brave предотвращает отслеживание.
Brave создан для скорости и эффективности.</target>
        <note>Shown in intro screens</note>
      </trans-unit>
      <trans-unit id="Brave for iOS Feedback">
        <source>Brave for iOS Feedback</source>
        <target>Обратная связь Brave для iOS</target>
        <note>email subject</note>
      </trans-unit>
      <trans-unit id="Brave is Faster,\nand here's why...">
        <source>Brave is Faster,
and here's why...</source>
        <target>Brave быстрее,
и вот почему...</target>
        <note>Shown in intro screens</note>
      </trans-unit>
      <trans-unit id="Brave keeps you safe as you browse.">
        <source>Brave keeps you safe as you browse.</source>
        <target>Brave сохраняет вас в безопасности во время просмотра.</target>
        <note>Shown in intro screens</note>
      </trans-unit>
      <trans-unit id="Brave won't remember any of your history or cookies, but new bookmarks will be saved.">
        <source>Brave won't remember any of your history or cookies, but new bookmarks will be saved.</source>
        <target>Brave не будет запоминать историю и cookie, но новые закладки будут сохраняться.</target>
        <note>No comment provided by engineer.</note>
      </trans-unit>
      <trans-unit id="Brave would like to access your Photos">
        <source>Brave would like to access your Photos</source>
        <target>Brave нужен доступ к вашим фотографиям</target>
        <note>See http://mzl.la/1G7uHo7</note>
      </trans-unit>
      <trans-unit id="Brightness">
        <source>Brightness</source>
        <target>Яркость</target>
        <note>Accessibility label for brightness adjustment slider in Reader Mode display settings</note>
      </trans-unit>
      <trans-unit id="Browse with us and your privacy is protected, with nothing further to install, learn or configure.">
        <source>Browse with us and your privacy is protected, with nothing further to install, learn or configure.</source>
        <target>Посещайте сайты с нами и ваша конфиденциальность будет защищена без каких-либо дополнительных усилий по установке, изучению или настройке.</target>
        <note>Shown in intro screens</note>
      </trans-unit>
      <trans-unit id="Browsing History">
        <source>Browsing History</source>
        <target>Журнал браузера</target>
        <note>Settings item for clearing browsing history</note>
      </trans-unit>
      <trans-unit id="Cache">
        <source>Cache</source>
        <target>Кэш</target>
        <note>Settings item for clearing the cache</note>
      </trans-unit>
      <trans-unit id="Call">
        <source>Call</source>
        <target>Звонок</target>
        <note>Alert Call Button</note>
      </trans-unit>
      <trans-unit id="Cancel">
        <source>Cancel</source>
        <target>Отмена</target>
        <note>No comment provided by engineer.</note>
      </trans-unit>
      <trans-unit id="Changes color theme.">
        <source>Changes color theme.</source>
        <target>Изменяет тему.</target>
        <note>Accessibility hint for the color theme setting buttons in reader mode display settings</note>
      </trans-unit>
      <trans-unit id="Changes font type.">
        <source>Changes font type.</source>
        <target>Изменяет шрифт.</target>
        <note>Accessibility hint for the font type buttons in reader mode display settings</note>
      </trans-unit>
      <trans-unit id="Changing settings will only affect data that this device shares with others.">
        <source>Changing settings will only affect data that this device shares with others.</source>
        <target>Изменение настроек влияет только на данные, которые это устройство использует совместно с другими.</target>
        <note>Sync device settings footer details</note>
      </trans-unit>
      <trans-unit id="Clear">
        <source>Clear</source>
        <target>Очистить</target>
        <note>Used as a button label in the dialog to Clear private data dialog</note>
      </trans-unit>
      <trans-unit id="Clear Everything">
        <source>Clear Everything</source>
        <target>Очистить все</target>
        <note>Title of the Clear private data dialog.</note>
      </trans-unit>
      <trans-unit id="Clear Private Data">
        <source>Clear Private Data</source>
        <target>Удалить личные данные</target>
        <note>Button in settings that clears private data for the selected items. Also used as section title in settings panel</note>
      </trans-unit>
      <trans-unit id="Clear Search">
        <source>Clear Search</source>
        <target>Очистить поиск</target>
        <note>No comment provided by engineer.</note>
      </trans-unit>
      <trans-unit id="Close">
        <source>Close</source>
        <target>Закрыть</target>
        <note>Accessibility label for action denoting closing a tab in tab list (tray)</note>
      </trans-unit>
      <trans-unit id="Close Private Tabs">
        <source>Close Private Tabs</source>
        <target>Закрыть приватные вкладки</target>
        <note>Setting for closing private tabs</note>
      </trans-unit>
      <trans-unit id="Close Tab">
        <source>Close Tab</source>
        <target>Закрыть вкладку</target>
        <note>No comment provided by engineer.</note>
      </trans-unit>
      <trans-unit id="Closing tab">
        <source>Closing tab</source>
        <target>Вкладка закрывается</target>
        <note>No comment provided by engineer.</note>
      </trans-unit>
      <trans-unit id="Code Words">
        <source>Code Words</source>
        <target>Кодовые слова</target>
        <note>Code words section title</note>
      </trans-unit>
      <trans-unit id="Cookie Control">
        <source>Cookie Control</source>
        <target>Управление файлами cookie</target>
        <note>Cookie settings option title</note>
      </trans-unit>
      <trans-unit id="Cookies">
        <source>Cookies</source>
        <target>Cookie</target>
        <note>Settings item for clearing cookies</note>
      </trans-unit>
      <trans-unit id="Copy">
        <source>Copy</source>
        <target>Копировать</target>
        <note>No comment provided by engineer.</note>
      </trans-unit>
      <trans-unit id="Copy Address">
        <source>Copy Address</source>
        <target>Скопировать адрес</target>
        <note>Copy the URL from the location bar</note>
      </trans-unit>
      <trans-unit id="Copy Image">
        <source>Copy Image</source>
        <target>Скопировать изображение</target>
        <note>Context menu item for copying an image to the clipboard</note>
      </trans-unit>
      <trans-unit id="Copy Link">
        <source>Copy Link</source>
        <target>Скопировать ссылку</target>
        <note>Context menu item for copying a link URL to the clipboard</note>
      </trans-unit>
      <trans-unit id="Could not add page to Reading List. Maybe it's already there?">
        <source>Could not add page to Reading List. Maybe it's already there?</source>
        <target>Ошибка добавления страницы в список для чтения. Возможно она уже там?</target>
        <note>Accessibility message e.g. spoken by VoiceOver after the user wanted to add current page to the Reading List and this was not done, likely because it already was in the Reading List, but perhaps also because of real failures.</note>
      </trans-unit>
      <trans-unit id="Dark">
        <source>Dark</source>
        <target>Темный</target>
        <note>Dark theme setting in Reading View settings</note>
      </trans-unit>
      <trans-unit id="Decrease text size">
        <source>Decrease text size</source>
        <target>Уменьшить размер шрифта</target>
        <note>Accessibility label for button decreasing font size in display settings of reader mode</note>
      </trans-unit>
      <trans-unit id="Default Search Engine">
        <source>Default Search Engine</source>
        <target>Поисковая система по умолчанию</target>
        <note>Open search section of settings</note>
      </trans-unit>
      <trans-unit id="Delete">
        <source>Delete</source>
        <target>Удалить</target>
        <note>No comment provided by engineer.</note>
      </trans-unit>
      <trans-unit id="Deselect All">
        <source>Deselect All</source>
        <target>Отменить выбор</target>
        <note>Title for deselecting all selected logins</note>
      </trans-unit>
      <trans-unit id="Desktop Bookmarks">
        <source>Desktop Bookmarks</source>
        <target>Закладки рабочего стола</target>
        <note>The folder name for the virtual folder that contains all desktop bookmarks.</note>
      </trans-unit>
      <trans-unit id="Device Name">
        <source>Device Name</source>
<<<<<<< HEAD
=======
        <target>Имя устройства</target>
>>>>>>> 63ac197d
        <note>Title for new device popup</note>
      </trans-unit>
      <trans-unit id="Devices">
        <source>Devices</source>
        <target>Устройства</target>
        <note>Sync device settings page title.</note>
      </trans-unit>
      <trans-unit id="Devices &amp; Settings">
        <source>Devices &amp; Settings</source>
        <target>Устройства и настройки</target>
        <note>Sync you browser settings across devices.</note>
      </trans-unit>
      <trans-unit id="Don't block cookies">
        <source>Don't block cookies</source>
        <target>Не блокировать cookie</target>
        <note>cookie settings option</note>
      </trans-unit>
      <trans-unit id="Done">
        <source>Done</source>
        <target>Готово</target>
        <note>No comment provided by engineer.</note>
      </trans-unit>
      <trans-unit id="Don’t Save">
        <source>Don’t Save</source>
        <target>Не сохранять</target>
        <note>Button to not save the user's password</note>
      </trans-unit>
      <trans-unit id="Down">
        <source>Down</source>
        <target>Выкл</target>
        <note>brave shield on/off toggle off state</note>
      </trans-unit>
      <trans-unit id="Edit">
        <source>Edit</source>
        <target>Редактировать</target>
        <note>No comment provided by engineer.</note>
      </trans-unit>
      <trans-unit id="Enter Search Mode">
        <source>Enter Search Mode</source>
        <target>Войти в режим поиска</target>
        <note>Accessibility label for entering search mode for logins</note>
      </trans-unit>
      <trans-unit id="Enter code words">
        <source>Enter code words</source>
        <target>Ввод кодовых слов</target>
        <note>Sync enter code words</note>
      </trans-unit>
      <trans-unit id="Enter code words below">
        <source>Enter code words below</source>
        <target>Введите кодовые слова ниже</target>
        <note>Enter sync code words below</note>
      </trans-unit>
      <trans-unit id="Enter folder name">
        <source>Enter folder name</source>
<<<<<<< HEAD
=======
        <target>Введите имя папки</target>
>>>>>>> 63ac197d
        <note>Description for new folder popup</note>
      </trans-unit>
      <trans-unit id="Even though sites you visit in private tabs are not saved locally, they do not make you anonymous or invisible to your ISP, your employer, or to the sites you are visiting.">
        <source>Even though sites you visit in private tabs are not saved locally, they do not make you anonymous or invisible to your ISP, your employer, or to the sites you are visiting.</source>
        <target>Несмотря на то, что сайты, которые вы посещаете на приватных вкладках не сохраняются локально, они не делают вас анонимными или невидимыми для вашего интернет-провайдера, вашего работодателя или самих посещаемых вами сайтов.</target>
        <note>Private tab details</note>
      </trans-unit>
      <trans-unit id="Find">
        <source>Find</source>
        <target>Найти</target>
        <note>No comment provided by engineer.</note>
      </trans-unit>
      <trans-unit id="Find &quot;%@&quot;">
        <source>Find &quot;%@&quot;</source>
        <target>Найти &quot;%@&quot;</target>
        <note>Find text in page.</note>
      </trans-unit>
      <trans-unit id="Find in Page">
        <source>Find in Page</source>
        <target>Найти на странице</target>
        <note>Share action title</note>
      </trans-unit>
      <trans-unit id="Fingerprinting Methods">
        <source>Fingerprinting Methods</source>
        <target>Методов определений отпечатка браузера</target>
        <note>individual blocking statistic title</note>
      </trans-unit>
      <trans-unit id="Fingerprinting Protection">
        <source>Fingerprinting Protection</source>
        <target>Защита отпечатка браузера</target>
        <note>No comment provided by engineer.</note>
      </trans-unit>
      <trans-unit id="Fingerprinting\nProtection">
        <source>Fingerprinting
Protection</source>
        <target>Защита
отпечатка браузера</target>
        <note>blocking stat title</note>
      </trans-unit>
      <trans-unit id="Folder">
        <source>Folder</source>
        <target>Папка</target>
        <note>Folder</note>
      </trans-unit>
      <trans-unit id="Forward">
        <source>Forward</source>
        <target>Вперед</target>
        <note>Accessibility Label for the browser toolbar Forward button</note>
      </trans-unit>
      <trans-unit id="General">
        <source>General</source>
        <target>Общие</target>
        <note>General settings section title</note>
      </trans-unit>
      <trans-unit id="Get a new sync code">
        <source>Get a new sync code</source>
        <target>Получить новый код синхронизации</target>
        <note>New sync code button title</note>
      </trans-unit>
      <trans-unit id="Get ready to experience a Faster, Safer, Better Web.">
        <source>Get ready to experience a Faster, Safer, Better Web.</source>
        <target>Приготовьтесь к более быстрой и безопасной работе с интернетом.</target>
        <note>Shown in intro screens</note>
      </trans-unit>
      <trans-unit id="Go Back">
        <source>Go Back</source>
        <target>Вернуться</target>
        <note>Label for button to go back from the error page</note>
      </trans-unit>
      <trans-unit id="Grant camera access">
        <source>Grant camera access</source>
        <target>Предоставление доступа к камере</target>
        <note>Grand camera access</note>
      </trans-unit>
      <trans-unit id="HTTPS Everywhere">
        <source>HTTPS Everywhere</source>
        <target>HTTPS Everywhere</target>
        <note>No comment provided by engineer.</note>
      </trans-unit>
      <trans-unit id="HTTPS Upgrades">
        <source>HTTPS Upgrades</source>
        <target>HTTPS перенаправлений</target>
        <note>individual blocking statistic title</note>
      </trans-unit>
      <trans-unit id="Hide">
        <source>Hide</source>
        <target>Скрыть</target>
        <note>Hide password text selection menu item</note>
      </trans-unit>
      <trans-unit id="History">
        <source>History</source>
        <target>История</target>
        <note>Panel accessibility label</note>
      </trans-unit>
      <trans-unit id="In case you hit a speed bump">
        <source>In case you hit a speed bump</source>
        <target>В случае проблемы с загрузкой страницы</target>
        <note>Shown in intro screens</note>
      </trans-unit>
      <trans-unit id="Increase text size">
        <source>Increase text size</source>
        <target>Увеличить размер текста</target>
        <note>Accessibility label for button increasing font size in display settings of reader mode</note>
      </trans-unit>
      <trans-unit id="Individual Controls">
        <source>Individual Controls</source>
        <target>Индивидуальное управление</target>
        <note>title for per-site shield toggles</note>
      </trans-unit>
      <trans-unit id="Intro Tour Carousel">
        <source>Intro Tour Carousel</source>
        <target>Введение</target>
        <note>Accessibility label for the introduction tour carousel</note>
      </trans-unit>
      <trans-unit id="Introductory slide %@ of %@">
        <source>Introductory slide %1$@ of %2$@</source>
        <target>Вводный слайд %1$@ из %2$@</target>
        <note>String spoken by assistive technology (like VoiceOver) stating on which page of the intro wizard we currently are. E.g. Introductory slide 1 of 3</note>
      </trans-unit>
      <trans-unit id="It may be a misconfiguration or tampering by an attacker. Proceed if you accept the potential risk.">
        <source>It may be a misconfiguration or tampering by an attacker. Proceed if you accept the potential risk.</source>
        <target>Возможна некорректная конфигурация или атака злоумышленника. Продолжайте на свой страх и риск.</target>
        <note>Additional warning text when clicking the Advanced button on error pages</note>
      </trans-unit>
      <trans-unit id="Last modified %@">
        <source>Last modified %@</source>
        <target>Последняя модификация %@</target>
        <note>Footer label describing when the login was last modified with the timestamp as the parameter</note>
      </trans-unit>
      <trans-unit id="Last month">
        <source>Last month</source>
        <target>Последний месяц</target>
        <note>History tableview section header</note>
      </trans-unit>
      <trans-unit id="Last week">
        <source>Last week</source>
        <target>Последняя неделя</target>
        <note>History tableview section header</note>
      </trans-unit>
      <trans-unit id="Learn More">
        <source>Learn More</source>
        <target>Узнать больше</target>
        <note>Text button displayed when there are no tabs open while in private mode</note>
      </trans-unit>
      <trans-unit id="Learn about private tabs.">
        <source>Learn about private tabs.</source>
        <target>Сведения о приватных вкладках.</target>
        <note>Private tab information link</note>
      </trans-unit>
      <trans-unit id="Light">
        <source>Light</source>
        <target>Светлый</target>
        <note>Light theme setting in Reading View settings</note>
      </trans-unit>
      <trans-unit id="Load original page">
        <source>Load original page</source>
        <target>Загрузить оригинальную страницу</target>
        <note>Link for going to the non-reader page when the reader view could not be loaded. This message will appear only when sharing to Firefox reader mode from another app.</note>
      </trans-unit>
      <trans-unit id="Loading content…">
        <source>Loading content…</source>
        <target>Загрузка содержимого...</target>
        <note>Message displayed when the reader mode page is loading. This message will appear only when sharing to Firefox reader mode from another app.</note>
      </trans-unit>
      <trans-unit id="Location">
        <source>Location</source>
        <target>Местоположение</target>
        <note>Bookmark folder location</note>
      </trans-unit>
      <trans-unit id="Logins">
        <source>Logins</source>
        <target>Логины</target>
        <note>Label used as an item in Settings. When touched, the user will be navigated to the Logins/Password manager.</note>
      </trans-unit>
      <trans-unit id="Logins will be permanently removed.">
        <source>Logins will be permanently removed.</source>
        <target>Логины будут удалены навсегда.</target>
        <note>No comment provided by engineer.</note>
      </trans-unit>
      <trans-unit id="Logins will be removed from all connected devices.">
        <source>Logins will be removed from all connected devices.</source>
        <target>Логины будут удалены со всех подключенных устройств.</target>
        <note>No comment provided by engineer.</note>
      </trans-unit>
      <trans-unit id="Mark as Read">
        <source>Mark as Read</source>
        <target>Пометить как прочитанное</target>
        <note>Name for Mark as read button in reader mode</note>
      </trans-unit>
      <trans-unit id="Mark as Unread">
        <source>Mark as Unread</source>
        <target>Пометить как непрочитанное</target>
        <note>Name for Mark as unread button in reader mode</note>
      </trans-unit>
      <trans-unit id="Mobile Bookmarks">
        <source>Mobile Bookmarks</source>
        <target>Мобильные закладки</target>
        <note>The title of the folder that contains mobile bookmarks. This should match bookmarks.folder.mobile.label on Android.</note>
      </trans-unit>
      <trans-unit id="Name">
        <source>Name</source>
        <target>Имя</target>
        <note>Bookmark title / Device name</note>
      </trans-unit>
      <trans-unit id="Navigation Toolbar">
        <source>Navigation Toolbar</source>
        <target>Панель навигации</target>
        <note>Accessibility label for the navigation toolbar displayed at the bottom of the screen.</note>
      </trans-unit>
      <trans-unit id="Never show">
        <source>Never show</source>
        <target>Никогда не показывать</target>
        <note>tabs bar show/hide option</note>
      </trans-unit>
      <trans-unit id="New Folder">
        <source>New Folder</source>
        <target>Новая папка</target>
        <note>Title for new folder popup</note>
      </trans-unit>
      <trans-unit id="New Private Tab">
        <source>New Private Tab</source>
        <target>Новая приватная вкладка</target>
        <note>No comment provided by engineer.</note>
      </trans-unit>
      <trans-unit id="New Tab">
        <source>New Tab</source>
        <target>Новая вкладка</target>
        <note>No comment provided by engineer.</note>
      </trans-unit>
      <trans-unit id="Next in-page result">
        <source>Next in-page result</source>
        <target>Следующий результат</target>
        <note>Accessibility label for next result button in Find in Page Toolbar.</note>
      </trans-unit>
      <trans-unit id="No">
        <source>No</source>
        <target>Нет</target>
        <note>For search suggestions prompt. This string should be short so it fits nicely on the prompt row.</note>
      </trans-unit>
      <trans-unit id="No logins found">
        <source>No logins found</source>
        <target>Не найдено логинов</target>
        <note>Title displayed when no logins are found after searching</note>
      </trans-unit>
      <trans-unit id="No tabs">
        <source>No tabs</source>
        <target>Нет вкладок</target>
        <note>Message spoken by VoiceOver to indicate that there are no tabs in the Tabs Tray</note>
      </trans-unit>
      <trans-unit id="Note: Some sites may require scripts to work properly so this shield is turned off by default.">
        <source>Note: Some sites may require scripts to work properly so this shield is turned off by default.</source>
        <target>Примечание: некоторые сайты могут работать некорректно, поэтому этот щит по умолчанию отключен.</target>
        <note>shields overview footer message</note>
      </trans-unit>
      <trans-unit id="OK">
        <source>OK</source>
        <target>OK</target>
        <note>OK button</note>
      </trans-unit>
      <trans-unit id="Off">
        <source>Off</source>
        <target>Выкл</target>
        <note>Toggled OFF accessibility value</note>
      </trans-unit>
      <trans-unit id="Offline Website Data">
        <source>Offline Website Data</source>
        <target>Офлайн-контент</target>
        <note>Settings item for clearing website data</note>
      </trans-unit>
      <trans-unit id="On">
        <source>On</source>
        <target>Вкл</target>
        <note>Toggled ON accessibility value</note>
      </trans-unit>
      <trans-unit id="Open &amp; Fill">
        <source>Open &amp; Fill</source>
        <target>Открыть и заполнить</target>
        <note>Open and Fill website text selection menu item</note>
      </trans-unit>
      <trans-unit id="Open Desktop Site tab">
        <source>Open Desktop Site tab</source>
        <target>Открыть полную версию сайта</target>
        <note>Share action title</note>
      </trans-unit>
      <trans-unit id="Open Image In New Tab">
        <source>Open Image In New Tab</source>
        <target>Открыть изображение в новой вкладке</target>
        <note>Context menu for opening image in new tab</note>
      </trans-unit>
      <trans-unit id="Open In New Private Tab">
        <source>Open In New Private Tab</source>
        <target>Открыть в новой приватной вкладке</target>
        <note>Context menu option for opening a link in a new private tab</note>
      </trans-unit>
      <trans-unit id="Open In New Tab">
        <source>Open In New Tab</source>
        <target>Открыть в новой вкладке</target>
        <note>Context menu item for opening a link in a new tab</note>
      </trans-unit>
      <trans-unit id="Open Settings">
        <source>Open Settings</source>
        <target>Открыть настройки</target>
        <note>See http://mzl.la/1G7uHo7</note>
      </trans-unit>
      <trans-unit id="Open articles in Reader View by tapping the book icon when it appears in the title bar.">
        <source>Open articles in Reader View by tapping the book icon when it appears in the title bar.</source>
        <target>Открывать статьи в режиме для чтения после нажатия иконки книги, когда она появляется на панели заголовка. </target>
        <note>See http://mzl.la/1LXbDOL</note>
      </trans-unit>
      <trans-unit id="Open in Safari">
        <source>Open in Safari</source>
        <target>Открыть в Safari</target>
        <note>Shown in error pages for files that can't be shown and need to be downloaded.</note>
      </trans-unit>
      <trans-unit id="Open in…">
        <source>Open in…</source>
        <target>Открыть в...</target>
        <note>String indicating that the file can be opened in another application on the device</note>
      </trans-unit>
      <trans-unit id="Pair">
        <source>Pair</source>
        <target>Пара</target>
        <note>Sync pair device settings section title</note>
      </trans-unit>
      <trans-unit id="Panel Chooser">
        <source>Panel Chooser</source>
        <target>Выбор панелей</target>
        <note>Accessibility label for the Home panel's top toolbar containing list of the home panels (top sites, bookmarsk, history, remote tabs, reading list).</note>
      </trans-unit>
      <trans-unit id="Password Manager">
        <source>Password Manager</source>
        <target>Менеджер паролей</target>
        <note>Accessibility Label for the browser toolbar Password Manager button</note>
      </trans-unit>
      <trans-unit id="Password Manager Button">
        <source>Password Manager Button</source>
        <target>Кнопка менеджера паролей</target>
        <note>Setting for behaviour of password manager button</note>
      </trans-unit>
      <trans-unit id="Paste">
        <source>Paste</source>
        <target>Вставить</target>
        <note>Paste the URL into the location bar</note>
      </trans-unit>
      <trans-unit id="Paste &amp; Go">
        <source>Paste &amp; Go</source>
        <target>Вставить и применить</target>
        <note>Paste the URL into the location bar and visit</note>
      </trans-unit>
      <trans-unit id="Please enter a name for this device">
        <source>Please enter a name for this device</source>
<<<<<<< HEAD
=======
        <target>Пожалуйста, введите имя для этого устройства</target>
>>>>>>> 63ac197d
        <note>Description for new device popup</note>
      </trans-unit>
      <trans-unit id="Previous in-page result">
        <source>Previous in-page result</source>
        <target>Предыдущий результат</target>
        <note>Accessibility label for previous result button in Find in Page Toolbar.</note>
      </trans-unit>
      <trans-unit id="Privacy">
        <source>Privacy</source>
        <target>Конфиденциальность</target>
        <note>Settings privacy section title</note>
      </trans-unit>
      <trans-unit id="Privacy Policy">
        <source>Privacy Policy</source>
        <target>Политика конфиденциальности</target>
        <note>Show Brave Browser Privacy Policy page from the Privacy section in the settings.</note>
      </trans-unit>
      <trans-unit id="Private">
        <source>Private</source>
        <target>Приватный</target>
        <note>Private button title</note>
      </trans-unit>
      <trans-unit id="Private Browsing">
        <source>Private Browsing</source>
        <target>Приватный просмотр</target>
        <note>No comment provided by engineer.</note>
      </trans-unit>
      <trans-unit id="Private Browsing Only">
        <source>Private Browsing Only</source>
        <target>Приватное использование</target>
        <note>Setting to keep app in private mode</note>
      </trans-unit>
      <trans-unit id="Private Mode">
        <source>Private Mode</source>
        <target>Приватный режим</target>
        <note>Accessibility label for toggling on/off private mode</note>
      </trans-unit>
      <trans-unit id="Private mode icon">
        <source>Private mode icon</source>
        <target>Иконка приватного режима</target>
        <note>Private mode icon next to location string</note>
      </trans-unit>
      <trans-unit id="QR Code">
        <source>QR Code</source>
        <target>QR-код</target>
        <note>QR Code section title</note>
      </trans-unit>
      <trans-unit id="Quick-search Engines">
        <source>Quick-search Engines</source>
        <target>Поисковые серверы быстрого поиска</target>
        <note>Title for quick-search engines settings section.</note>
      </trans-unit>
      <trans-unit id="Reader Mode Settings">
        <source>Reader Mode Settings</source>
        <target>Настройки режима чтения</target>
        <note>Name for display settings button in reader mode. Display in the meaning of presentation, not monitor.</note>
      </trans-unit>
      <trans-unit id="Reader View">
        <source>Reader View</source>
        <target>Режим чтения</target>
        <note>Accessibility label for the Reader View button</note>
      </trans-unit>
      <trans-unit id="Reading list">
        <source>Reading list</source>
        <target>Список для чтения</target>
        <note>Panel accessibility label</note>
      </trans-unit>
      <trans-unit id="Reload">
        <source>Reload</source>
        <target>Перезагрузить</target>
        <note>Accessibility Label for the browser toolbar Reload button</note>
      </trans-unit>
      <trans-unit id="Reload Page">
        <source>Reload Page</source>
        <target>Обновить страницу</target>
        <note>No comment provided by engineer.</note>
      </trans-unit>
      <trans-unit id="Remove">
        <source>Remove</source>
        <target>Удалить</target>
        <note>Action button for deleting_history_entries_in_the_history_panel.</note>
      </trans-unit>
      <trans-unit id="Remove from Reading List">
        <source>Remove from Reading List</source>
        <target>Удалить из списка для чтения</target>
        <note>Name for button removing current article from reading list in reader mode</note>
      </trans-unit>
      <trans-unit id="Remove page">
        <source>Remove page</source>
        <target>Удалить страницу</target>
        <note>Button shown in editing mode to remove this site from the top sites panel.</note>
      </trans-unit>
      <trans-unit id="Remove this device">
        <source>Remove this device</source>
        <target>Удалить это устройство</target>
        <note>Sync remove device.</note>
      </trans-unit>
      <trans-unit id="Report a bug">
        <source>Report a bug</source>
        <target>Сообщить об ошибке</target>
        <note>Show mail composer to report a bug.</note>
      </trans-unit>
      <trans-unit id="Reveal">
        <source>Reveal</source>
        <target>Показать</target>
        <note>Reveal password text selection menu item</note>
      </trans-unit>
      <trans-unit id="Sans-serif">
        <source>Sans-serif</source>
        <target>Sans-serif</target>
        <note>Font type setting in the reading view settings</note>
      </trans-unit>
      <trans-unit id="Save Image">
        <source>Save Image</source>
        <target>Сохранить изображение</target>
        <note>Context menu item for saving an image</note>
      </trans-unit>
      <trans-unit id="Save Login">
        <source>Save Login</source>
        <target>Сохранить логин</target>
        <note>Button to save the user's password</note>
      </trans-unit>
      <trans-unit id="Save Logins">
        <source>Save Logins</source>
        <target>Сохранить логины</target>
        <note>Setting to enable the built-in password manager</note>
      </trans-unit>
      <trans-unit id="Save login %@ for %@?">
        <source>Save login %1$@ for %2$@?</source>
        <target>Сохранить логин %1$@ для %2$@?</target>
        <note>Prompt for saving a login. The first parameter is the username being saved. The second parameter is the hostname of the site.</note>
      </trans-unit>
      <trans-unit id="Save pages to your Reading List by tapping the book plus icon in the Reader View controls.">
        <source>Save pages to your Reading List by tapping the book plus icon in the Reader View controls.</source>
        <target>Сохранить страницы в список для чтения, путем нажатия книги-плюс иконки в диалоге управления чтением. </target>
        <note>See http://mzl.la/1LXbDOL</note>
      </trans-unit>
      <trans-unit id="Save password for %@?">
        <source>Save password for %@?</source>
        <target>Сохранить пароль для %@?</target>
        <note>Prompt for saving a password with no username. The parameter is the hostname of the site.</note>
      </trans-unit>
      <trans-unit id="Saved Logins">
        <source>Saved Logins</source>
        <target>Сохраненные логины</target>
        <note>Settings item for clearing passwords and login data</note>
      </trans-unit>
      <trans-unit id="Scan or enter code">
        <source>Scan or enter code</source>
        <target>Сканировать или ввести код</target>
        <note>Scan sync code button title</note>
      </trans-unit>
      <trans-unit id="Scripts Blocked">
        <source>Scripts Blocked</source>
        <target>Блокировано скриптов</target>
        <note>individual blocking statistic title</note>
      </trans-unit>
      <trans-unit id="Search">
        <source>Search</source>
        <target>Поиск</target>
        <note>No comment provided by engineer.</note>
      </trans-unit>
      <trans-unit id="Search Input Field">
        <source>Search Input Field</source>
        <target>Поле ввода поиска</target>
        <note>Accessibility label for the search input field in the Logins list</note>
      </trans-unit>
      <trans-unit id="Search Settings">
        <source>Search Settings</source>
        <target>Настройки поиска</target>
        <note>No comment provided by engineer.</note>
      </trans-unit>
      <trans-unit id="Search in page">
        <source>Search in page</source>
        <target>Найти на странице</target>
        <note>No comment provided by engineer.</note>
      </trans-unit>
      <trans-unit id="Search or enter address">
        <source>Search or enter address</source>
        <target>Поиск или ввод адреса</target>
        <note>The text shown in the URL bar on about:home</note>
      </trans-unit>
      <trans-unit id="Search suggestions from %@">
        <source>Search suggestions from %@</source>
        <target>Предложения поиска от %@</target>
        <note>Accessibility label for image of default search engine displayed left to the actual search suggestions from the engine. The parameter substituted for \&quot;%@\&quot; is the name of the search engine. E.g.: Search suggestions from Google</note>
      </trans-unit>
      <trans-unit id="Searches for the suggestion">
        <source>Searches for the suggestion</source>
        <target>Поиски по предложению</target>
        <note>Accessibility hint describing the action performed when a search suggestion is clicked</note>
      </trans-unit>
      <trans-unit id="Secure connection">
        <source>Secure connection</source>
        <target>Безопасное соединение</target>
        <note>Accessibility label for the lock icon, which is only present if the connection is secure</note>
      </trans-unit>
      <trans-unit id="Select All">
        <source>Select All</source>
        <target>Выделить все</target>
        <note>Title for selecting all logins</note>
      </trans-unit>
      <trans-unit id="Select Location Bar">
        <source>Select Location Bar</source>
        <target>Выбрать панель адреса</target>
        <note>No comment provided by engineer.</note>
      </trans-unit>
      <trans-unit id="Send crash reports and metrics">
        <source>Send crash reports and metrics</source>
        <target>Отправка отчетов о сбоях и метрик</target>
        <note>option in settings screen</note>
      </trans-unit>
      <trans-unit id="Sepia">
        <source>Sepia</source>
        <target>Sepia</target>
        <note>Sepia theme setting in Reading View settings</note>
      </trans-unit>
      <trans-unit id="Serif">
        <source>Serif</source>
        <target>Serif</target>
        <note>Font type setting in the reading view settings</note>
      </trans-unit>
      <trans-unit id="Settings">
        <source>Settings</source>
        <target>Настройки</target>
        <note>No comment provided by engineer.</note>
      </trans-unit>
      <trans-unit id="Share">
        <source>Share</source>
        <target>Поделиться</target>
        <note>Accessibility Label for the browser toolbar Share button</note>
      </trans-unit>
      <trans-unit id="Share Link">
        <source>Share Link</source>
        <target>Поделиться ссылкой</target>
        <note>Context menu item for sharing a link URL</note>
      </trans-unit>
      <trans-unit id="Shields Down">
        <source>Shields Down</source>
        <target>Выкл. защиту</target>
        <note>message shown briefly in URL bar</note>
      </trans-unit>
      <trans-unit id="Shields Up">
        <source>Shields Up</source>
        <target>Вкл. защиту</target>
        <note>message shown briefly in URL bar</note>
      </trans-unit>
      <trans-unit id="Show Bookmarks">
        <source>Show Bookmarks</source>
        <target>Показать закладки</target>
        <note>Button to show the bookmarks list</note>
      </trans-unit>
      <trans-unit id="Show History">
        <source>Show History</source>
        <target>Показать историю</target>
        <note>Button to show the history list</note>
      </trans-unit>
      <trans-unit id="Show Next Tab">
        <source>Show Next Tab</source>
        <target>Показать следующую вкладку</target>
        <note>No comment provided by engineer.</note>
      </trans-unit>
      <trans-unit id="Show Previous Tab">
        <source>Show Previous Tab</source>
        <target>Показать предыдущую вкладку</target>
        <note>No comment provided by engineer.</note>
      </trans-unit>
      <trans-unit id="Show Search Suggestions">
        <source>Show Search Suggestions</source>
        <target>Показать предложения по поиску</target>
        <note>Label for show search suggestions setting.</note>
      </trans-unit>
      <trans-unit id="Show Tabs">
        <source>Show Tabs</source>
        <target>Показать вкладки</target>
        <note>Accessibility Label for the tabs button in the browser toolbar</note>
      </trans-unit>
      <trans-unit id="Show Tabs Bar">
        <source>Show Tabs Bar</source>
        <target>Показать панель вкладок</target>
        <note>Setting to show/hide the tabs bar</note>
      </trans-unit>
      <trans-unit id="Show Tour">
        <source>Show Tour</source>
        <target>Показать демо</target>
        <note>Show the on-boarding screen again from the settings</note>
      </trans-unit>
      <trans-unit id="Show in landscape only">
        <source>Show in landscape only</source>
        <target>Показывать только в горизонтальном режиме</target>
        <note>tabs bar show/hide option</note>
      </trans-unit>
      <trans-unit id="Site Shields allow you to control when ads and trackers are blocked for each site that you visit. If you prefer to see ads on a specific site, you can enable them here.">
        <source>Site Shields allow you to control when ads and trackers are blocked for each site that you visit. If you prefer to see ads on a specific site, you can enable them here.</source>
        <target>Щиты сайта позволяют контролировать, когда реклама и трекеры блокируются для каждого посещаемого сайта. Если вы предпочитаете видеть рекламу на определенном сайте, вы можете включить ее здесь.</target>
        <note>shields overview message</note>
      </trans-unit>
      <trans-unit id="Site shield settings">
        <source>Site shield settings</source>
        <target>Настройки защиты сайта</target>
        <note>Brave panel topmost title</note>
      </trans-unit>
      <trans-unit id="Start Browsing">
        <source>Start Browsing</source>
        <target>Начать Просмотр</target>
        <note>No comment provided by engineer.</note>
      </trans-unit>
      <trans-unit id="Stop">
        <source>Stop</source>
        <target>Стоп</target>
        <note>Accessibility Label for the browser toolbar Stop button</note>
      </trans-unit>
      <trans-unit id="Support">
        <source>Support</source>
        <target>Поддержка</target>
        <note>Support section title</note>
      </trans-unit>
      <trans-unit id="Swipe right or left with three fingers to close the tab.">
        <source>Swipe right or left with three fingers to close the tab.</source>
        <target>Проведите вправо или влево тремя пальцами чтобы закрыть вкладку.</target>
        <note>Accessibility hint for tab tray's displayed tab.</note>
      </trans-unit>
      <trans-unit id="Sync">
        <source>Sync</source>
        <target>Синхронизация</target>
        <note>Sync settings section title</note>
      </trans-unit>
      <trans-unit id="Sync browser data between your devices securely using Brave Sync, no account creation required. Tap below to get started.">
        <source>Sync browser data between your devices securely using Brave Sync, no account creation required. Tap below to get started.</source>
        <target>Синхронизируйте данные браузера между устройствами используя Brave Sync, не требуется создание учетной записи. Нажмите ниже, чтобы начать.</target>
        <note>Sync settings welcome</note>
      </trans-unit>
      <trans-unit id="Sync on this device">
        <source>Sync on this device</source>
        <target>Синхронизация на этом устройстве</target>
        <note>Sync device settings section title</note>
      </trans-unit>
      <trans-unit id="Sync to device">
        <source>Sync to device</source>
        <target>Синхронизация с устройством</target>
        <note>Sync to existing device</note>
      </trans-unit>
      <trans-unit id="Tab %@ of %@">
        <source>Tab %1$@ of %2$@</source>
        <target>Вкладка %1$@ из %2$@</target>
        <note>Message spoken by VoiceOver saying the position of the single currently visible tab in Tabs Tray, along with the total number of tabs. E.g. \&quot;Tab 2 of 5\&quot; says that tab 2 is visible (and is the only visible tab), out of 5 tabs total.</note>
      </trans-unit>
      <trans-unit id="Tabs">
        <source>Tabs</source>
        <target>Вкладки</target>
        <note>Accessibility label for the Tabs.</note>
      </trans-unit>
      <trans-unit id="Tabs %@ to %@ of %@">
        <source>Tabs %1$@ to %2$@ of %3$@</source>
        <target>Вкладки от %1$@ до %2$@ из %3$@</target>
        <note>Message spoken by VoiceOver saying the range of tabs that are currently visible in Tabs Tray, along with the total number of tabs. E.g. \&quot;Tabs 8 to 10 of 15\&quot; says tabs 8, 9 and 10 are visible, out of 15 tabs total.</note>
      </trans-unit>
      <trans-unit id="Tabs Tray">
        <source>Tabs Tray</source>
        <target>Область уведомления вкладок</target>
        <note>Accessibility label for the Tabs Tray view.</note>
      </trans-unit>
      <trans-unit id="Tap the Brave button to temporarily disable ad blocking and privacy features.">
        <source>Tap the Brave button to temporarily disable ad blocking and privacy features.</source>
        <target>Нажмите кнопку Brave, чтобы временно отключить блокирование рекламы и личных данных.</target>
        <note>Shown in intro screens</note>
      </trans-unit>
      <trans-unit id="Terms of Use">
        <source>Terms of Use</source>
        <target>Условия использования</target>
        <note>Show Brave Browser TOS page from the Privacy section in the settings.</note>
      </trans-unit>
      <trans-unit id="The owner of %@ has configured their website improperly. To protect your information from being stolen, Brave has not connected to this website.">
        <source>The owner of %@ has configured their website improperly. To protect your information from being stolen, Brave has not connected to this website.</source>
        <target>Пользователь %@ настроил свой сайт неправильно. Brave не подключился к данному сайту, чтобы защитить Вашу информацию от кражи.</target>
        <note>Warning text on the certificate error page</note>
      </trans-unit>
      <trans-unit id="The page could not be displayed in Reader View.">
        <source>The page could not be displayed in Reader View.</source>
        <target>Страница не может быть отображена в режиме для чтения.</target>
        <note>Message displayed when the reader mode page could not be loaded. This message will appear only when sharing to Firefox reader mode from another app.</note>
      </trans-unit>
      <trans-unit id="There was an error converting the page">
        <source>There was an error converting the page</source>
        <target>Произошла ошибка во время конвертирования страницы</target>
        <note>Error displayed when reader mode cannot be enabled</note>
      </trans-unit>
      <trans-unit id="This action will clear all of your private data. It cannot be undone.">
        <source>This action will clear all of your private data. It cannot be undone.</source>
        <target>Это действие удалит все ваши личные данные. Оно не может быть отменено.</target>
        <note>Description of the confirmation dialog shown when a user tries to clear their private data.</note>
      </trans-unit>
      <trans-unit id="This allows you to save the image to your Camera Roll.">
        <source>This allows you to save the image to your Camera Roll.</source>
        <target>Это позволяет сохранить изображение на камеру</target>
        <note>See http://mzl.la/1G7uHo7</note>
      </trans-unit>
      <trans-unit id="This folder isn't empty.">
        <source>This folder isn't empty.</source>
        <target>Эта папка не пустая.</target>
        <note>Title of the confirmation alert when the user tries to delete_a_folder_that_still_contains_bookmarks_and/or folders.</note>
      </trans-unit>
      <trans-unit id="This is a Private Tab">
        <source>This is a Private Tab</source>
        <target>Это приватная вкладка</target>
        <note>Private tab title</note>
      </trans-unit>
      <trans-unit id="Today">
        <source>Today</source>
        <target>Сегодня</target>
        <note>History tableview section header</note>
      </trans-unit>
      <trans-unit id="Top sites">
        <source>Top sites</source>
        <target>Лучшие сайты</target>
        <note>Panel accessibility label</note>
      </trans-unit>
      <trans-unit id="Try again">
        <source>Try again</source>
        <target>Попробуйте снова</target>
        <note>Shown in error pages on a button that will try to load the page again</note>
      </trans-unit>
      <trans-unit id="Turn on search suggestions?">
        <source>Turn on search suggestions?</source>
        <target>Включить предложения поиска?</target>
        <note>Prompt shown before enabling provider search queries</note>
      </trans-unit>
      <trans-unit id="Turns private mode on or off">
        <source>Turns private mode on or off</source>
        <target>Включает/Выключает приватный режим</target>
        <note>Accessiblity hint for toggling on/off private mode</note>
      </trans-unit>
      <trans-unit id="URL">
        <source>URL</source>
        <target>URL</target>
        <note>Bookmark URL</note>
      </trans-unit>
      <trans-unit id="Unable to create new sync group.">
        <source>Unable to create new sync group.</source>
<<<<<<< HEAD
=======
        <target>Не удалось создать новую группу синхронизации.</target>
>>>>>>> 63ac197d
        <note>Description on popup when setting up a sync group fails</note>
      </trans-unit>
      <trans-unit id="Unsorted Bookmarks">
        <source>Unsorted Bookmarks</source>
        <target>Неотсортированные закладки</target>
        <note>The name of the folder that contains unsorted desktop bookmarks. This should match bookmarks.folder.unfiled.label on Android.</note>
      </trans-unit>
      <trans-unit id="Unsuccessful">
        <source>Unsuccessful</source>
<<<<<<< HEAD
=======
        <target>Не удается</target>
>>>>>>> 63ac197d
        <note>No comment provided by engineer.</note>
      </trans-unit>
      <trans-unit id="Untitled">
        <source>Untitled</source>
        <target>Без названия</target>
        <note>The default name for bookmark item without titles.</note>
      </trans-unit>
      <trans-unit id="Up">
        <source>Up</source>
        <target>Вкл</target>
        <note>brave shield on/off toggle on state</note>
      </trans-unit>
      <trans-unit id="Update">
        <source>Update</source>
        <target>Обновить</target>
        <note>Button to update the user's password</note>
      </trans-unit>
      <trans-unit id="Update login %@ for %@?">
        <source>Update login %1$@ for %2$@?</source>
        <target>Обновить логин %1$@ для %2$@?</target>
        <note>Prompt for updating a login. The first parameter is the username for which the password will be updated for. The second parameter is the hostname of the site.</note>
      </trans-unit>
      <trans-unit id="Update password for %@?">
        <source>Update password for %@?</source>
        <target>Обновить пароль для %@?</target>
        <note>Prompt for updating a password with no username. The parameter is the hostname of the site.</note>
      </trans-unit>
      <trans-unit id="Use regional adblock">
        <source>Use regional adblock</source>
        <target>Использовать синтаксис adblock на вашем языке</target>
        <note>Setting to allow user in non-english locale to use adblock rules specifc to their language</note>
      </trans-unit>
      <trans-unit id="Using a second device navigate to Brave Settings &gt; Sync. Capture the QR Code (above) with second device, or enter code words if no camera is available.">
        <source>Using a second device navigate to Brave Settings &gt; Sync. Capture the QR Code (above) with second device, or enter code words if no camera is available.</source>
        <target>Используя второе устройство, перейдите в Настройки &gt; Синхронизация. Сосканируйте QR-код (см. выше) или введите кодовые слова, если камера недоступна.</target>
        <note>Sync add device description</note>
      </trans-unit>
      <trans-unit id="Using existing synced device open Brave Settings and navigate to “Devices &amp; Settings”, tap ‘+’ to add a new device and reveal sync code.">
        <source>Using existing synced device open Brave Settings and navigate to “Devices &amp; Settings”, tap ‘+’ to add a new device and reveal sync code.</source>
        <target>Используя существующее синхронизированное устройство, откройте настройки Brave и перейдите к разделу Устройства и настройки, нажмите +, чтобы добавить новое устройство и показать код синхронизации.</target>
        <note>Sync to existing device description</note>
      </trans-unit>
      <trans-unit id="Version %@ (%@)">
        <source>Version %1$@ (%2$@)</source>
        <target>Версия %1$@ (%2$@)</target>
        <note>Version number of Brave shown in settings</note>
      </trans-unit>
      <trans-unit id="Visit site anyway">
        <source>Visit site anyway</source>
        <target>Открыть сайт</target>
        <note>Button label to temporarily continue to the site from the certificate error page</note>
      </trans-unit>
      <trans-unit id="Warning: we can't confirm your connection to this website is secure.">
        <source>Warning: we can't confirm your connection to this website is secure.</source>
        <target>Предупреждение: мы не можем гарантировать безопасность соединения с этой страницей.</target>
        <note>Warning text when clicking the Advanced button on error pages</note>
      </trans-unit>
      <trans-unit id="Web content">
        <source>Web content</source>
        <target>Содержимое Web страницы</target>
        <note>Accessibility label for the main web content view</note>
      </trans-unit>
      <trans-unit id="Welcome to Brave.">
        <source>Welcome to Brave.</source>
        <target>Добро пожаловать в Brave.</target>
        <note>Shown in intro screens</note>
      </trans-unit>
      <trans-unit id="Welcome to Top Sites">
        <source>Welcome to Top Sites</source>
        <target>Добро пожаловать в лучшие сайты</target>
        <note>The title for the empty Top Sites state</note>
      </trans-unit>
      <trans-unit id="Welcome to your Reading List">
        <source>Welcome to your Reading List</source>
        <target>Добро пожаловать в список для чтения</target>
        <note>See http://mzl.la/1LXbDOL</note>
      </trans-unit>
      <trans-unit id="When Leaving Private Browsing">
        <source>When Leaving Private Browsing</source>
        <target>Когда покидаешь приватный просмотр</target>
        <note>Will be displayed in Settings under 'Close Private Tabs'</note>
      </trans-unit>
      <trans-unit id="Yes">
        <source>Yes</source>
        <target>Да</target>
        <note>For search suggestions prompt. This string should be short so it fits nicely on the prompt row.</note>
      </trans-unit>
      <trans-unit id="Yesterday">
        <source>Yesterday</source>
        <target>Вчера</target>
        <note>History tableview section header</note>
      </trans-unit>
      <trans-unit id="You can choose to show a popup to pick your password manager, or have the selected one open automatically.">
        <source>You can choose to show a popup to pick your password manager, or have the selected one open automatically.</source>
        <target>Можно выбрать отображение всплывающего окна для выбора диспетчера паролей или открыть его автоматически.</target>
        <note>Footer message on picker for 3rd party password manager setting</note>
      </trans-unit>
      <trans-unit id="Your connection is not private">
        <source>Your connection is not private</source>
        <target>Ваше соединение не приватное</target>
        <note>Title on the certificate error page</note>
      </trans-unit>
      <trans-unit id="Your most visited sites will show up here.">
        <source>Your most visited sites will show up here.</source>
        <target>Здесь будут показываться самые посещаемые сайты.</target>
        <note>Description label for the empty Top Sites state.</note>
      </trans-unit>
      <trans-unit id="just now">
        <source>just now</source>
        <target>только что</target>
        <note>Relative time for a tab that was visited within the last few moments.</note>
      </trans-unit>
      <trans-unit id="more than a month ago">
        <source>more than a month ago</source>
        <target>больше месяца назад</target>
        <note>Relative date for dates older than a month and less than two months.</note>
      </trans-unit>
      <trans-unit id="more than a week ago">
        <source>more than a week ago</source>
        <target>больше недели назад</target>
        <note>Description for a date more than a week ago, but less than a month ago.</note>
      </trans-unit>
      <trans-unit id="password">
        <source>password</source>
        <target>пароль</target>
        <note>Title for password row in Login Detail View</note>
      </trans-unit>
      <trans-unit id="read">
        <source>read</source>
        <target>прочитано</target>
        <note>Accessibility label for read article in reading list. It's a past participle - functions as an adjective.</note>
      </trans-unit>
      <trans-unit id="this week">
        <source>this week</source>
        <target>эта неделя</target>
        <note>Relative date for date in past week.</note>
      </trans-unit>
      <trans-unit id="today at %@">
        <source>today at %@</source>
        <target>сегодня в %@</target>
        <note>Relative date for date older than a minute.</note>
      </trans-unit>
      <trans-unit id="unread">
        <source>unread</source>
        <target>непрочитано</target>
        <note>Accessibility label for unread article in reading list. It's a past participle - functions as an adjective.</note>
      </trans-unit>
      <trans-unit id="username">
        <source>username</source>
        <target>логин</target>
        <note>Title for username row in Login Detail View</note>
      </trans-unit>
      <trans-unit id="website">
        <source>website</source>
        <target>веб сайт</target>
        <note>Title for website row in Login Detail View</note>
      </trans-unit>
    </body>
  </file>
  <file datatype="plaintext" original="brave/BraveInfo.plist" source-language="en" target-language="ru">
    <header>
      <tool build-num="8C1002" tool-id="com.apple.dt.xcode" tool-name="Xcode" tool-version="8.2.1"/>
    </header>
    <body>
      <trans-unit id="CFBundleDisplayName">
        <source>Open in Brave</source>
        <target>Открыть в Brave</target>
      </trans-unit>
      </body>
  </file>
  <file datatype="plaintext" original="brave/Localizable.strings" source-language="en" target-language="ru">
    <header>
      <tool build-num="8C1002" tool-id="com.apple.dt.xcode" tool-name="Xcode" tool-version="8.2.1"/>
    </header>
    <body>
      <trans-unit id="Accept &amp; Continue">
        <source>Accept &amp; Continue</source>
        <target>Принять и продолжить</target>
        <note>No comment provided by engineer.</note>
      </trans-unit>
      <trans-unit id="By using this application, you agree to Brave’s Terms of Use.">
        <source>By using this application, you agree to Brave’s Terms of Use.</source>
        <target>Используя это приложение, Вы соглашаетесь с Условиями использования.</target>
        <note>No comment provided by engineer.</note>
      </trans-unit>
      <trans-unit id="Help make Brave better by sending usage statistics and crash reports to us.">
        <source>Help make Brave better by sending usage statistics and crash reports to us.</source>
        <target>Помоги сделать Brave лучше, путем отсылки статистики и креш отчетов нам.</target>
        <note>No comment provided by engineer.</note>
      </trans-unit>
      <trans-unit id="Terms of Use.">
        <source>Terms of Use.</source>
        <target>Условия использования.</target>
        <note>No comment provided by engineer.</note>
      </trans-unit>
    </body>
  </file>
  </xliff><|MERGE_RESOLUTION|>--- conflicted
+++ resolved
@@ -398,10 +398,7 @@
       </trans-unit>
       <trans-unit id="Device Name">
         <source>Device Name</source>
-<<<<<<< HEAD
-=======
         <target>Имя устройства</target>
->>>>>>> 63ac197d
         <note>Title for new device popup</note>
       </trans-unit>
       <trans-unit id="Devices">
@@ -456,10 +453,7 @@
       </trans-unit>
       <trans-unit id="Enter folder name">
         <source>Enter folder name</source>
-<<<<<<< HEAD
-=======
         <target>Введите имя папки</target>
->>>>>>> 63ac197d
         <note>Description for new folder popup</note>
       </trans-unit>
       <trans-unit id="Even though sites you visit in private tabs are not saved locally, they do not make you anonymous or invisible to your ISP, your employer, or to the sites you are visiting.">
@@ -811,10 +805,7 @@
       </trans-unit>
       <trans-unit id="Please enter a name for this device">
         <source>Please enter a name for this device</source>
-<<<<<<< HEAD
-=======
         <target>Пожалуйста, введите имя для этого устройства</target>
->>>>>>> 63ac197d
         <note>Description for new device popup</note>
       </trans-unit>
       <trans-unit id="Previous in-page result">
@@ -1254,10 +1245,7 @@
       </trans-unit>
       <trans-unit id="Unable to create new sync group.">
         <source>Unable to create new sync group.</source>
-<<<<<<< HEAD
-=======
         <target>Не удалось создать новую группу синхронизации.</target>
->>>>>>> 63ac197d
         <note>Description on popup when setting up a sync group fails</note>
       </trans-unit>
       <trans-unit id="Unsorted Bookmarks">
@@ -1267,10 +1255,7 @@
       </trans-unit>
       <trans-unit id="Unsuccessful">
         <source>Unsuccessful</source>
-<<<<<<< HEAD
-=======
         <target>Не удается</target>
->>>>>>> 63ac197d
         <note>No comment provided by engineer.</note>
       </trans-unit>
       <trans-unit id="Untitled">
