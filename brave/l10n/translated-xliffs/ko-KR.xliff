<?xml version="1.0" ?><xliff version="1.2" xmlns="urn:oasis:names:tc:xliff:document:1.2" xmlns:xsi="http://www.w3.org/2001/XMLSchema-instance" xsi:schemaLocation="urn:oasis:names:tc:xliff:document:1.2 http://docs.oasis-open.org/xliff/v1.2/os/xliff-core-1.2-strict.xsd">
  <file datatype="plaintext" original="BraveShareTo/BraveShareToInfo.plist" source-language="en" target-language="ko-KR">
    <header>
      <tool build-num="8C1002" tool-id="com.apple.dt.xcode" tool-name="Xcode" tool-version="8.2.1"/>
    </header>
    <body>
      <trans-unit id="CFBundleDisplayName">
        <source>Open in Brave</source>
        <target>Brave에서 열기</target>
      </trans-unit>
      </body>
  </file>
  <file datatype="plaintext" original="brave/Localizable.strings" source-language="en" target-language="ko-KR">
    <header>
      <tool build-num="8C1002" tool-id="com.apple.dt.xcode" tool-name="Xcode" tool-version="8.2.1"/>
    </header>
    <body>
      <trans-unit id="%@ search">
        <source>%@ search</source>
        <target>%@ 검색</target>
        <note>Label for search engine buttons. The argument corresponds to the name of the search engine.</note>
      </trans-unit>
      <trans-unit id="+">
        <source>+</source>
        <target>+</target>
        <note>Button for larger reader font size. Keep this extremely short! This is shown in the reader mode toolbar.</note>
      </trans-unit>
      <trans-unit id="-">
        <source>-</source>
        <target>-</target>
        <note>Button for smaller reader font size. Keep this extremely short! This is shown in the reader mode toolbar.</note>
      </trans-unit>
      <trans-unit id="Aa">
        <source>Aa</source>
        <target>Aa</target>
        <note>Button for reader mode font size. Keep this extremely short! This is shown in the reader mode toolbar.</note>
      </trans-unit>
      <trans-unit id="About">
        <source>About</source>
        <target>정보</target>
        <note>About settings section title</note>
      </trans-unit>
      <trans-unit id="Add Bookmark">
        <source>Add Bookmark</source>
        <target>북마크에 추가하기</target>
        <note>Button to add a bookmark</note>
      </trans-unit>
      <trans-unit id="Add Device">
        <source>Add Device</source>
<<<<<<< HEAD
=======
        <target>기기 추가</target>
>>>>>>> 63ac197d
        <note>Add device to sync</note>
      </trans-unit>
      <trans-unit id="Add Tab">
        <source>Add Tab</source>
        <target>탭 추가하기</target>
        <note>Accessibility label for the Add Tab button in the Tab Tray.</note>
      </trans-unit>
      <trans-unit id="Add to Reading List">
        <source>Add to Reading List</source>
        <target>읽기 목록에 추가하기</target>
        <note>Accessibility label for action adding current page to reading list.</note>
      </trans-unit>
      <trans-unit id="Added page to Reading List">
        <source>Added page to Reading List</source>
        <target>읽기 목록에 추가된 페이지</target>
        <note>Accessibility message e.g. spoken by VoiceOver after the current page gets added to the Reading List using the Reader View button, e.g. by long-pressing it or by its accessibility custom action.</note>
      </trans-unit>
      <trans-unit id="Address and Search">
        <source>Address and Search</source>
        <target>주소 및 검색</target>
        <note>Accessibility label for address and search field, both words (Address, Search) are therefore nouns.</note>
      </trans-unit>
      <trans-unit id="Ads and Trackers">
        <source>Ads and Trackers</source>
        <target>광고 및 개인정보 트래커</target>
        <note>individual blocking statistic title</note>
      </trans-unit>
      <trans-unit id="Advanced">
        <source>Advanced</source>
        <target>고급 설정</target>
        <note>Label for button to perform advanced actions on the error page</note>
      </trans-unit>
      <trans-unit id="Allow %@ to open iTunes?">
        <source>Allow %@ to open iTunes?</source>
        <target>%@에서 iTunes를 열도록 허용하시겠습니까?</target>
        <note>Ask user if site can open iTunes store URL</note>
      </trans-unit>
      <trans-unit id="Always show">
        <source>Always show</source>
        <target>항상 표시</target>
        <note>tabs bar show/hide option</note>
      </trans-unit>
      <trans-unit id="Are you sure you want to clear all of your data? This will also close all open tabs.">
        <source>Are you sure you want to clear all of your data? This will also close all open tabs.</source>
        <target>모든 데이터를 삭제하시겠습니까? 데이터를 삭제하면 열려있는 모든 탭이 닫힙니다.</target>
        <note>Message shown in the dialog prompting users if they want to clear everything</note>
      </trans-unit>
      <trans-unit id="Are you sure you want to delete it and its contents?">
        <source>Are you sure you want to delete it and its contents?</source>
        <target>데이터 및 이와 관련된 콘텐츠를 모두 삭제하시겠습니까?</target>
        <note>Main body of the confirmation alert when the user tries to delete a folder that still contains bookmarks and/or folders.</note>
      </trans-unit>
      <trans-unit id="Are you sure?">
        <source>Are you sure?</source>
        <target>계속하시겠습니까?</target>
        <note>No comment provided by engineer.</note>
      </trans-unit>
      <trans-unit id="Back">
        <source>Back</source>
        <target>뒤로 가기</target>
        <note>Accessibility Label for the browser toolbar Back button</note>
      </trans-unit>
      <trans-unit id="Block 3rd party cookies">
        <source>Block 3rd party cookies</source>
        <target>타사 쿠키 차단</target>
        <note>cookie settings option</note>
      </trans-unit>
      <trans-unit id="Block Ads &amp; Tracking">
        <source>Block Ads &amp; Tracking</source>
        <target>광고와 개인정보 추적 차단</target>
        <note>No comment provided by engineer.</note>
      </trans-unit>
      <trans-unit id="Block Phishing">
        <source>Block Phishing</source>
        <target>피싱 차단</target>
        <note>Brave panel individual toggle title</note>
      </trans-unit>
      <trans-unit id="Block Phishing and Malware">
        <source>Block Phishing and Malware</source>
        <target>피싱 및 악성 코드 차단</target>
        <note>No comment provided by engineer.</note>
      </trans-unit>
      <trans-unit id="Block Pop-up Windows">
        <source>Block Pop-up Windows</source>
        <target>팝업 창 차단</target>
        <note>Block pop-up windows setting</note>
      </trans-unit>
      <trans-unit id="Block Popups">
        <source>Block Popups</source>
        <target>팝업 차단</target>
        <note>Setting to enable popup blocking</note>
      </trans-unit>
      <trans-unit id="Block Scripts">
        <source>Block Scripts</source>
        <target>스크립트 차단</target>
        <note>No comment provided by engineer.</note>
      </trans-unit>
      <trans-unit id="Block all cookies">
        <source>Block all cookies</source>
        <target>모든 쿠키 차단</target>
        <note>cookie settings option</note>
      </trans-unit>
      <trans-unit id="Blocking Monitor">
        <source>Blocking Monitor</source>
        <target>차단 모니터</target>
        <note>title for section showing page blocking statistics</note>
      </trans-unit>
      <trans-unit id="Bookmark">
        <source>Bookmark</source>
        <target>북마크</target>
        <note>Accessibility Label for the browser toolbar Bookmark button</note>
      </trans-unit>
      <trans-unit id="Bookmark Folder">
        <source>Bookmark Folder</source>
        <target>북마크 폴더</target>
        <note>Bookmark Folder Section Title</note>
      </trans-unit>
      <trans-unit id="Bookmark Info">
        <source>Bookmark Info</source>
        <target>북마크 정보</target>
        <note>Bookmark Info Section Title</note>
      </trans-unit>
      <trans-unit id="Bookmarks">
        <source>Bookmarks</source>
        <target>북마크</target>
        <note>title for bookmarks panel</note>
      </trans-unit>
      <trans-unit id="Bookmarks Menu">
        <source>Bookmarks Menu</source>
        <target>북마크 메뉴</target>
        <note>The name of the folder that contains desktop bookmarks in the menu. This should match bookmarks.folder.menu.label on Android.</note>
      </trans-unit>
      <trans-unit id="Bookmarks Toolbar">
        <source>Bookmarks Toolbar</source>
        <target>북마크 툴바</target>
        <note>The name of the folder that contains desktop bookmarks in the toolbar. This should match bookmarks.folder.toolbar.label on Android.</note>
      </trans-unit>
      <trans-unit id="Bookmarks and History Panel">
        <source>Bookmarks and History Panel</source>
        <target>북마크 및 방문기록 패널</target>
        <note>Button to show the bookmarks and history panel</note>
      </trans-unit>
      <trans-unit id="Brave Panel">
        <source>Brave Panel</source>
        <target>Brave 패널</target>
        <note>Button to show the brave panel</note>
      </trans-unit>
      <trans-unit id="Brave Shield Defaults">
        <source>Brave Shield Defaults</source>
        <target>Brave Shield 기본값</target>
        <note>Section title for adbblock, tracking protection, HTTPS-E, and cookies</note>
      </trans-unit>
      <trans-unit id="Brave Sync">
        <source>Brave Sync</source>
<<<<<<< HEAD
=======
        <target>Brave 동기화</target>
>>>>>>> 63ac197d
        <note>Brave sync page title</note>
      </trans-unit>
      <trans-unit id="Brave blocks ads.\nBrave stops trackers.\nBrave is designed for speed and efficiency.">
        <source>Brave blocks ads.
Brave stops trackers.
Brave is designed for speed and efficiency.</source>
        <target>Brave 브라우저는 광고를 차단합니다.
Brave 브라우저는 개인정보 추적을 차단합니다.
Brave 브라우저는 속도와 능률을 위해 디자인 되었습니다.</target>
        <note>Shown in intro screens</note>
      </trans-unit>
      <trans-unit id="Brave for iOS Feedback">
        <source>Brave for iOS Feedback</source>
        <target>iOS 피드백용 Brave</target>
        <note>email subject</note>
      </trans-unit>
      <trans-unit id="Brave is Faster,\nand here's why...">
        <source>Brave is Faster,
and here's why...</source>
        <target>Brave 브라우저는 빠릅니다,
왜 그런지 여기에 설명되어 있습니다...</target>
        <note>Shown in intro screens</note>
      </trans-unit>
      <trans-unit id="Brave keeps you safe as you browse.">
        <source>Brave keeps you safe as you browse.</source>
        <target>Brave 브라우저는 여러분이 브라우징하는 동안 안전을 유지합니다.</target>
        <note>Shown in intro screens</note>
      </trans-unit>
      <trans-unit id="Brave won't remember any of your history or cookies, but new bookmarks will be saved.">
        <source>Brave won't remember any of your history or cookies, but new bookmarks will be saved.</source>
        <target>Brave 브라우저에는 방문기록 또는 쿠키는 저장되지 않지만 새 북마크는 저장됩니다.</target>
        <note>No comment provided by engineer.</note>
      </trans-unit>
      <trans-unit id="Brave would like to access your Photos">
        <source>Brave would like to access your Photos</source>
        <target>Brave 브라우저가 내 사진에 액세스하려고 합니다.</target>
        <note>See http://mzl.la/1G7uHo7</note>
      </trans-unit>
      <trans-unit id="Brightness">
        <source>Brightness</source>
        <target>밝기</target>
        <note>Accessibility label for brightness adjustment slider in Reader Mode display settings</note>
      </trans-unit>
      <trans-unit id="Browse with us and your privacy is protected, with nothing further to install, learn or configure.">
        <source>Browse with us and your privacy is protected, with nothing further to install, learn or configure.</source>
        <target>Brave 브라우저로 여러분의 개인 정보를 보호하고 있습니다. 그 어떤 학습과 설정, 추가 설치를 요구하지 않습니다.</target>
        <note>Shown in intro screens</note>
      </trans-unit>
      <trans-unit id="Browsing History">
        <source>Browsing History</source>
        <target>브라우징 히스토리</target>
        <note>Settings item for clearing browsing history</note>
      </trans-unit>
      <trans-unit id="Cache">
        <source>Cache</source>
        <target>캐시</target>
        <note>Settings item for clearing the cache</note>
      </trans-unit>
      <trans-unit id="Call">
        <source>Call</source>
        <target>호출</target>
        <note>Alert Call Button</note>
      </trans-unit>
      <trans-unit id="Cancel">
        <source>Cancel</source>
        <target>취소</target>
        <note>No comment provided by engineer.</note>
      </trans-unit>
      <trans-unit id="Changes color theme.">
        <source>Changes color theme.</source>
        <target>색상 테마를 변경합니다.</target>
        <note>Accessibility hint for the color theme setting buttons in reader mode display settings</note>
      </trans-unit>
      <trans-unit id="Changes font type.">
        <source>Changes font type.</source>
        <target>글꼴 유형을 변경합니다.</target>
        <note>Accessibility hint for the font type buttons in reader mode display settings</note>
      </trans-unit>
      <trans-unit id="Changing settings will only affect data that this device shares with others.">
        <source>Changing settings will only affect data that this device shares with others.</source>
<<<<<<< HEAD
=======
        <target>설정을 변경하면 이 기기가 다른 기기와 공유한 데이터에만 영향을 미칩니다.</target>
>>>>>>> 63ac197d
        <note>Sync device settings footer details</note>
      </trans-unit>
      <trans-unit id="Clear">
        <source>Clear</source>
        <target>지우기</target>
        <note>Used as a button label in the dialog to Clear private data dialog</note>
      </trans-unit>
      <trans-unit id="Clear Everything">
        <source>Clear Everything</source>
        <target>모두 지우기</target>
        <note>Title of the Clear private data dialog.</note>
      </trans-unit>
      <trans-unit id="Clear Private Data">
        <source>Clear Private Data</source>
        <target>개인 정보 지우기</target>
        <note>Button in settings that clears private data for the selected items. Also used as section title in settings panel</note>
      </trans-unit>
      <trans-unit id="Clear Search">
        <source>Clear Search</source>
        <target>검색어 지우기</target>
        <note>No comment provided by engineer.</note>
      </trans-unit>
      <trans-unit id="Close">
        <source>Close</source>
        <target>닫기</target>
        <note>Accessibility label for action denoting closing a tab in tab list (tray)</note>
      </trans-unit>
      <trans-unit id="Close Private Tabs">
        <source>Close Private Tabs</source>
        <target>비공개 탭 닫기</target>
        <note>Setting for closing private tabs</note>
      </trans-unit>
      <trans-unit id="Close Tab">
        <source>Close Tab</source>
        <target>탭 닫기</target>
        <note>No comment provided by engineer.</note>
      </trans-unit>
      <trans-unit id="Closing tab">
        <source>Closing tab</source>
        <target>탭 닫기</target>
        <note>No comment provided by engineer.</note>
      </trans-unit>
      <trans-unit id="Code Words">
        <source>Code Words</source>
<<<<<<< HEAD
=======
        <target>코드 단어</target>
>>>>>>> 63ac197d
        <note>Code words section title</note>
      </trans-unit>
      <trans-unit id="Cookie Control">
        <source>Cookie Control</source>
        <target>쿠키 제어</target>
        <note>Cookie settings option title</note>
      </trans-unit>
      <trans-unit id="Cookies">
        <source>Cookies</source>
        <target>쿠키</target>
        <note>Settings item for clearing cookies</note>
      </trans-unit>
      <trans-unit id="Copy">
        <source>Copy</source>
        <target>복사</target>
        <note>No comment provided by engineer.</note>
      </trans-unit>
      <trans-unit id="Copy Address">
        <source>Copy Address</source>
        <target>주소 복사</target>
        <note>Copy the URL from the location bar</note>
      </trans-unit>
      <trans-unit id="Copy Image">
        <source>Copy Image</source>
        <target>이미지 복사</target>
        <note>Context menu item for copying an image to the clipboard</note>
      </trans-unit>
      <trans-unit id="Copy Link">
        <source>Copy Link</source>
        <target>링크 복사</target>
        <note>Context menu item for copying a link URL to the clipboard</note>
      </trans-unit>
      <trans-unit id="Could not add page to Reading List. Maybe it's already there?">
        <source>Could not add page to Reading List. Maybe it's already there?</source>
        <target>읽기 목록에 페이지를 추가할 수 없습니다. 이미 추가된 페이지가 아닐까요?</target>
        <note>Accessibility message e.g. spoken by VoiceOver after the user wanted to add current page to the Reading List and this was not done, likely because it already was in the Reading List, but perhaps also because of real failures.</note>
      </trans-unit>
      <trans-unit id="Dark">
        <source>Dark</source>
        <target>어두운</target>
        <note>Dark theme setting in Reading View settings</note>
      </trans-unit>
      <trans-unit id="Decrease text size">
        <source>Decrease text size</source>
        <target>텍스트 크기 축소</target>
        <note>Accessibility label for button decreasing font size in display settings of reader mode</note>
      </trans-unit>
      <trans-unit id="Default Search Engine">
        <source>Default Search Engine</source>
        <target>기본 검색 엔진</target>
        <note>Open search section of settings</note>
      </trans-unit>
      <trans-unit id="Delete">
        <source>Delete</source>
        <target>삭제</target>
        <note>No comment provided by engineer.</note>
      </trans-unit>
      <trans-unit id="Deselect All">
        <source>Deselect All</source>
        <target>모두 선택취소</target>
        <note>Title for deselecting all selected logins</note>
      </trans-unit>
      <trans-unit id="Desktop Bookmarks">
        <source>Desktop Bookmarks</source>
        <target>데스크톱 북마크</target>
        <note>The folder name for the virtual folder that contains all desktop bookmarks.</note>
      </trans-unit>
      <trans-unit id="Device Name">
        <source>Device Name</source>
<<<<<<< HEAD
=======
        <target>기기 이름</target>
>>>>>>> 63ac197d
        <note>Title for new device popup</note>
      </trans-unit>
      <trans-unit id="Devices">
        <source>Devices</source>
<<<<<<< HEAD
=======
        <target>기기</target>
>>>>>>> 63ac197d
        <note>Sync device settings page title.</note>
      </trans-unit>
      <trans-unit id="Devices &amp; Settings">
        <source>Devices &amp; Settings</source>
<<<<<<< HEAD
=======
        <target>기기 및 설정</target>
>>>>>>> 63ac197d
        <note>Sync you browser settings across devices.</note>
      </trans-unit>
      <trans-unit id="Don't block cookies">
        <source>Don't block cookies</source>
        <target>쿠키 차단 안함</target>
        <note>cookie settings option</note>
      </trans-unit>
      <trans-unit id="Done">
        <source>Done</source>
        <target>완료</target>
        <note>No comment provided by engineer.</note>
      </trans-unit>
      <trans-unit id="Don’t Save">
        <source>Don’t Save</source>
        <target>저장하지 않음</target>
        <note>Button to not save the user's password</note>
      </trans-unit>
      <trans-unit id="Down">
        <source>Down</source>
        <target>아래로</target>
        <note>brave shield on/off toggle off state</note>
      </trans-unit>
      <trans-unit id="Edit">
        <source>Edit</source>
        <target>편집</target>
        <note>No comment provided by engineer.</note>
      </trans-unit>
      <trans-unit id="Enter Search Mode">
        <source>Enter Search Mode</source>
        <target>검색 모드 시작</target>
        <note>Accessibility label for entering search mode for logins</note>
      </trans-unit>
      <trans-unit id="Enter code words">
        <source>Enter code words</source>
<<<<<<< HEAD
=======
        <target>코드 단어 입력</target>
>>>>>>> 63ac197d
        <note>Sync enter code words</note>
      </trans-unit>
      <trans-unit id="Enter code words below">
        <source>Enter code words below</source>
<<<<<<< HEAD
=======
        <target>아래에 코드 단어 입력</target>
>>>>>>> 63ac197d
        <note>Enter sync code words below</note>
      </trans-unit>
      <trans-unit id="Enter folder name">
        <source>Enter folder name</source>
<<<<<<< HEAD
=======
        <target>폴더 이름 입력</target>
>>>>>>> 63ac197d
        <note>Description for new folder popup</note>
      </trans-unit>
      <trans-unit id="Even though sites you visit in private tabs are not saved locally, they do not make you anonymous or invisible to your ISP, your employer, or to the sites you are visiting.">
        <source>Even though sites you visit in private tabs are not saved locally, they do not make you anonymous or invisible to your ISP, your employer, or to the sites you are visiting.</source>
<<<<<<< HEAD
=======
        <target>비공개 탭에서 방문한 사이트가 로컬에 저장되지는 않지만, ISP, 고용주 또는 방문한 사이트에 익명 또는 보이지 않는 상태가 되는 것은 아닙니다.</target>
>>>>>>> 63ac197d
        <note>Private tab details</note>
      </trans-unit>
      <trans-unit id="Find">
        <source>Find</source>
        <target>찾기</target>
        <note>No comment provided by engineer.</note>
      </trans-unit>
      <trans-unit id="Find &quot;%@&quot;">
        <source>Find &quot;%@&quot;</source>
<<<<<<< HEAD
=======
        <target>&quot;%@&quot; 찾기</target>
>>>>>>> 63ac197d
        <note>Find text in page.</note>
      </trans-unit>
      <trans-unit id="Find in Page">
        <source>Find in Page</source>
        <target>페이지에서 찾기</target>
        <note>Share action title</note>
      </trans-unit>
      <trans-unit id="Fingerprinting Methods">
        <source>Fingerprinting Methods</source>
        <target>Fingerprinting 방식</target>
        <note>individual blocking statistic title</note>
      </trans-unit>
      <trans-unit id="Fingerprinting Protection">
        <source>Fingerprinting Protection</source>
        <target>Fingerprinting 보호</target>
        <note>No comment provided by engineer.</note>
      </trans-unit>
      <trans-unit id="Fingerprinting\nProtection">
        <source>Fingerprinting
Protection</source>
        <target>Fingerprinting
보호</target>
        <note>blocking stat title</note>
      </trans-unit>
      <trans-unit id="Folder">
        <source>Folder</source>
        <target>폴더</target>
        <note>Folder</note>
      </trans-unit>
      <trans-unit id="Forward">
        <source>Forward</source>
        <target>앞으로</target>
        <note>Accessibility Label for the browser toolbar Forward button</note>
      </trans-unit>
      <trans-unit id="General">
        <source>General</source>
        <target>일반</target>
        <note>General settings section title</note>
      </trans-unit>
      <trans-unit id="Get a new sync code">
        <source>Get a new sync code</source>
<<<<<<< HEAD
=======
        <target>새 동기화 코드 받기</target>
>>>>>>> 63ac197d
        <note>New sync code button title</note>
      </trans-unit>
      <trans-unit id="Get ready to experience a Faster, Safer, Better Web.">
        <source>Get ready to experience a Faster, Safer, Better Web.</source>
        <target>빠르고 안전하고 더 나은 웹을 경험할 준비를 하세요.</target>
        <note>Shown in intro screens</note>
      </trans-unit>
      <trans-unit id="Go Back">
        <source>Go Back</source>
        <target>뒤로 가기</target>
        <note>Label for button to go back from the error page</note>
      </trans-unit>
      <trans-unit id="Grant camera access">
        <source>Grant camera access</source>
<<<<<<< HEAD
=======
        <target>카메라 액세스 권한 부여</target>
>>>>>>> 63ac197d
        <note>Grand camera access</note>
      </trans-unit>
      <trans-unit id="HTTPS Everywhere">
        <source>HTTPS Everywhere</source>
        <target>HTTPS Everywhere</target>
        <note>No comment provided by engineer.</note>
      </trans-unit>
      <trans-unit id="HTTPS Upgrades">
        <source>HTTPS Upgrades</source>
        <target>HTTPS 업그레이드</target>
        <note>individual blocking statistic title</note>
      </trans-unit>
      <trans-unit id="Hide">
        <source>Hide</source>
        <target>숨기기</target>
        <note>Hide password text selection menu item</note>
      </trans-unit>
      <trans-unit id="History">
        <source>History</source>
        <target>방문기록</target>
        <note>Panel accessibility label</note>
      </trans-unit>
      <trans-unit id="In case you hit a speed bump">
        <source>In case you hit a speed bump</source>
        <target>속도 문제가 발생한 경우</target>
        <note>Shown in intro screens</note>
      </trans-unit>
      <trans-unit id="Increase text size">
        <source>Increase text size</source>
        <target>텍스트 크기 확대</target>
        <note>Accessibility label for button increasing font size in display settings of reader mode</note>
      </trans-unit>
      <trans-unit id="Individual Controls">
        <source>Individual Controls</source>
        <target>개별 통제</target>
        <note>title for per-site shield toggles</note>
      </trans-unit>
      <trans-unit id="Intro Tour Carousel">
        <source>Intro Tour Carousel</source>
        <target>투어 캐러셀 소개</target>
        <note>Accessibility label for the introduction tour carousel</note>
      </trans-unit>
      <trans-unit id="Introductory slide %@ of %@">
        <source>Introductory slide %1$@ of %2$@</source>
        <target>소개 슬라이드 %1$@/%2$@</target>
        <note>String spoken by assistive technology (like VoiceOver) stating on which page of the intro wizard we currently are. E.g. Introductory slide 1 of 3</note>
      </trans-unit>
      <trans-unit id="It may be a misconfiguration or tampering by an attacker. Proceed if you accept the potential risk.">
        <source>It may be a misconfiguration or tampering by an attacker. Proceed if you accept the potential risk.</source>
        <target>공격자에 의해 구성이 잘못되거나 변조될 수 있습니다. 이런 잠재적인 위험을 수락할 경우 진행합니다.</target>
        <note>Additional warning text when clicking the Advanced button on error pages</note>
      </trans-unit>
      <trans-unit id="Last modified %@">
        <source>Last modified %@</source>
        <target>최종 수정 %@</target>
        <note>Footer label describing when the login was last modified with the timestamp as the parameter</note>
      </trans-unit>
      <trans-unit id="Last month">
        <source>Last month</source>
        <target>지난달</target>
        <note>History tableview section header</note>
      </trans-unit>
      <trans-unit id="Last week">
        <source>Last week</source>
        <target>지난주</target>
        <note>History tableview section header</note>
      </trans-unit>
      <trans-unit id="Learn More">
        <source>Learn More</source>
        <target>자세히 알아보기</target>
        <note>Text button displayed when there are no tabs open while in private mode</note>
      </trans-unit>
      <trans-unit id="Learn about private tabs.">
        <source>Learn about private tabs.</source>
<<<<<<< HEAD
=======
        <target>비공개 탭에 대해 자세히 알아보세요.</target>
>>>>>>> 63ac197d
        <note>Private tab information link</note>
      </trans-unit>
      <trans-unit id="Light">
        <source>Light</source>
        <target>밝은</target>
        <note>Light theme setting in Reading View settings</note>
      </trans-unit>
      <trans-unit id="Load original page">
        <source>Load original page</source>
        <target>원래 페이지 로드</target>
        <note>Link for going to the non-reader page when the reader view could not be loaded. This message will appear only when sharing to Firefox reader mode from another app.</note>
      </trans-unit>
      <trans-unit id="Loading content…">
        <source>Loading content…</source>
        <target>콘텐츠 로드 중…</target>
        <note>Message displayed when the reader mode page is loading. This message will appear only when sharing to Firefox reader mode from another app.</note>
      </trans-unit>
      <trans-unit id="Location">
        <source>Location</source>
        <target>위치</target>
        <note>Bookmark folder location</note>
      </trans-unit>
      <trans-unit id="Logins">
        <source>Logins</source>
        <target>로그인</target>
        <note>Label used as an item in Settings. When touched, the user will be navigated to the Logins/Password manager.</note>
      </trans-unit>
      <trans-unit id="Logins will be permanently removed.">
        <source>Logins will be permanently removed.</source>
        <target>로그인이 완전히 제거됩니다.</target>
        <note>No comment provided by engineer.</note>
      </trans-unit>
      <trans-unit id="Logins will be removed from all connected devices.">
        <source>Logins will be removed from all connected devices.</source>
        <target>모든 연결된 기기에서 로그인이 제거됩니다.</target>
        <note>No comment provided by engineer.</note>
      </trans-unit>
      <trans-unit id="Mark as Read">
        <source>Mark as Read</source>
        <target>읽은 상태로 표시</target>
        <note>Name for Mark as read button in reader mode</note>
      </trans-unit>
      <trans-unit id="Mark as Unread">
        <source>Mark as Unread</source>
        <target>읽지 않은 상태로 표시</target>
        <note>Name for Mark as unread button in reader mode</note>
      </trans-unit>
      <trans-unit id="Mobile Bookmarks">
        <source>Mobile Bookmarks</source>
        <target>모바일 북마크</target>
        <note>The title of the folder that contains mobile bookmarks. This should match bookmarks.folder.mobile.label on Android.</note>
      </trans-unit>
      <trans-unit id="Name">
        <source>Name</source>
        <target>이름</target>
        <note>Bookmark title / Device name</note>
      </trans-unit>
      <trans-unit id="Navigation Toolbar">
        <source>Navigation Toolbar</source>
        <target>내비게이션 툴바</target>
        <note>Accessibility label for the navigation toolbar displayed at the bottom of the screen.</note>
      </trans-unit>
      <trans-unit id="Never show">
        <source>Never show</source>
        <target>다시 보지 않음</target>
        <note>tabs bar show/hide option</note>
      </trans-unit>
      <trans-unit id="New Folder">
        <source>New Folder</source>
        <target>새 폴더</target>
        <note>Title for new folder popup</note>
      </trans-unit>
      <trans-unit id="New Private Tab">
        <source>New Private Tab</source>
        <target>새 비공개 탭</target>
        <note>No comment provided by engineer.</note>
      </trans-unit>
      <trans-unit id="New Tab">
        <source>New Tab</source>
        <target>새 탭</target>
        <note>No comment provided by engineer.</note>
      </trans-unit>
      <trans-unit id="Next in-page result">
        <source>Next in-page result</source>
        <target>다음 페이지 결과</target>
        <note>Accessibility label for next result button in Find in Page Toolbar.</note>
      </trans-unit>
      <trans-unit id="No">
        <source>No</source>
        <target>아니오</target>
        <note>For search suggestions prompt. This string should be short so it fits nicely on the prompt row.</note>
      </trans-unit>
      <trans-unit id="No logins found">
        <source>No logins found</source>
        <target>로그인 정보를 찾을 수 없음</target>
        <note>Title displayed when no logins are found after searching</note>
      </trans-unit>
      <trans-unit id="No tabs">
        <source>No tabs</source>
        <target>탭 없음</target>
        <note>Message spoken by VoiceOver to indicate that there are no tabs in the Tabs Tray</note>
      </trans-unit>
      <trans-unit id="Note: Some sites may require scripts to work properly so this shield is turned off by default.">
        <source>Note: Some sites may require scripts to work properly so this shield is turned off by default.</source>
<<<<<<< HEAD
=======
        <target>참고: 일부 사이트에서는 이 차단을 기본적으로 비활성화하기 위해 스크립트가 정상 작동하도록 요구할 수 있습니다.</target>
>>>>>>> 63ac197d
        <note>shields overview footer message</note>
      </trans-unit>
      <trans-unit id="OK">
        <source>OK</source>
        <target>확인</target>
        <note>OK button</note>
      </trans-unit>
      <trans-unit id="Off">
        <source>Off</source>
        <target>끄기</target>
        <note>Toggled OFF accessibility value</note>
      </trans-unit>
      <trans-unit id="Offline Website Data">
        <source>Offline Website Data</source>
        <target>오프라인 웹사이트 데이터</target>
        <note>Settings item for clearing website data</note>
      </trans-unit>
      <trans-unit id="On">
        <source>On</source>
        <target>켜기</target>
        <note>Toggled ON accessibility value</note>
      </trans-unit>
      <trans-unit id="Open &amp; Fill">
        <source>Open &amp; Fill</source>
        <target>열기 &amp; 채우기</target>
        <note>Open and Fill website text selection menu item</note>
      </trans-unit>
      <trans-unit id="Open Desktop Site tab">
        <source>Open Desktop Site tab</source>
        <target>데스크탑 사이트 탭 열기</target>
        <note>Share action title</note>
      </trans-unit>
      <trans-unit id="Open Image In New Tab">
        <source>Open Image In New Tab</source>
<<<<<<< HEAD
=======
        <target>새 탭에서 이미지 열기</target>
>>>>>>> 63ac197d
        <note>Context menu for opening image in new tab</note>
      </trans-unit>
      <trans-unit id="Open In New Private Tab">
        <source>Open In New Private Tab</source>
        <target>새 비공개 탭으로 열기</target>
        <note>Context menu option for opening a link in a new private tab</note>
      </trans-unit>
      <trans-unit id="Open In New Tab">
        <source>Open In New Tab</source>
        <target>새 탭에서 열기</target>
        <note>Context menu item for opening a link in a new tab</note>
      </trans-unit>
      <trans-unit id="Open Settings">
        <source>Open Settings</source>
        <target>설정 열기</target>
        <note>See http://mzl.la/1G7uHo7</note>
      </trans-unit>
      <trans-unit id="Open articles in Reader View by tapping the book icon when it appears in the title bar.">
        <source>Open articles in Reader View by tapping the book icon when it appears in the title bar.</source>
        <target>제목 표시줄에 책 아이콘이 나타날 때 이를 탭하면 읽기 전용 뷰로 기사를 엽니다.</target>
        <note>See http://mzl.la/1LXbDOL</note>
      </trans-unit>
      <trans-unit id="Open in Safari">
        <source>Open in Safari</source>
        <target>Safari에서 열기</target>
        <note>Shown in error pages for files that can't be shown and need to be downloaded.</note>
      </trans-unit>
      <trans-unit id="Open in…">
        <source>Open in…</source>
        <target>열기...</target>
        <note>String indicating that the file can be opened in another application on the device</note>
      </trans-unit>
      <trans-unit id="Pair">
        <source>Pair</source>
<<<<<<< HEAD
=======
        <target>페어링</target>
>>>>>>> 63ac197d
        <note>Sync pair device settings section title</note>
      </trans-unit>
      <trans-unit id="Panel Chooser">
        <source>Panel Chooser</source>
        <target>패널 선택자</target>
        <note>Accessibility label for the Home panel's top toolbar containing list of the home panels (top sites, bookmarsk, history, remote tabs, reading list).</note>
      </trans-unit>
      <trans-unit id="Password Manager">
        <source>Password Manager</source>
<<<<<<< HEAD
=======
        <target>비밀번호 관리자</target>
>>>>>>> 63ac197d
        <note>Accessibility Label for the browser toolbar Password Manager button</note>
      </trans-unit>
      <trans-unit id="Password Manager Button">
        <source>Password Manager Button</source>
<<<<<<< HEAD
=======
        <target>비밀번호 관리자 버튼</target>
>>>>>>> 63ac197d
        <note>Setting for behaviour of password manager button</note>
      </trans-unit>
      <trans-unit id="Paste">
        <source>Paste</source>
        <target>붙여넣기</target>
        <note>Paste the URL into the location bar</note>
      </trans-unit>
      <trans-unit id="Paste &amp; Go">
        <source>Paste &amp; Go</source>
        <target>붙여넣기 및 이동</target>
        <note>Paste the URL into the location bar and visit</note>
      </trans-unit>
      <trans-unit id="Please enter a name for this device">
        <source>Please enter a name for this device</source>
<<<<<<< HEAD
=======
        <target>기기의 이름을 입력하세요.</target>
>>>>>>> 63ac197d
        <note>Description for new device popup</note>
      </trans-unit>
      <trans-unit id="Previous in-page result">
        <source>Previous in-page result</source>
        <target>이전 페이지 결과</target>
        <note>Accessibility label for previous result button in Find in Page Toolbar.</note>
      </trans-unit>
      <trans-unit id="Privacy">
        <source>Privacy</source>
        <target>개인정보 보호</target>
        <note>Settings privacy section title</note>
      </trans-unit>
      <trans-unit id="Privacy Policy">
        <source>Privacy Policy</source>
        <target>개인정보 보호 정책</target>
        <note>Show Brave Browser Privacy Policy page from the Privacy section in the settings.</note>
      </trans-unit>
      <trans-unit id="Private">
        <source>Private</source>
        <target>비공개</target>
        <note>Private button title</note>
      </trans-unit>
      <trans-unit id="Private Browsing">
        <source>Private Browsing</source>
        <target>비공개 브라우징</target>
        <note>No comment provided by engineer.</note>
      </trans-unit>
      <trans-unit id="Private Browsing Only">
        <source>Private Browsing Only</source>
        <target>비공개 브라우징 전용</target>
        <note>Setting to keep app in private mode</note>
      </trans-unit>
      <trans-unit id="Private Mode">
        <source>Private Mode</source>
        <target>비공개 모드</target>
        <note>Accessibility label for toggling on/off private mode</note>
      </trans-unit>
      <trans-unit id="Private mode icon">
        <source>Private mode icon</source>
        <target>비공개 모드 아이콘</target>
        <note>Private mode icon next to location string</note>
      </trans-unit>
      <trans-unit id="QR Code">
        <source>QR Code</source>
<<<<<<< HEAD
=======
        <target>QR 코드</target>
>>>>>>> 63ac197d
        <note>QR Code section title</note>
      </trans-unit>
      <trans-unit id="Quick-search Engines">
        <source>Quick-search Engines</source>
        <target>빠른 검색 엔진</target>
        <note>Title for quick-search engines settings section.</note>
      </trans-unit>
      <trans-unit id="Reader Mode Settings">
        <source>Reader Mode Settings</source>
<<<<<<< HEAD
=======
        <target>읽기 전용 모드 설정</target>
>>>>>>> 63ac197d
        <note>Name for display settings button in reader mode. Display in the meaning of presentation, not monitor.</note>
      </trans-unit>
      <trans-unit id="Reader View">
        <source>Reader View</source>
        <target>읽기 전용 뷰</target>
        <note>Accessibility label for the Reader View button</note>
      </trans-unit>
      <trans-unit id="Reading list">
        <source>Reading list</source>
        <target>읽기 목록</target>
        <note>Panel accessibility label</note>
      </trans-unit>
      <trans-unit id="Reload">
        <source>Reload</source>
        <target>새로고침</target>
        <note>Accessibility Label for the browser toolbar Reload button</note>
      </trans-unit>
      <trans-unit id="Reload Page">
        <source>Reload Page</source>
        <target>페이지 새로고침</target>
        <note>No comment provided by engineer.</note>
      </trans-unit>
      <trans-unit id="Remove">
        <source>Remove</source>
        <target>제거</target>
        <note>Action button for deleting_history_entries_in_the_history_panel.</note>
      </trans-unit>
      <trans-unit id="Remove from Reading List">
        <source>Remove from Reading List</source>
        <target>읽기 목록에서 제거하기</target>
        <note>Name for button removing current article from reading list in reader mode</note>
      </trans-unit>
      <trans-unit id="Remove page">
        <source>Remove page</source>
        <target>페이지 제거</target>
        <note>Button shown in editing mode to remove this site from the top sites panel.</note>
      </trans-unit>
      <trans-unit id="Remove this device">
        <source>Remove this device</source>
<<<<<<< HEAD
=======
        <target>이 기기 제거</target>
>>>>>>> 63ac197d
        <note>Sync remove device.</note>
      </trans-unit>
      <trans-unit id="Report a bug">
        <source>Report a bug</source>
        <target>버그 신고</target>
        <note>Show mail composer to report a bug.</note>
      </trans-unit>
      <trans-unit id="Reveal">
        <source>Reveal</source>
        <target>공개</target>
        <note>Reveal password text selection menu item</note>
      </trans-unit>
      <trans-unit id="Sans-serif">
        <source>Sans-serif</source>
        <target>Sans-serif</target>
        <note>Font type setting in the reading view settings</note>
      </trans-unit>
      <trans-unit id="Save Image">
        <source>Save Image</source>
        <target>이미지 저장</target>
        <note>Context menu item for saving an image</note>
      </trans-unit>
      <trans-unit id="Save Login">
        <source>Save Login</source>
        <target>로그인 정보 저장</target>
        <note>Button to save the user's password</note>
      </trans-unit>
      <trans-unit id="Save Logins">
        <source>Save Logins</source>
        <target>로그인 정보 저장</target>
        <note>Setting to enable the built-in password manager</note>
      </trans-unit>
      <trans-unit id="Save login %@ for %@?">
        <source>Save login %1$@ for %2$@?</source>
        <target>%2$@에 대한 %1$@ 로그인 정보를 저장하시겠습니까?</target>
        <note>Prompt for saving a login. The first parameter is the username being saved. The second parameter is the hostname of the site.</note>
      </trans-unit>
      <trans-unit id="Save pages to your Reading List by tapping the book plus icon in the Reader View controls.">
        <source>Save pages to your Reading List by tapping the book plus icon in the Reader View controls.</source>
        <target>읽기 전용 뷰 컨트롤에 책 더하기 아이콘을 눌러 읽기 목록에 페이지를 저장합니다.</target>
        <note>See http://mzl.la/1LXbDOL</note>
      </trans-unit>
      <trans-unit id="Save password for %@?">
        <source>Save password for %@?</source>
        <target>%@에 대한 비밀번호를 저장하시겠습니까?</target>
        <note>Prompt for saving a password with no username. The parameter is the hostname of the site.</note>
      </trans-unit>
      <trans-unit id="Saved Logins">
        <source>Saved Logins</source>
        <target>저장된 로그인 정보</target>
        <note>Settings item for clearing passwords and login data</note>
      </trans-unit>
      <trans-unit id="Scan or enter code">
        <source>Scan or enter code</source>
<<<<<<< HEAD
=======
        <target>코드 스캔 또는 입력</target>
>>>>>>> 63ac197d
        <note>Scan sync code button title</note>
      </trans-unit>
      <trans-unit id="Scripts Blocked">
        <source>Scripts Blocked</source>
        <target>차단된 스크립트</target>
        <note>individual blocking statistic title</note>
      </trans-unit>
      <trans-unit id="Search">
        <source>Search</source>
        <target>검색</target>
        <note>No comment provided by engineer.</note>
      </trans-unit>
      <trans-unit id="Search Input Field">
        <source>Search Input Field</source>
        <target>검색어 입력란</target>
        <note>Accessibility label for the search input field in the Logins list</note>
      </trans-unit>
      <trans-unit id="Search Settings">
        <source>Search Settings</source>
        <target>검색 설정</target>
        <note>No comment provided by engineer.</note>
      </trans-unit>
      <trans-unit id="Search in page">
        <source>Search in page</source>
<<<<<<< HEAD
=======
        <target>페이지에서 검색</target>
>>>>>>> 63ac197d
        <note>No comment provided by engineer.</note>
      </trans-unit>
      <trans-unit id="Search or enter address">
        <source>Search or enter address</source>
        <target>검색하거나 주소를 입력</target>
        <note>The text shown in the URL bar on about:home</note>
      </trans-unit>
      <trans-unit id="Search suggestions from %@">
        <source>Search suggestions from %@</source>
        <target>%@의 추천 검색어</target>
        <note>Accessibility label for image of default search engine displayed left to the actual search suggestions from the engine. The parameter substituted for \&quot;%@\&quot; is the name of the search engine. E.g.: Search suggestions from Google</note>
      </trans-unit>
      <trans-unit id="Searches for the suggestion">
        <source>Searches for the suggestion</source>
        <target>추천 검색어 검색</target>
        <note>Accessibility hint describing the action performed when a search suggestion is clicked</note>
      </trans-unit>
      <trans-unit id="Secure connection">
        <source>Secure connection</source>
        <target>보안 연결</target>
        <note>Accessibility label for the lock icon, which is only present if the connection is secure</note>
      </trans-unit>
      <trans-unit id="Select All">
        <source>Select All</source>
        <target>모두 선택</target>
        <note>Title for selecting all logins</note>
      </trans-unit>
      <trans-unit id="Select Location Bar">
        <source>Select Location Bar</source>
        <target>주소창 선택</target>
        <note>No comment provided by engineer.</note>
      </trans-unit>
      <trans-unit id="Send crash reports and metrics">
        <source>Send crash reports and metrics</source>
<<<<<<< HEAD
=======
        <target>오류 보고서 및 통계 전송</target>
>>>>>>> 63ac197d
        <note>option in settings screen</note>
      </trans-unit>
      <trans-unit id="Sepia">
        <source>Sepia</source>
        <target>Sepia</target>
        <note>Sepia theme setting in Reading View settings</note>
      </trans-unit>
      <trans-unit id="Serif">
        <source>Serif</source>
        <target>Serif</target>
        <note>Font type setting in the reading view settings</note>
      </trans-unit>
      <trans-unit id="Settings">
        <source>Settings</source>
        <target>설정</target>
        <note>No comment provided by engineer.</note>
      </trans-unit>
      <trans-unit id="Share">
        <source>Share</source>
        <target>공유</target>
        <note>Accessibility Label for the browser toolbar Share button</note>
      </trans-unit>
      <trans-unit id="Share Link">
        <source>Share Link</source>
        <target>링크 공유</target>
        <note>Context menu item for sharing a link URL</note>
      </trans-unit>
      <trans-unit id="Shields Down">
        <source>Shields Down</source>
        <target>차단 비활성화</target>
        <note>message shown briefly in URL bar</note>
      </trans-unit>
      <trans-unit id="Shields Up">
        <source>Shields Up</source>
        <target>차단 활성화</target>
        <note>message shown briefly in URL bar</note>
      </trans-unit>
      <trans-unit id="Show Bookmarks">
        <source>Show Bookmarks</source>
        <target>북마크 보기</target>
        <note>Button to show the bookmarks list</note>
      </trans-unit>
      <trans-unit id="Show History">
        <source>Show History</source>
        <target>방문기록 보기</target>
        <note>Button to show the history list</note>
      </trans-unit>
      <trans-unit id="Show Next Tab">
        <source>Show Next Tab</source>
        <target>다음 탭 보기</target>
        <note>No comment provided by engineer.</note>
      </trans-unit>
      <trans-unit id="Show Previous Tab">
        <source>Show Previous Tab</source>
        <target>이전 탭 보기</target>
        <note>No comment provided by engineer.</note>
      </trans-unit>
      <trans-unit id="Show Search Suggestions">
        <source>Show Search Suggestions</source>
        <target>추천 검색어 보기</target>
        <note>Label for show search suggestions setting.</note>
      </trans-unit>
      <trans-unit id="Show Tabs">
        <source>Show Tabs</source>
        <target>탭 보기</target>
        <note>Accessibility Label for the tabs button in the browser toolbar</note>
      </trans-unit>
      <trans-unit id="Show Tabs Bar">
        <source>Show Tabs Bar</source>
        <target>탭 바 보기</target>
        <note>Setting to show/hide the tabs bar</note>
      </trans-unit>
      <trans-unit id="Show Tour">
        <source>Show Tour</source>
        <target>투어 보기</target>
        <note>Show the on-boarding screen again from the settings</note>
      </trans-unit>
      <trans-unit id="Show in landscape only">
        <source>Show in landscape only</source>
        <target>항상 가로모드로 표시</target>
        <note>tabs bar show/hide option</note>
      </trans-unit>
      <trans-unit id="Site Shields allow you to control when ads and trackers are blocked for each site that you visit. If you prefer to see ads on a specific site, you can enable them here.">
        <source>Site Shields allow you to control when ads and trackers are blocked for each site that you visit. If you prefer to see ads on a specific site, you can enable them here.</source>
<<<<<<< HEAD
=======
        <target>사이트 Shields를 사용하면 방문하는 사이트별로 광고와 트래커를 차단할지 관리할 수 있습니다. 특정 사이트에서 광고를 표시하려면, 해당 사이트에서 활성화합니다.</target>
>>>>>>> 63ac197d
        <note>shields overview message</note>
      </trans-unit>
      <trans-unit id="Site shield settings">
        <source>Site shield settings</source>
        <target>사이트 shield 설정</target>
        <note>Brave panel topmost title</note>
      </trans-unit>
      <trans-unit id="Start Browsing">
        <source>Start Browsing</source>
        <target>브라우징 시작</target>
        <note>No comment provided by engineer.</note>
      </trans-unit>
      <trans-unit id="Stop">
        <source>Stop</source>
        <target>일시중지</target>
        <note>Accessibility Label for the browser toolbar Stop button</note>
      </trans-unit>
      <trans-unit id="Support">
        <source>Support</source>
        <target>지원</target>
        <note>Support section title</note>
      </trans-unit>
      <trans-unit id="Swipe right or left with three fingers to close the tab.">
        <source>Swipe right or left with three fingers to close the tab.</source>
        <target>세 손가락으로 오른쪽이나 왼쪽으로 스와이프하여 탭을 닫습니다.</target>
        <note>Accessibility hint for tab tray's displayed tab.</note>
      </trans-unit>
      <trans-unit id="Sync">
        <source>Sync</source>
<<<<<<< HEAD
=======
        <target>동기화</target>
>>>>>>> 63ac197d
        <note>Sync settings section title</note>
      </trans-unit>
      <trans-unit id="Sync browser data between your devices securely using Brave Sync, no account creation required. Tap below to get started.">
        <source>Sync browser data between your devices securely using Brave Sync, no account creation required. Tap below to get started.</source>
<<<<<<< HEAD
=======
        <target>Brave 동기화를 사용하여 기기 간 브라우저 데이터를 안전하게 동기화할 수 있으며, 이때 계정을 만들 필요가 없습니다. 시작하려면 아래를 탭하세요.</target>
>>>>>>> 63ac197d
        <note>Sync settings welcome</note>
      </trans-unit>
      <trans-unit id="Sync on this device">
        <source>Sync on this device</source>
<<<<<<< HEAD
=======
        <target>이 기기에서 동기화</target>
>>>>>>> 63ac197d
        <note>Sync device settings section title</note>
      </trans-unit>
      <trans-unit id="Sync to device">
        <source>Sync to device</source>
<<<<<<< HEAD
=======
        <target>기기에 동기화</target>
>>>>>>> 63ac197d
        <note>Sync to existing device</note>
      </trans-unit>
      <trans-unit id="Tab %@ of %@">
        <source>Tab %1$@ of %2$@</source>
        <target>탭 %1$@/%2$@</target>
        <note>Message spoken by VoiceOver saying the position of the single currently visible tab in Tabs Tray, along with the total number of tabs. E.g. \&quot;Tab 2 of 5\&quot; says that tab 2 is visible (and is the only visible tab), out of 5 tabs total.</note>
      </trans-unit>
      <trans-unit id="Tabs">
        <source>Tabs</source>
<<<<<<< HEAD
=======
        <target>탭</target>
>>>>>>> 63ac197d
        <note>Accessibility label for the Tabs.</note>
      </trans-unit>
      <trans-unit id="Tabs %@ to %@ of %@">
        <source>Tabs %1$@ to %2$@ of %3$@</source>
        <target>탭 (%1$@~%2$@)/%3$@</target>
        <note>Message spoken by VoiceOver saying the range of tabs that are currently visible in Tabs Tray, along with the total number of tabs. E.g. \&quot;Tabs 8 to 10 of 15\&quot; says tabs 8, 9 and 10 are visible, out of 15 tabs total.</note>
      </trans-unit>
      <trans-unit id="Tabs Tray">
        <source>Tabs Tray</source>
        <target>탭 트레이</target>
        <note>Accessibility label for the Tabs Tray view.</note>
      </trans-unit>
      <trans-unit id="Tap the Brave button to temporarily disable ad blocking and privacy features.">
        <source>Tap the Brave button to temporarily disable ad blocking and privacy features.</source>
        <target>일시적으로 광고 차단 및 개인 정보 보호 기능을 해제하려면 Brave 버튼을 누르세요.</target>
        <note>Shown in intro screens</note>
      </trans-unit>
      <trans-unit id="Terms of Use">
        <source>Terms of Use</source>
        <target>이용 약관</target>
        <note>Show Brave Browser TOS page from the Privacy section in the settings.</note>
      </trans-unit>
      <trans-unit id="The owner of %@ has configured their website improperly. To protect your information from being stolen, Brave has not connected to this website.">
        <source>The owner of %@ has configured their website improperly. To protect your information from being stolen, Brave has not connected to this website.</source>
        <target>%@ 소유자가 웹사이트를 제대로 구성하지 못했습니다. 정보를 도난당하지 않도록 Brave에서 이 웹사이트에 연결하지 않았습니다.</target>
        <note>Warning text on the certificate error page</note>
      </trans-unit>
      <trans-unit id="The page could not be displayed in Reader View.">
        <source>The page could not be displayed in Reader View.</source>
        <target>리더 보기에 페이지를 표시할 수 없습니다.</target>
        <note>Message displayed when the reader mode page could not be loaded. This message will appear only when sharing to Firefox reader mode from another app.</note>
      </trans-unit>
      <trans-unit id="There was an error converting the page">
        <source>There was an error converting the page</source>
        <target>페이지를 변환하는 중에 오류가 발생했습니다.</target>
        <note>Error displayed when reader mode cannot be enabled</note>
      </trans-unit>
      <trans-unit id="This action will clear all of your private data. It cannot be undone.">
        <source>This action will clear all of your private data. It cannot be undone.</source>
        <target>이 작업은 여러분의 모든 개인 정보를 삭제하며 실행 취소할 수 없습니다.</target>
        <note>Description of the confirmation dialog shown when a user tries to clear their private data.</note>
      </trans-unit>
      <trans-unit id="This allows you to save the image to your Camera Roll.">
        <source>This allows you to save the image to your Camera Roll.</source>
        <target>이는 카메라 롤에 이미지를 저장하도록 허용합니다.</target>
        <note>See http://mzl.la/1G7uHo7</note>
      </trans-unit>
      <trans-unit id="This folder isn't empty.">
        <source>This folder isn't empty.</source>
        <target>이 폴더는 비어 있지 않습니다.</target>
        <note>Title of the confirmation alert when the user tries to delete_a_folder_that_still_contains_bookmarks_and/or folders.</note>
      </trans-unit>
      <trans-unit id="This is a Private Tab">
        <source>This is a Private Tab</source>
<<<<<<< HEAD
=======
        <target>비공개 탭임</target>
>>>>>>> 63ac197d
        <note>Private tab title</note>
      </trans-unit>
      <trans-unit id="Today">
        <source>Today</source>
        <target>오늘</target>
        <note>History tableview section header</note>
      </trans-unit>
      <trans-unit id="Top sites">
        <source>Top sites</source>
        <target>자주 가는 사이트</target>
        <note>Panel accessibility label</note>
      </trans-unit>
      <trans-unit id="Try again">
        <source>Try again</source>
        <target>다시 시도</target>
        <note>Shown in error pages on a button that will try to load the page again</note>
      </trans-unit>
      <trans-unit id="Turn on search suggestions?">
        <source>Turn on search suggestions?</source>
        <target>추천 검색어를 사용 설정하시겠습니까?</target>
        <note>Prompt shown before enabling provider search queries</note>
      </trans-unit>
      <trans-unit id="Turns private mode on or off">
        <source>Turns private mode on or off</source>
        <target>비공개 모드 사용 설정 또는 사용 중지</target>
        <note>Accessiblity hint for toggling on/off private mode</note>
      </trans-unit>
      <trans-unit id="URL">
        <source>URL</source>
        <target>URL</target>
        <note>Bookmark URL</note>
      </trans-unit>
      <trans-unit id="Unable to create new sync group.">
        <source>Unable to create new sync group.</source>
<<<<<<< HEAD
=======
        <target>새 동기화 그룹을 만들 수 없습니다.</target>
>>>>>>> 63ac197d
        <note>Description on popup when setting up a sync group fails</note>
      </trans-unit>
      <trans-unit id="Unsorted Bookmarks">
        <source>Unsorted Bookmarks</source>
        <target>분류되지 않은 북마크</target>
        <note>The name of the folder that contains unsorted desktop bookmarks. This should match bookmarks.folder.unfiled.label on Android.</note>
      </trans-unit>
      <trans-unit id="Unsuccessful">
        <source>Unsuccessful</source>
<<<<<<< HEAD
=======
        <target>실패</target>
>>>>>>> 63ac197d
        <note>No comment provided by engineer.</note>
      </trans-unit>
      <trans-unit id="Untitled">
        <source>Untitled</source>
        <target>제목 없음</target>
        <note>The default name for bookmark item without titles.</note>
      </trans-unit>
      <trans-unit id="Up">
        <source>Up</source>
        <target>위로</target>
        <note>brave shield on/off toggle on state</note>
      </trans-unit>
      <trans-unit id="Update">
        <source>Update</source>
        <target>업데이트</target>
        <note>Button to update the user's password</note>
      </trans-unit>
      <trans-unit id="Update login %@ for %@?">
        <source>Update login %1$@ for %2$@?</source>
        <target>%2$@에 대한 %1$@ 로그인 정보를 업데이트하시겠습니까?</target>
        <note>Prompt for updating a login. The first parameter is the username for which the password will be updated for. The second parameter is the hostname of the site.</note>
      </trans-unit>
      <trans-unit id="Update password for %@?">
        <source>Update password for %@?</source>
        <target>%@에 대한 비밀번호를 업데이트하시겠습니까?</target>
        <note>Prompt for updating a password with no username. The parameter is the hostname of the site.</note>
      </trans-unit>
      <trans-unit id="Use regional adblock">
        <source>Use regional adblock</source>
<<<<<<< HEAD
=======
        <target>지역 Adblock 사용</target>
>>>>>>> 63ac197d
        <note>Setting to allow user in non-english locale to use adblock rules specifc to their language</note>
      </trans-unit>
      <trans-unit id="Using a second device navigate to Brave Settings &gt; Sync. Capture the QR Code (above) with second device, or enter code words if no camera is available.">
        <source>Using a second device navigate to Brave Settings &gt; Sync. Capture the QR Code (above) with second device, or enter code words if no camera is available.</source>
<<<<<<< HEAD
=======
        <target>보조 기기를 사용하여 Brave 설정 &gt; 동기화로 이동합니다. 보조 기기로 QR 코드(위 참조)를 캡처하거나, 카메라를 사용할 수 없는 경우 코드 단어를 입력합니다.</target>
>>>>>>> 63ac197d
        <note>Sync add device description</note>
      </trans-unit>
      <trans-unit id="Using existing synced device open Brave Settings and navigate to “Devices &amp; Settings”, tap ‘+’ to add a new device and reveal sync code.">
        <source>Using existing synced device open Brave Settings and navigate to “Devices &amp; Settings”, tap ‘+’ to add a new device and reveal sync code.</source>
<<<<<<< HEAD
=======
        <target>기존 동기화된 기기를 사용하여 Brave 설정을 열고 “기기 및 설정”으로 이동한 다음 ‘+’를 탭하여 동기화 코드를 표시합니다.</target>
>>>>>>> 63ac197d
        <note>Sync to existing device description</note>
      </trans-unit>
      <trans-unit id="Version %@ (%@)">
        <source>Version %1$@ (%2$@)</source>
        <target>버전 %1$@(%2$@)</target>
        <note>Version number of Brave shown in settings</note>
      </trans-unit>
      <trans-unit id="Visit site anyway">
        <source>Visit site anyway</source>
        <target>사이트 방문</target>
        <note>Button label to temporarily continue to the site from the certificate error page</note>
      </trans-unit>
      <trans-unit id="Warning: we can't confirm your connection to this website is secure.">
        <source>Warning: we can't confirm your connection to this website is secure.</source>
        <target>경고 : 이 웹사이트에 대한 연결이 안전한지 확신할 수 없습니다.</target>
        <note>Warning text when clicking the Advanced button on error pages</note>
      </trans-unit>
      <trans-unit id="Web content">
        <source>Web content</source>
        <target>웹 콘텐츠</target>
        <note>Accessibility label for the main web content view</note>
      </trans-unit>
      <trans-unit id="Welcome to Brave.">
        <source>Welcome to Brave.</source>
        <target>Brave에 오신 것을 환영합니다.</target>
        <note>Shown in intro screens</note>
      </trans-unit>
      <trans-unit id="Welcome to Top Sites">
        <source>Welcome to Top Sites</source>
        <target>자주 가는 사이트에 오신 것을 환영합니다.</target>
        <note>The title for the empty Top Sites state</note>
      </trans-unit>
      <trans-unit id="Welcome to your Reading List">
        <source>Welcome to your Reading List</source>
        <target>읽기 목록에 오신 것을 환영합니다.</target>
        <note>See http://mzl.la/1LXbDOL</note>
      </trans-unit>
      <trans-unit id="When Leaving Private Browsing">
        <source>When Leaving Private Browsing</source>
        <target>비공개 브라우징에서 나가는 경우</target>
        <note>Will be displayed in Settings under 'Close Private Tabs'</note>
      </trans-unit>
      <trans-unit id="Yes">
        <source>Yes</source>
        <target>네</target>
        <note>For search suggestions prompt. This string should be short so it fits nicely on the prompt row.</note>
      </trans-unit>
      <trans-unit id="Yesterday">
        <source>Yesterday</source>
        <target>어제</target>
        <note>History tableview section header</note>
      </trans-unit>
      <trans-unit id="You can choose to show a popup to pick your password manager, or have the selected one open automatically.">
        <source>You can choose to show a popup to pick your password manager, or have the selected one open automatically.</source>
<<<<<<< HEAD
=======
        <target>팝업을 표시하여 비밀번호 관리자를 선택하도록 하거나, 선택된 비밀번호가 자동으로 표시되도록 합니다.</target>
>>>>>>> 63ac197d
        <note>Footer message on picker for 3rd party password manager setting</note>
      </trans-unit>
      <trans-unit id="Your connection is not private">
        <source>Your connection is not private</source>
        <target>연결 상태는 비공개가 아닙니다.</target>
        <note>Title on the certificate error page</note>
      </trans-unit>
      <trans-unit id="Your most visited sites will show up here.">
        <source>Your most visited sites will show up here.</source>
        <target>자주 방문하는 사이트가 여기에 표시됩니다.</target>
        <note>Description label for the empty Top Sites state.</note>
      </trans-unit>
      <trans-unit id="just now">
        <source>just now</source>
        <target>방금 전</target>
        <note>Relative time for a tab that was visited within the last few moments.</note>
      </trans-unit>
      <trans-unit id="more than a month ago">
        <source>more than a month ago</source>
        <target>한 달 전 이상</target>
        <note>Relative date for dates older than a month and less than two months.</note>
      </trans-unit>
      <trans-unit id="more than a week ago">
        <source>more than a week ago</source>
        <target>일주일 전 이상</target>
        <note>Description for a date more than a week ago, but less than a month ago.</note>
      </trans-unit>
      <trans-unit id="password">
        <source>password</source>
        <target>비밀번호</target>
        <note>Title for password row in Login Detail View</note>
      </trans-unit>
      <trans-unit id="read">
        <source>read</source>
        <target>읽음</target>
        <note>Accessibility label for read article in reading list. It's a past participle - functions as an adjective.</note>
      </trans-unit>
      <trans-unit id="this week">
        <source>this week</source>
        <target>이번 주</target>
        <note>Relative date for date in past week.</note>
      </trans-unit>
      <trans-unit id="today at %@">
        <source>today at %@</source>
        <target>오늘 %@</target>
        <note>Relative date for date older than a minute.</note>
      </trans-unit>
      <trans-unit id="unread">
        <source>unread</source>
        <target>읽지 않음</target>
        <note>Accessibility label for unread article in reading list. It's a past participle - functions as an adjective.</note>
      </trans-unit>
      <trans-unit id="username">
        <source>username</source>
        <target>사용자 이름</target>
        <note>Title for username row in Login Detail View</note>
      </trans-unit>
      <trans-unit id="website">
        <source>website</source>
        <target>웹사이트</target>
        <note>Title for website row in Login Detail View</note>
      </trans-unit>
    </body>
  </file>
  <file datatype="plaintext" original="brave/BraveInfo.plist" source-language="en" target-language="ko-KR">
    <header>
      <tool build-num="8C1002" tool-id="com.apple.dt.xcode" tool-name="Xcode" tool-version="8.2.1"/>
    </header>
    <body>
      <trans-unit id="CFBundleDisplayName">
        <source>Open in Brave</source>
        <target>Brave에서 열기</target>
      </trans-unit>
      </body>
  </file>
  <file datatype="plaintext" original="brave/Localizable.strings" source-language="en" target-language="ko-KR">
    <header>
      <tool build-num="8C1002" tool-id="com.apple.dt.xcode" tool-name="Xcode" tool-version="8.2.1"/>
    </header>
    <body>
      <trans-unit id="Accept &amp; Continue">
        <source>Accept &amp; Continue</source>
        <target>동의 및 계속</target>
        <note>No comment provided by engineer.</note>
      </trans-unit>
      <trans-unit id="By using this application, you agree to Brave’s Terms of Use.">
        <source>By using this application, you agree to Brave’s Terms of Use.</source>
        <target>이 애플리케이션을 사용하면 Brave 이용 약관에 동의하게 됩니다.</target>
        <note>No comment provided by engineer.</note>
      </trans-unit>
      <trans-unit id="Help make Brave better by sending usage statistics and crash reports to us.">
        <source>Help make Brave better by sending usage statistics and crash reports to us.</source>
        <target>사용 통계 및 오류 보고서를 전송하여 Brave가 개선되도록 도와주시기 바랍니다.</target>
        <note>No comment provided by engineer.</note>
      </trans-unit>
      <trans-unit id="Terms of Use.">
        <source>Terms of Use.</source>
        <target>이용 약관</target>
        <note>No comment provided by engineer.</note>
      </trans-unit>
    </body>
  </file>
  </xliff><|MERGE_RESOLUTION|>--- conflicted
+++ resolved
@@ -47,10 +47,7 @@
       </trans-unit>
       <trans-unit id="Add Device">
         <source>Add Device</source>
-<<<<<<< HEAD
-=======
         <target>기기 추가</target>
->>>>>>> 63ac197d
         <note>Add device to sync</note>
       </trans-unit>
       <trans-unit id="Add Tab">
@@ -205,10 +202,7 @@
       </trans-unit>
       <trans-unit id="Brave Sync">
         <source>Brave Sync</source>
-<<<<<<< HEAD
-=======
         <target>Brave 동기화</target>
->>>>>>> 63ac197d
         <note>Brave sync page title</note>
       </trans-unit>
       <trans-unit id="Brave blocks ads.\nBrave stops trackers.\nBrave is designed for speed and efficiency.">
@@ -289,10 +283,7 @@
       </trans-unit>
       <trans-unit id="Changing settings will only affect data that this device shares with others.">
         <source>Changing settings will only affect data that this device shares with others.</source>
-<<<<<<< HEAD
-=======
         <target>설정을 변경하면 이 기기가 다른 기기와 공유한 데이터에만 영향을 미칩니다.</target>
->>>>>>> 63ac197d
         <note>Sync device settings footer details</note>
       </trans-unit>
       <trans-unit id="Clear">
@@ -337,10 +328,7 @@
       </trans-unit>
       <trans-unit id="Code Words">
         <source>Code Words</source>
-<<<<<<< HEAD
-=======
         <target>코드 단어</target>
->>>>>>> 63ac197d
         <note>Code words section title</note>
       </trans-unit>
       <trans-unit id="Cookie Control">
@@ -410,26 +398,17 @@
       </trans-unit>
       <trans-unit id="Device Name">
         <source>Device Name</source>
-<<<<<<< HEAD
-=======
         <target>기기 이름</target>
->>>>>>> 63ac197d
         <note>Title for new device popup</note>
       </trans-unit>
       <trans-unit id="Devices">
         <source>Devices</source>
-<<<<<<< HEAD
-=======
         <target>기기</target>
->>>>>>> 63ac197d
         <note>Sync device settings page title.</note>
       </trans-unit>
       <trans-unit id="Devices &amp; Settings">
         <source>Devices &amp; Settings</source>
-<<<<<<< HEAD
-=======
         <target>기기 및 설정</target>
->>>>>>> 63ac197d
         <note>Sync you browser settings across devices.</note>
       </trans-unit>
       <trans-unit id="Don't block cookies">
@@ -464,34 +443,22 @@
       </trans-unit>
       <trans-unit id="Enter code words">
         <source>Enter code words</source>
-<<<<<<< HEAD
-=======
         <target>코드 단어 입력</target>
->>>>>>> 63ac197d
         <note>Sync enter code words</note>
       </trans-unit>
       <trans-unit id="Enter code words below">
         <source>Enter code words below</source>
-<<<<<<< HEAD
-=======
         <target>아래에 코드 단어 입력</target>
->>>>>>> 63ac197d
         <note>Enter sync code words below</note>
       </trans-unit>
       <trans-unit id="Enter folder name">
         <source>Enter folder name</source>
-<<<<<<< HEAD
-=======
         <target>폴더 이름 입력</target>
->>>>>>> 63ac197d
         <note>Description for new folder popup</note>
       </trans-unit>
       <trans-unit id="Even though sites you visit in private tabs are not saved locally, they do not make you anonymous or invisible to your ISP, your employer, or to the sites you are visiting.">
         <source>Even though sites you visit in private tabs are not saved locally, they do not make you anonymous or invisible to your ISP, your employer, or to the sites you are visiting.</source>
-<<<<<<< HEAD
-=======
         <target>비공개 탭에서 방문한 사이트가 로컬에 저장되지는 않지만, ISP, 고용주 또는 방문한 사이트에 익명 또는 보이지 않는 상태가 되는 것은 아닙니다.</target>
->>>>>>> 63ac197d
         <note>Private tab details</note>
       </trans-unit>
       <trans-unit id="Find">
@@ -501,10 +468,7 @@
       </trans-unit>
       <trans-unit id="Find &quot;%@&quot;">
         <source>Find &quot;%@&quot;</source>
-<<<<<<< HEAD
-=======
         <target>&quot;%@&quot; 찾기</target>
->>>>>>> 63ac197d
         <note>Find text in page.</note>
       </trans-unit>
       <trans-unit id="Find in Page">
@@ -546,10 +510,7 @@
       </trans-unit>
       <trans-unit id="Get a new sync code">
         <source>Get a new sync code</source>
-<<<<<<< HEAD
-=======
         <target>새 동기화 코드 받기</target>
->>>>>>> 63ac197d
         <note>New sync code button title</note>
       </trans-unit>
       <trans-unit id="Get ready to experience a Faster, Safer, Better Web.">
@@ -564,10 +525,7 @@
       </trans-unit>
       <trans-unit id="Grant camera access">
         <source>Grant camera access</source>
-<<<<<<< HEAD
-=======
         <target>카메라 액세스 권한 부여</target>
->>>>>>> 63ac197d
         <note>Grand camera access</note>
       </trans-unit>
       <trans-unit id="HTTPS Everywhere">
@@ -642,10 +600,7 @@
       </trans-unit>
       <trans-unit id="Learn about private tabs.">
         <source>Learn about private tabs.</source>
-<<<<<<< HEAD
-=======
         <target>비공개 탭에 대해 자세히 알아보세요.</target>
->>>>>>> 63ac197d
         <note>Private tab information link</note>
       </trans-unit>
       <trans-unit id="Light">
@@ -750,10 +705,7 @@
       </trans-unit>
       <trans-unit id="Note: Some sites may require scripts to work properly so this shield is turned off by default.">
         <source>Note: Some sites may require scripts to work properly so this shield is turned off by default.</source>
-<<<<<<< HEAD
-=======
         <target>참고: 일부 사이트에서는 이 차단을 기본적으로 비활성화하기 위해 스크립트가 정상 작동하도록 요구할 수 있습니다.</target>
->>>>>>> 63ac197d
         <note>shields overview footer message</note>
       </trans-unit>
       <trans-unit id="OK">
@@ -788,10 +740,7 @@
       </trans-unit>
       <trans-unit id="Open Image In New Tab">
         <source>Open Image In New Tab</source>
-<<<<<<< HEAD
-=======
         <target>새 탭에서 이미지 열기</target>
->>>>>>> 63ac197d
         <note>Context menu for opening image in new tab</note>
       </trans-unit>
       <trans-unit id="Open In New Private Tab">
@@ -826,10 +775,7 @@
       </trans-unit>
       <trans-unit id="Pair">
         <source>Pair</source>
-<<<<<<< HEAD
-=======
         <target>페어링</target>
->>>>>>> 63ac197d
         <note>Sync pair device settings section title</note>
       </trans-unit>
       <trans-unit id="Panel Chooser">
@@ -839,18 +785,12 @@
       </trans-unit>
       <trans-unit id="Password Manager">
         <source>Password Manager</source>
-<<<<<<< HEAD
-=======
         <target>비밀번호 관리자</target>
->>>>>>> 63ac197d
         <note>Accessibility Label for the browser toolbar Password Manager button</note>
       </trans-unit>
       <trans-unit id="Password Manager Button">
         <source>Password Manager Button</source>
-<<<<<<< HEAD
-=======
         <target>비밀번호 관리자 버튼</target>
->>>>>>> 63ac197d
         <note>Setting for behaviour of password manager button</note>
       </trans-unit>
       <trans-unit id="Paste">
@@ -865,10 +805,7 @@
       </trans-unit>
       <trans-unit id="Please enter a name for this device">
         <source>Please enter a name for this device</source>
-<<<<<<< HEAD
-=======
         <target>기기의 이름을 입력하세요.</target>
->>>>>>> 63ac197d
         <note>Description for new device popup</note>
       </trans-unit>
       <trans-unit id="Previous in-page result">
@@ -913,10 +850,7 @@
       </trans-unit>
       <trans-unit id="QR Code">
         <source>QR Code</source>
-<<<<<<< HEAD
-=======
         <target>QR 코드</target>
->>>>>>> 63ac197d
         <note>QR Code section title</note>
       </trans-unit>
       <trans-unit id="Quick-search Engines">
@@ -926,10 +860,7 @@
       </trans-unit>
       <trans-unit id="Reader Mode Settings">
         <source>Reader Mode Settings</source>
-<<<<<<< HEAD
-=======
         <target>읽기 전용 모드 설정</target>
->>>>>>> 63ac197d
         <note>Name for display settings button in reader mode. Display in the meaning of presentation, not monitor.</note>
       </trans-unit>
       <trans-unit id="Reader View">
@@ -969,10 +900,7 @@
       </trans-unit>
       <trans-unit id="Remove this device">
         <source>Remove this device</source>
-<<<<<<< HEAD
-=======
         <target>이 기기 제거</target>
->>>>>>> 63ac197d
         <note>Sync remove device.</note>
       </trans-unit>
       <trans-unit id="Report a bug">
@@ -1027,10 +955,7 @@
       </trans-unit>
       <trans-unit id="Scan or enter code">
         <source>Scan or enter code</source>
-<<<<<<< HEAD
-=======
         <target>코드 스캔 또는 입력</target>
->>>>>>> 63ac197d
         <note>Scan sync code button title</note>
       </trans-unit>
       <trans-unit id="Scripts Blocked">
@@ -1055,10 +980,7 @@
       </trans-unit>
       <trans-unit id="Search in page">
         <source>Search in page</source>
-<<<<<<< HEAD
-=======
         <target>페이지에서 검색</target>
->>>>>>> 63ac197d
         <note>No comment provided by engineer.</note>
       </trans-unit>
       <trans-unit id="Search or enter address">
@@ -1093,10 +1015,7 @@
       </trans-unit>
       <trans-unit id="Send crash reports and metrics">
         <source>Send crash reports and metrics</source>
-<<<<<<< HEAD
-=======
         <target>오류 보고서 및 통계 전송</target>
->>>>>>> 63ac197d
         <note>option in settings screen</note>
       </trans-unit>
       <trans-unit id="Sepia">
@@ -1181,10 +1100,7 @@
       </trans-unit>
       <trans-unit id="Site Shields allow you to control when ads and trackers are blocked for each site that you visit. If you prefer to see ads on a specific site, you can enable them here.">
         <source>Site Shields allow you to control when ads and trackers are blocked for each site that you visit. If you prefer to see ads on a specific site, you can enable them here.</source>
-<<<<<<< HEAD
-=======
         <target>사이트 Shields를 사용하면 방문하는 사이트별로 광고와 트래커를 차단할지 관리할 수 있습니다. 특정 사이트에서 광고를 표시하려면, 해당 사이트에서 활성화합니다.</target>
->>>>>>> 63ac197d
         <note>shields overview message</note>
       </trans-unit>
       <trans-unit id="Site shield settings">
@@ -1214,34 +1130,22 @@
       </trans-unit>
       <trans-unit id="Sync">
         <source>Sync</source>
-<<<<<<< HEAD
-=======
         <target>동기화</target>
->>>>>>> 63ac197d
         <note>Sync settings section title</note>
       </trans-unit>
       <trans-unit id="Sync browser data between your devices securely using Brave Sync, no account creation required. Tap below to get started.">
         <source>Sync browser data between your devices securely using Brave Sync, no account creation required. Tap below to get started.</source>
-<<<<<<< HEAD
-=======
         <target>Brave 동기화를 사용하여 기기 간 브라우저 데이터를 안전하게 동기화할 수 있으며, 이때 계정을 만들 필요가 없습니다. 시작하려면 아래를 탭하세요.</target>
->>>>>>> 63ac197d
         <note>Sync settings welcome</note>
       </trans-unit>
       <trans-unit id="Sync on this device">
         <source>Sync on this device</source>
-<<<<<<< HEAD
-=======
         <target>이 기기에서 동기화</target>
->>>>>>> 63ac197d
         <note>Sync device settings section title</note>
       </trans-unit>
       <trans-unit id="Sync to device">
         <source>Sync to device</source>
-<<<<<<< HEAD
-=======
         <target>기기에 동기화</target>
->>>>>>> 63ac197d
         <note>Sync to existing device</note>
       </trans-unit>
       <trans-unit id="Tab %@ of %@">
@@ -1251,10 +1155,7 @@
       </trans-unit>
       <trans-unit id="Tabs">
         <source>Tabs</source>
-<<<<<<< HEAD
-=======
         <target>탭</target>
->>>>>>> 63ac197d
         <note>Accessibility label for the Tabs.</note>
       </trans-unit>
       <trans-unit id="Tabs %@ to %@ of %@">
@@ -1309,10 +1210,7 @@
       </trans-unit>
       <trans-unit id="This is a Private Tab">
         <source>This is a Private Tab</source>
-<<<<<<< HEAD
-=======
         <target>비공개 탭임</target>
->>>>>>> 63ac197d
         <note>Private tab title</note>
       </trans-unit>
       <trans-unit id="Today">
@@ -1347,10 +1245,7 @@
       </trans-unit>
       <trans-unit id="Unable to create new sync group.">
         <source>Unable to create new sync group.</source>
-<<<<<<< HEAD
-=======
         <target>새 동기화 그룹을 만들 수 없습니다.</target>
->>>>>>> 63ac197d
         <note>Description on popup when setting up a sync group fails</note>
       </trans-unit>
       <trans-unit id="Unsorted Bookmarks">
@@ -1360,10 +1255,7 @@
       </trans-unit>
       <trans-unit id="Unsuccessful">
         <source>Unsuccessful</source>
-<<<<<<< HEAD
-=======
         <target>실패</target>
->>>>>>> 63ac197d
         <note>No comment provided by engineer.</note>
       </trans-unit>
       <trans-unit id="Untitled">
@@ -1393,26 +1285,17 @@
       </trans-unit>
       <trans-unit id="Use regional adblock">
         <source>Use regional adblock</source>
-<<<<<<< HEAD
-=======
         <target>지역 Adblock 사용</target>
->>>>>>> 63ac197d
         <note>Setting to allow user in non-english locale to use adblock rules specifc to their language</note>
       </trans-unit>
       <trans-unit id="Using a second device navigate to Brave Settings &gt; Sync. Capture the QR Code (above) with second device, or enter code words if no camera is available.">
         <source>Using a second device navigate to Brave Settings &gt; Sync. Capture the QR Code (above) with second device, or enter code words if no camera is available.</source>
-<<<<<<< HEAD
-=======
         <target>보조 기기를 사용하여 Brave 설정 &gt; 동기화로 이동합니다. 보조 기기로 QR 코드(위 참조)를 캡처하거나, 카메라를 사용할 수 없는 경우 코드 단어를 입력합니다.</target>
->>>>>>> 63ac197d
         <note>Sync add device description</note>
       </trans-unit>
       <trans-unit id="Using existing synced device open Brave Settings and navigate to “Devices &amp; Settings”, tap ‘+’ to add a new device and reveal sync code.">
         <source>Using existing synced device open Brave Settings and navigate to “Devices &amp; Settings”, tap ‘+’ to add a new device and reveal sync code.</source>
-<<<<<<< HEAD
-=======
         <target>기존 동기화된 기기를 사용하여 Brave 설정을 열고 “기기 및 설정”으로 이동한 다음 ‘+’를 탭하여 동기화 코드를 표시합니다.</target>
->>>>>>> 63ac197d
         <note>Sync to existing device description</note>
       </trans-unit>
       <trans-unit id="Version %@ (%@)">
@@ -1467,10 +1350,7 @@
       </trans-unit>
       <trans-unit id="You can choose to show a popup to pick your password manager, or have the selected one open automatically.">
         <source>You can choose to show a popup to pick your password manager, or have the selected one open automatically.</source>
-<<<<<<< HEAD
-=======
         <target>팝업을 표시하여 비밀번호 관리자를 선택하도록 하거나, 선택된 비밀번호가 자동으로 표시되도록 합니다.</target>
->>>>>>> 63ac197d
         <note>Footer message on picker for 3rd party password manager setting</note>
       </trans-unit>
       <trans-unit id="Your connection is not private">
