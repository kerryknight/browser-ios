--- conflicted
+++ resolved
@@ -8,53 +8,9 @@
 
 extension TabManager {
     
-<<<<<<< HEAD
-    func preserveTabs() {
-        print("preserveTabs()")
-        var _tabs = [SavedTab]()
-        var i = 0
-        for tab in tabs.internalTabList {
-            if tab.isPrivate || tab.url?.absoluteString == nil || tab.tabID == nil {
-                continue
-            }
-            
-            // Ignore session restore data.
-            if let url = tab.url?.absoluteString {
-                if url.contains("localhost") {
-                    continue
-                }
-            }
-
-            var urls = [String]()
-            var currentPage = 0
-            if let currentItem = tab.webView?.backForwardList.currentItem {
-                // Freshly created web views won't have any history entries at all.
-                let backList = tab.webView?.backForwardList.backList ?? []
-                let forwardList = tab.webView?.backForwardList.forwardList ?? []
-                urls += (backList + [currentItem] + forwardList).map { $0.URL.absoluteString }
-                currentPage = -forwardList.count
-            }
-            if let id = tab.tabID {
-                let data = SavedTab(id, tab.title ?? "", tab.url!.absoluteString, self.selectedTab === tab, Int16(i), tab.screenshot.image, urls, Int16(currentPage))
-                _tabs.append(data)
-                i += 1
-            }
-        }
-
-        let context = DataController.shared.workerContext()
-        context.perform {
-            for t in _tabs {
-                TabMO.add(t, context: context)
-            }
-            DataController.saveContext(context: context)
-        }
-    }
-
-=======
->>>>>>> 63ac197d
     func restoreTabs() {
-//        struct RunOnceAtStartup { static var token: Int = 0 }
-//        dispatch_once(&RunOnceAtStartup.token, restoreTabsInternal)
+        struct RunOnceAtStartup { static var token: dispatch_once_t = 0 }
+        dispatch_once(&RunOnceAtStartup.token, restoreTabsInternal)
     }
 
     fileprivate func restoreTabsInternal() {
