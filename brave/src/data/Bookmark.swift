/* This Source Code Form is subject to the terms of the Mozilla Public License, v. 2.0. If a copy of the MPL was not distributed with this file, You can obtain one at http://mozilla.org/MPL/2.0/. */


import UIKit
import CoreData
import Foundation
import Shared

class Bookmark: NSManagedObject, WebsitePresentable, Syncable {
    
    @NSManaged var isFolder: Bool
    @NSManaged var title: String?
    @NSManaged var customTitle: String?
    @NSManaged var url: String?
    @NSManaged var visits: Int32
    @NSManaged var lastVisited: Date?
    @NSManaged var created: Date?
    @NSManaged var order: Int16
    @NSManaged var tags: [String]?
    
    /// Should not be set directly, due to specific formatting required, use `syncUUID` instead
    /// CD does not allow (easily) searching on transformable properties, could use binary, but would still require tranformtion
    //  syncUUID should never change
    @NSManaged var syncDisplayUUID: String?
    @NSManaged var syncParentDisplayUUID: String?
    @NSManaged var parentFolder: Bookmark?
    @NSManaged var children: Set<Bookmark>?
    
    @NSManaged var domain: Domain?

    // To trigger fetchedResultsController to update, change this value.
    // For instance, when a favicon is set on a domain, to notify any bookmarks or history items that
    // are displayed in a table and waiting for a favicon, you can change markDirty, and the favicon will update
    @NSManaged var markDirty: Int16
    
    var syncParentUUID: [Int]? {
        get { return SyncHelpers.syncUUID(fromString: syncParentDisplayUUID) }
        set(value) {
            // Save actual instance variable
            syncParentDisplayUUID = SyncHelpers.syncDisplay(fromUUID: value)

            // Attach parent, only works if parent exists.
            let parent = Bookmark.get(parentSyncUUID: value, context: self.managedObjectContext)
            parentFolder = parent
        }
    }
    
    var displayTitle: String? {
        if let custom = customTitle, !custom.isEmpty {
            return customTitle
        }
        
        if let t = title, !t.isEmpty {
            return title
        }
        
        // Want to return nil so less checking on frontend
        return nil
    }
    
    override func awakeFromInsert() {
        super.awakeFromInsert()
        created = Date()
        lastVisited = created
    }
    
<<<<<<< HEAD
    func asDictionary(deviceId: [Int]?, action: Int?) -> [String: Any] {
=======
    func asDictionary(deviceId deviceId: [Int]?, action: Int?) -> [String: AnyObject] {
>>>>>>> 63ac197d
        return SyncBookmark(record: self, deviceId: deviceId, action: action).dictionaryRepresentation()
    }

    static func entity(context:NSManagedObjectContext) -> NSEntityDescription {
        return NSEntityDescription.entity(forEntityName: "Bookmark", in: context)!
    }

    class func frc(parentFolder: Bookmark?) -> NSFetchedResultsController<NSFetchRequestResult> {
        let fetchRequest = NSFetchRequest<NSFetchRequestResult>()
        fetchRequest.entity = Bookmark.entity(context: DataController.moc)
        fetchRequest.fetchBatchSize = 20
        fetchRequest.fetchLimit = 200
        fetchRequest.sortDescriptors = [NSSortDescriptor(key:"order", ascending: true), NSSortDescriptor(key:"created", ascending: false)]
        if let parentFolder = parentFolder {
            fetchRequest.predicate = NSPredicate(format: "parentFolder == %@", parentFolder)
        } else {
            fetchRequest.predicate = NSPredicate(format: "parentFolder == nil")
        }

        return NSFetchedResultsController(fetchRequest: fetchRequest, managedObjectContext:DataController.moc, sectionNameKeyPath: nil, cacheName: nil)
    }
    
    // Syncable
    func update(syncRecord record: SyncRecord) {
        guard let bookmark = record as? SyncBookmark, let site = bookmark.site else { return }
        title = site.title
        customTitle = site.customTitle
        url = site.location
<<<<<<< HEAD
        lastVisited = Date(timeIntervalSince1970:(Double(site.lastAccessedTime ?? 0) / 1000.0))
=======
        lastVisited = NSDate(timeIntervalSince1970:(Double(site.lastAccessedTime ?? 0) / 1000.0))
>>>>>>> 63ac197d
        syncParentUUID = bookmark.parentFolderObjectId
        // No auto-save, must be handled by caller if desired
    }
    
    func update(customTitle: String?, url: String?, save: Bool = false) {
        
        // See if there has been any change
        if self.customTitle == customTitle && self.url == url {
            return
        }
        
        if let ct = customTitle, !ct.isEmpty {
            self.customTitle = customTitle
        }
        
        if let u = url, !u.isEmpty {
            self.url = url
        }
        
        if save {
<<<<<<< HEAD
            DataController.saveContext(context: self.managedObjectContext)
        }
        
        Sync.shared.sendSyncRecords(recordType: .bookmark, action: .update, records: [self])
=======
            DataController.saveContext(self.managedObjectContext)
        }
        
        Sync.shared.sendSyncRecords(.bookmark, action: .update, records: [self])
>>>>>>> 63ac197d
    }

    static func add(rootObject root: SyncRecord?, save: Bool, sendToSync: Bool, context: NSManagedObjectContext) -> Syncable? {
        // Explicit parentFolder to force method decision
        return add(rootObject: root as? SyncBookmark, save: save, sendToSync: sendToSync, parentFolder: nil, context: context)
    }
    
    // Should not be used for updating, modify to increase protection
    class func add(rootObject root: SyncBookmark?, save: Bool = false, sendToSync: Bool = false, parentFolder: Bookmark? = nil, context: NSManagedObjectContext) -> Bookmark? {
        let bookmark = root
        let site = bookmark?.site
     
        var bk: Bookmark!
        if let id = root?.objectId, let foundbks = Bookmark.get(syncUUIDs: [id], context: context) as? [Bookmark], let foundBK = foundbks.first {
            // Found a pre-existing bookmark, cannot add duplicate
            // Turn into 'update' record instead
            bk = foundBK
        } else {
<<<<<<< HEAD
            bk = Bookmark(entity: Bookmark.entity(context: context), insertInto: context)
=======
            bk = Bookmark(entity: Bookmark.entity(context), insertIntoManagedObjectContext: context)
>>>>>>> 63ac197d
        }
        
        // Should probably have visual indication before reaching this point
        if site?.location?.startsWith(WebServer.sharedInstance.base) ?? false {
            return nil
        }
        
        // Use new values, fallback to previous values
        bk.url = site?.location ?? bk.url
        bk.title = site?.title ?? bk.title
        bk.customTitle = site?.customTitle ?? bk.customTitle // TODO: Check against empty titles
        bk.isFolder = bookmark?.isFolder ?? bk.isFolder ?? false
        bk.syncUUID = root?.objectId ?? bk.syncUUID ?? Niceware.shared.uniqueSerialBytes(count: 16)
<<<<<<< HEAD
        bk.created = site?.creationNativeDate ?? Date()
        bk.lastVisited = site?.lastAccessedNativeDate ?? Date()
        
        if let location = site?.location, let url = URL(string: location) {
=======
        bk.created = site?.creationNativeDate ?? NSDate()
        bk.lastVisited = site?.lastAccessedNativeDate ?? NSDate()
        
        if let location = site?.location, let url = NSURL(string: location) {
>>>>>>> 63ac197d
            bk.domain = Domain.getOrCreateForUrl(url, context: context)
        }
        
        // Must assign both, in cae parentFolder does not exist, need syncParentUUID to attach later
        bk.parentFolder = parentFolder
        bk.syncParentUUID = bookmark?.parentFolderObjectId ?? bk.syncParentUUID

        // For folders that are saved _with_ a syncUUID, there may be child bookmarks
        //  (e.g. sync sent down bookmark before parent folder)
        if bk.isFolder {
            // Find all children and attach them
            if let children = Bookmark.getChildren(forFolderUUID: bk.syncUUID, context: context) {
                
                // TODO: Setup via bk.children property instead
                children.forEach { $0.parentFolder = bk }
            }
        }
        
        if save {
<<<<<<< HEAD
            // For folders that are saved _with_ a syncUUID, there may be child bookmarks
            //  (e.g. sync sent down bookmark before parent folder)
            if bk.isFolder {
                // Find all children and attach them
                if let children = Bookmark.getChildren(forFolderUUID: bk.syncUUID, context: context) {
                    
                    // TODO: Setup via bk.children property instead
                    children.forEach { $0.parentFolder = bk }
                }
            }
            
            // Submit to server
            if sendToSync {
                Sync.shared.sendSyncRecords(recordType: .bookmark, action: .create, records: [bk])
            }
            
            DataController.saveContext(context: context)
=======
            DataController.saveContext(context)
        }
        
        if sendToSync {
            // Submit to server
            Sync.shared.sendSyncRecords(.bookmark, action: .create, records: [bk])
>>>>>>> 63ac197d
        }
        
        return bk
    }
    
    // TODO: DELETE
    // Aways uses main context
<<<<<<< HEAD
    class func add(url: URL?,
=======
    class func add(url url: NSURL?,
>>>>>>> 63ac197d
                       title: String?,
                       customTitle: String? = nil, // Folders only use customTitle
                       parentFolder:Bookmark? = nil,
                       isFolder:Bool = false) -> Bookmark? {
        
        let site = SyncSite()
        site.title = title
        site.customTitle = customTitle
        site.location = url?.absoluteString
        
        let bookmark = SyncBookmark()
        bookmark.isFolder = isFolder
        bookmark.parentFolderObjectId = parentFolder?.syncUUID
        bookmark.site = site
        
        return self.add(rootObject: bookmark, save: true, sendToSync: true, parentFolder: parentFolder, context: DataController.moc)
    }
    
    // TODO: Migration syncUUIDS still needs to be solved
    // Should only ever be used for migration from old db
    // Always uses worker context
<<<<<<< HEAD
    class func addForMigration(url: String?, title: String, customTitle: String, parentFolder: Bookmark?, isFolder: Bool?) -> Bookmark? {
=======
    class func addForMigration(url url: String?, title: String, customTitle: String, parentFolder: Bookmark?, isFolder: Bool?) -> Bookmark? {
>>>>>>> 63ac197d
        
        let site = SyncSite()
        site.title = title
        site.customTitle = customTitle
        site.location = url
        
        let bookmark = SyncBookmark()
        bookmark.isFolder = isFolder
//        bookmark.parentFolderObjectId = [parentFolder]
        bookmark.site = site
        
        return self.add(rootObject: bookmark, save: true, context: DataController.shared.workerContext())
    }

    class func contains(url: URL, completionOnMain completion: @escaping ((Bool)->Void)) {
        var found = false
        let context = DataController.shared.workerContext()
        context.perform {
            if let count = get(forUrl: url, countOnly: true, context: context) as? Int {
                found = count > 0
            }
            postAsyncToMain {
                completion(found)
            }
        }
    }

    class func frecencyQuery(context: NSManagedObjectContext, containing: String?) -> [Bookmark] {
        assert(!Thread.isMainThread)

        let fetchRequest = NSFetchRequest<NSFetchRequestResult>()
        fetchRequest.fetchLimit = 5
        fetchRequest.entity = Bookmark.entity(context: context)
        
        var predicate = NSPredicate(format: "lastVisited > %@", History.ThisWeek as CVarArg)
        if let query = containing {
            predicate = NSPredicate(format: predicate.predicateFormat + " AND url CONTAINS %@", query)
        }
        fetchRequest.predicate = predicate

        do {
            if let results = try context.fetch(fetchRequest) as? [Bookmark] {
                return results
            }
        } catch {
            let fetchError = error as NSError
            print(fetchError)
        }
        return [Bookmark]()
    }
}

// TODO: Document well
// Getters
extension Bookmark {
    fileprivate static func get(forUrl url: URL, countOnly: Bool = false, context: NSManagedObjectContext) -> AnyObject? {
        let fetchRequest = NSFetchRequest<NSFetchRequestResult>()
        fetchRequest.entity = Bookmark.entity(context: context)
        fetchRequest.predicate = NSPredicate(format: "url == %@", url.absoluteString)
        do {
            if countOnly {
                let count = try context.count(for: fetchRequest)
                return count as AnyObject
            }
            let results = try context.fetch(fetchRequest) as? [Bookmark]
            return results?.first
        } catch {
            let fetchError = error as NSError
            print(fetchError)
        }
        return nil
    }
    
    static func getChildren(forFolderUUID syncUUID: [Int]?, context: NSManagedObjectContext) -> [Bookmark]? {
        guard let searchableUUID = SyncHelpers.syncDisplay(fromUUID: syncUUID) else {
            return nil
        }
        
        return get(predicate: NSPredicate(format: "syncParentDisplayUUID == %@", searchableUUID), context: context)
    }
    
    static func get(parentSyncUUID parentUUID: [Int]?, context: NSManagedObjectContext?) -> Bookmark? {
        guard let searchableUUID = SyncHelpers.syncDisplay(fromUUID: parentUUID) else {
            return nil
        }
        
        return get(predicate: NSPredicate(format: "syncDisplayUUID == %@", searchableUUID), context: context)?.first
    }
    
    static func getFolders(bookmark: Bookmark?, context: NSManagedObjectContext) -> [Bookmark] {
    
        var predicate: NSPredicate?
        if let parent = bookmark?.parentFolder {
            predicate = NSPredicate(format: "isFolder == true and parentFolder == %@", parent)
        } else {
            predicate = NSPredicate(format: "isFolder == true and parentFolder.@count = 0")
        }
        
        return get(predicate: predicate, context: context) ?? [Bookmark]()
    }
    
    // TODO: Remove
    static func getAllBookmarks(context: NSManagedObjectContext) -> [Bookmark] {
        return get(predicate: nil, context: context) ?? [Bookmark]()
    }
}

// TODO: REMOVE!! This should be located in abstraction
extension Bookmark {
<<<<<<< HEAD
    class func remove(forUrl url: URL, save: Bool = true, context: NSManagedObjectContext) -> Bool {
=======
    class func remove(forUrl url: NSURL, save: Bool = true, context: NSManagedObjectContext) -> Bool {
>>>>>>> 63ac197d
        if let bm = get(forUrl: url, context: context) as? Bookmark {
            bm.remove(save: save)
            return true
        }
        return false
    }
}
<|MERGE_RESOLUTION|>--- conflicted
+++ resolved
@@ -64,11 +64,7 @@
         lastVisited = created
     }
     
-<<<<<<< HEAD
     func asDictionary(deviceId: [Int]?, action: Int?) -> [String: Any] {
-=======
-    func asDictionary(deviceId deviceId: [Int]?, action: Int?) -> [String: AnyObject] {
->>>>>>> 63ac197d
         return SyncBookmark(record: self, deviceId: deviceId, action: action).dictionaryRepresentation()
     }
 
@@ -97,11 +93,7 @@
         title = site.title
         customTitle = site.customTitle
         url = site.location
-<<<<<<< HEAD
         lastVisited = Date(timeIntervalSince1970:(Double(site.lastAccessedTime ?? 0) / 1000.0))
-=======
-        lastVisited = NSDate(timeIntervalSince1970:(Double(site.lastAccessedTime ?? 0) / 1000.0))
->>>>>>> 63ac197d
         syncParentUUID = bookmark.parentFolderObjectId
         // No auto-save, must be handled by caller if desired
     }
@@ -122,17 +114,10 @@
         }
         
         if save {
-<<<<<<< HEAD
             DataController.saveContext(context: self.managedObjectContext)
         }
         
         Sync.shared.sendSyncRecords(recordType: .bookmark, action: .update, records: [self])
-=======
-            DataController.saveContext(self.managedObjectContext)
-        }
-        
-        Sync.shared.sendSyncRecords(.bookmark, action: .update, records: [self])
->>>>>>> 63ac197d
     }
 
     static func add(rootObject root: SyncRecord?, save: Bool, sendToSync: Bool, context: NSManagedObjectContext) -> Syncable? {
@@ -151,11 +136,7 @@
             // Turn into 'update' record instead
             bk = foundBK
         } else {
-<<<<<<< HEAD
             bk = Bookmark(entity: Bookmark.entity(context: context), insertInto: context)
-=======
-            bk = Bookmark(entity: Bookmark.entity(context), insertIntoManagedObjectContext: context)
->>>>>>> 63ac197d
         }
         
         // Should probably have visual indication before reaching this point
@@ -169,17 +150,10 @@
         bk.customTitle = site?.customTitle ?? bk.customTitle // TODO: Check against empty titles
         bk.isFolder = bookmark?.isFolder ?? bk.isFolder ?? false
         bk.syncUUID = root?.objectId ?? bk.syncUUID ?? Niceware.shared.uniqueSerialBytes(count: 16)
-<<<<<<< HEAD
         bk.created = site?.creationNativeDate ?? Date()
         bk.lastVisited = site?.lastAccessedNativeDate ?? Date()
         
         if let location = site?.location, let url = URL(string: location) {
-=======
-        bk.created = site?.creationNativeDate ?? NSDate()
-        bk.lastVisited = site?.lastAccessedNativeDate ?? NSDate()
-        
-        if let location = site?.location, let url = NSURL(string: location) {
->>>>>>> 63ac197d
             bk.domain = Domain.getOrCreateForUrl(url, context: context)
         }
         
@@ -199,32 +173,12 @@
         }
         
         if save {
-<<<<<<< HEAD
-            // For folders that are saved _with_ a syncUUID, there may be child bookmarks
-            //  (e.g. sync sent down bookmark before parent folder)
-            if bk.isFolder {
-                // Find all children and attach them
-                if let children = Bookmark.getChildren(forFolderUUID: bk.syncUUID, context: context) {
-                    
-                    // TODO: Setup via bk.children property instead
-                    children.forEach { $0.parentFolder = bk }
-                }
-            }
-            
-            // Submit to server
-            if sendToSync {
-                Sync.shared.sendSyncRecords(recordType: .bookmark, action: .create, records: [bk])
-            }
-            
-            DataController.saveContext(context: context)
-=======
             DataController.saveContext(context)
         }
         
         if sendToSync {
             // Submit to server
             Sync.shared.sendSyncRecords(.bookmark, action: .create, records: [bk])
->>>>>>> 63ac197d
         }
         
         return bk
@@ -232,11 +186,7 @@
     
     // TODO: DELETE
     // Aways uses main context
-<<<<<<< HEAD
     class func add(url: URL?,
-=======
-    class func add(url url: NSURL?,
->>>>>>> 63ac197d
                        title: String?,
                        customTitle: String? = nil, // Folders only use customTitle
                        parentFolder:Bookmark? = nil,
@@ -258,11 +208,7 @@
     // TODO: Migration syncUUIDS still needs to be solved
     // Should only ever be used for migration from old db
     // Always uses worker context
-<<<<<<< HEAD
     class func addForMigration(url: String?, title: String, customTitle: String, parentFolder: Bookmark?, isFolder: Bool?) -> Bookmark? {
-=======
-    class func addForMigration(url url: String?, title: String, customTitle: String, parentFolder: Bookmark?, isFolder: Bool?) -> Bookmark? {
->>>>>>> 63ac197d
         
         let site = SyncSite()
         site.title = title
@@ -372,11 +318,7 @@
 
 // TODO: REMOVE!! This should be located in abstraction
 extension Bookmark {
-<<<<<<< HEAD
     class func remove(forUrl url: URL, save: Bool = true, context: NSManagedObjectContext) -> Bool {
-=======
-    class func remove(forUrl url: NSURL, save: Bool = true, context: NSManagedObjectContext) -> Bool {
->>>>>>> 63ac197d
         if let bm = get(forUrl: url, context: context) as? Bookmark {
             bm.remove(save: save)
             return true
