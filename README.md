# Brave iOS Browser 

Download in the [App Store](https://itunes.apple.com/app/brave-web-browser/id1052879175?mt=8)

Brave is based on Firefox iOS, most of the Brave-specific code is in the [brave dir](brave/)

### Adding Brave to your app to open links

Either ensure your app supports [opening urls in a share menu](https://github.com/brave/browser-ios/wiki) or use this project https://github.com/brave/ios-open-thirdparty-browser to open links directly.

## Swift 3 Update

We are currently in the process of migrating Brave from Swift 2.3 to Swift 3.1. To inquire or ask any questions please see #799. All related PRs should be pointed at the associated Swift3 branch.

## Setup

The master branch (i.e. the mainline) is Xcode8 + Swift2.3

<<<<<<< HEAD
Install [Node.js](https://nodejs.org/en/download/) Latest LTS Version
=======
<strong> 1. Install [Xcode](https://itunes.apple.com/us/app/xcode/id497799835?mt=12) from the AppStore </strong>

<strong> 2. Install the latest LTS version of [Node.js](https://nodejs.org/en/download/) </strong>
>>>>>>> 8773087c

<strong> 3. Install Homebrew: </strong>
```
./usr/bin/ruby -e "$(curl -fsSL https://raw.githubusercontent.com/Homebrew/install/master/install)"
```
<strong> 4. Install Carthage: </strong>
```
brew install carthage
```

<strong> 5. Download the source code: </strong>
```
git clone https://github.com/brave/browser.git # this will download git if it isn't currently installed
```
<strong> 6. Do the following commands: </strong>
```
cd browser-ios

./checkout.sh # builds carthage dependencies
(cd brave && ./setup.sh your.fake.appid) # put in a fake unique app id if you want to build to device
open Client.xcodeproj
```

#### Note: building your own ad-hoc builds is supported [see user device build](brave/docs/USER-DEPLOYING.md)
You will need a Apple developer account to run on your device.


## Crash reporting using Fabric

To enable, add ~/.brave-fabric-keys with 2 lines, the API key and build secret. Re-run setup.sh and the project will be generated to use Fabric and Crashlytics frameworks.

## Tests

Run Product>Test in Xcode to do so. Not all Firefox tests are passing yet.

## Contribution Notes

Most of the code is in the brave/ directory. The primary design goal has been to preserve easy merging from Firefox iOS upstream, so hopefully code changes outside of that dir are minimal.

To find changes outside of brave/, look for #if BRAVE / #if !BRAVE (#if/#else/#endif is supported by Swift).

## Adding Carthage modules

1. Add line into Cartfile, run `carthage bootstrap` to update Cartfile.resolved
2. Verify that your new module has been added to Cartfile.resolved
3. Run `checkout.sh`
4. In the Xcode Project, go to Client target settings, open the `Build Phases` tab and add a line such as
```
$(SRCROOT)/Carthage/Build/iOS/FRAMEWORKNAME.framework
```

## Provisioning Profiles using a Team account

(This section doesn't apply to individual developer accounts, Xcode managed profiles seem to work fine in that case.)

Do not use 'Xcode managed profiles', there is no advantage to this, and debugging problems with that system is a dead end due to lack of transparency in that system. 

```brave/build-system/profiles``` has some handy scripts to download the adhoc or developer profiles and install them.

## JS Tips

For anyone working with JS in iOS native, I recommend running and debugging your JS in an attached JS console. (Not using an edit/compile/debug cycle in Xcode). When you run from Xcode any iOS web view in the simulator (or attached device), you can then attach from Safari desktop (the Develop menu), and you get a JS console to work in. 

We have various JS interpreters available: UIWebView, JavaScriptCore, and WKWebView.

The first is required if we are running JS on the web page, since we are using UIWebView. JavaScriptCore is a stand-alone JS engine that I believe is more up-to-date than UIWebView's. WKWebView will have the most modern JS engine, but requires instantiating a WKWebView for this purpose, which we would prefer to avoid as that is a heavy approach. UIWebView's JS engine is a few years old, and is quite primitive.

None of these are comparable to Safari iOS's JS engine, which is highly up-to-date in its capabilities but is not available to us.

## Release Builds

```brave/build-system/build-archive.sh``` does everything. When that completes, the Fabric app detects a new archive and asks to distribute to testers.

## Misc Tips

If you get the dreaded "Launch Services Error 0": open ~/Library/Logs/CoreSimulator/CoreSimulator.log for info

Go to the Brave app folder for the most recently run simulator:
```
cd ~/Library/Developer/CoreSimulator/Devices && cd `ls -t | head -1` && cd data/Containers/Data/Application && cd `find . -iname "*brave*" | head -1 | xargs -I{} dirname {}`
```<|MERGE_RESOLUTION|>--- conflicted
+++ resolved
@@ -16,13 +16,9 @@
 
 The master branch (i.e. the mainline) is Xcode8 + Swift2.3
 
-<<<<<<< HEAD
-Install [Node.js](https://nodejs.org/en/download/) Latest LTS Version
-=======
 <strong> 1. Install [Xcode](https://itunes.apple.com/us/app/xcode/id497799835?mt=12) from the AppStore </strong>
 
 <strong> 2. Install the latest LTS version of [Node.js](https://nodejs.org/en/download/) </strong>
->>>>>>> 8773087c
 
 <strong> 3. Install Homebrew: </strong>
 ```
