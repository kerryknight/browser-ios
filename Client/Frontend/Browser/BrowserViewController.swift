--- conflicted
+++ resolved
@@ -955,9 +955,7 @@
         let ua = newRequest.valueForHTTPHeaderField("User-Agent")
         webView.customUserAgent = ua != UserAgent.defaultUserAgent() ? ua : nil
     }
-<<<<<<< HEAD
 #endif
-=======
 
     private func presentActivityViewController(url: NSURL, tab: Browser? = nil, sourceView: UIView?, sourceRect: CGRect, arrowDirection: UIPopoverArrowDirection) {
         var activities = [UIActivity]()
@@ -1000,7 +998,6 @@
 
         self.presentViewController(controller, animated: true, completion: nil)
     }
->>>>>>> b9810397
 }
 
 /**
@@ -1777,14 +1774,14 @@
         }
 
         if tab === tabManager.selectedTab {
-          UIAccessibilityPostNotification(UIAccessibilityScreenChangedNotification, nil)
-          // must be followed by LayoutChanged, as ScreenChanged will make VoiceOver
-          // cursor land on the correct initial element, but if not followed by LayoutChanged,
-          // VoiceOver will sometimes be stuck on the element, not allowing user to move
-          // forward/backward. Strange, but LayoutChanged fixes that.
-          UIAccessibilityPostNotification(UIAccessibilityLayoutChangedNotification, nil)
+            UIAccessibilityPostNotification(UIAccessibilityScreenChangedNotification, nil)
+            // must be followed by LayoutChanged, as ScreenChanged will make VoiceOver
+            // cursor land on the correct initial element, but if not followed by LayoutChanged,
+            // VoiceOver will sometimes be stuck on the element, not allowing user to move
+            // forward/backward. Strange, but LayoutChanged fixes that.
+            UIAccessibilityPostNotification(UIAccessibilityLayoutChangedNotification, nil)
         } else {
-          screenshotHelper.takeDelayedScreenshot(tab)
+            screenshotHelper.takeDelayedScreenshot(tab)
         }
 
         addOpenInViewIfNeccessary(webView.URL)
@@ -2328,19 +2325,14 @@
         // state (e.g., long pressing a link before the document changes, then releasing after a
         // different page loads).
         let touchPoint = gestureRecognizer.locationInView(view)
-<<<<<<< HEAD
 #if BRAVE
         if touchPoint == CGPointZero && UIDevice.currentDevice().userInterfaceIdiom == UIUserInterfaceIdiom.Pad {
             print("zero touchpoint for context menu: \(elements)")
             return
           }
 #endif
-=======
-        guard touchPoint != CGPointZero else { return }
-
         let touchSize = CGSizeMake(0, 16)
 
->>>>>>> b9810397
         let actionSheetController = UIAlertController(title: nil, message: nil, preferredStyle: UIAlertControllerStyle.ActionSheet)
         var dialogTitle: String?
         actionSheetController.view.tag = LegacyWebView.kContextMenuBlockNavigation
