/* This Source Code Form is subject to the terms of the Mozilla Public
 * License, v. 2.0. If a copy of the MPL was not distributed with this
 * file, You can obtain one at http://mozilla.org/MPL/2.0/. */

import Foundation
import WebKit
import Storage
import Shared
import CoreData

private let log = Logger.browserLogger

protocol TabManagerDelegate: class {
    func tabManager(_ tabManager: TabManager, didSelectedTabChange selected: Browser?)
    func tabManager(_ tabManager: TabManager, didCreateWebView tab: Browser, url: URL?)
    func tabManager(_ tabManager: TabManager, didAddTab tab: Browser)
    func tabManager(_ tabManager: TabManager, didRemoveTab tab: Browser)
    func tabManagerDidRestoreTabs(_ tabManager: TabManager)
    func tabManagerDidAddTabs(_ tabManager: TabManager)
    func tabManagerDidEnterPrivateBrowsingMode(_ tabManager: TabManager) // has default impl
    func tabManagerDidExitPrivateBrowsingMode(_ tabManager: TabManager) // has default impl
}

extension TabManagerDelegate { // add default implementation for 'optional' funcs
    func tabManagerDidEnterPrivateBrowsingMode(_ tabManager: TabManager) {}
    func tabManagerDidExitPrivateBrowsingMode(_ tabManager: TabManager) {}
}

protocol TabManagerStateDelegate: class {
    func tabManagerWillStoreTabs(_ tabs: [Browser])
}

// We can't use a WeakList here because this is a protocol.
class WeakTabManagerDelegate {
    weak var value : TabManagerDelegate?

    init (value: TabManagerDelegate) {
        self.value = value
    }
}

// TabManager must extend NSObjectProtocol in order to implement WKNavigationDelegate
class TabManager : NSObject {
    var delegates = [WeakTabManagerDelegate]()
    weak var stateDelegate: TabManagerStateDelegate?

    func addDelegate(_ delegate: TabManagerDelegate) {
        debugNoteIfNotMainThread()
        delegates.append(WeakTabManagerDelegate(value: delegate))
    }

    func removeDelegate(_ delegate: TabManagerDelegate) {
        debugNoteIfNotMainThread()
        for i in 0 ..< delegates.count {
            let del = delegates[i]
            if delegate === del.value {
                delegates.remove(at: i)
                return
            }
        }
    }

    class TabsList {
        fileprivate(set) var tabs = [Browser]()
        func append(_ tab: Browser) { tabs.append(tab) }
        var internalTabList : [Browser] { return tabs }

        var nonprivateTabs: [Browser] {
            objc_sync_enter(self); defer { objc_sync_exit(self) }
            debugNoteIfNotMainThread()
            return tabs.filter { !$0.isPrivate }
        }

        var privateTabs: [Browser] {
            objc_sync_enter(self); defer { objc_sync_exit(self) }
            debugNoteIfNotMainThread()
            return tabs.filter { $0.isPrivate }
        }

        // What the users sees displayed based on current private browsing mode
        var displayedTabsForCurrentPrivateMode: [Browser] {
            return PrivateBrowsing.singleton.isOn ? privateTabs : nonprivateTabs
        }

        func removeTab(_ tab: Browser) {
            if let i = internalTabList.index(of: tab) {
                tabs.remove(at: i)
            }
        }
    }

    fileprivate(set) var tabs = TabsList()

    fileprivate let defaultNewTabRequest: URLRequest
    fileprivate let navDelegate: TabManagerNavDelegate
    fileprivate(set) var isRestoring = false

    // A WKWebViewConfiguration used for normal tabs
    lazy fileprivate var configuration: WKWebViewConfiguration = {
        let configuration = WKWebViewConfiguration()
        configuration.processPool = WKProcessPool()
        configuration.preferences.javaScriptCanOpenWindowsAutomatically = !(self.prefs.boolForKey("blockPopups") ?? true)
        return configuration
    }()

    fileprivate let imageStore: DiskImageStore?

    fileprivate let prefs: Prefs

    init(defaultNewTabRequest: URLRequest, prefs: Prefs, imageStore: DiskImageStore?) {
        debugNoteIfNotMainThread()

        self.prefs = prefs
        self.defaultNewTabRequest = defaultNewTabRequest
        self.navDelegate = TabManagerNavDelegate()
        self.imageStore = imageStore
        super.init()

        addNavigationDelegate(self)

        NotificationCenter.default.addObserver(self, selector: #selector(TabManager.prefsDidChange), name: UserDefaults.didChangeNotification, object: nil)
    }

    deinit {
        NotificationCenter.default.removeObserver(self)
    }

    func addNavigationDelegate(_ delegate: WKCompatNavigationDelegate) {
        debugNoteIfNotMainThread()

        self.navDelegate.insert(delegate)
    }

    var tabCount: Int {
        objc_sync_enter(self); defer { objc_sync_exit(self) }
        return tabs.internalTabList.count
    }

    fileprivate weak var _selectedTab: Browser?
    var selectedTab: Browser? {
        objc_sync_enter(self); defer { objc_sync_exit(self) }
        return _selectedTab
    }

    func tabForWebView(_ webView: UIWebView) -> Browser? {
        objc_sync_enter(self); defer { objc_sync_exit(self) }

        for tab in tabs.internalTabList {
            if tab.webView === webView {
                return tab
            }
        }

        return nil
    }

    func getTabFor(_ url: URL) -> Browser? {
        objc_sync_enter(self); defer { objc_sync_exit(self) }

        for tab in tabs.internalTabList {
            if (tab.webView?.URL == url) {
                return tab
            }
        }
        return nil
    }

    func selectTab(_ tab: Browser?) {
        debugNoteIfNotMainThread()
        if (!Thread.isMainThread) { // No logical reason this should be off-main, don't select.
            return
        }
        objc_sync_enter(self); defer { objc_sync_exit(self) }

<<<<<<< HEAD
        if let tab = tab, selectedTab === tab && tab.webView != nil {
=======
        if let tab = tab where selectedTab === tab && tab.webView != nil {
>>>>>>> 63ac197d
            return
        }

        _selectedTab = tab

        if let t = self.selectedTab, t.webView == nil {
            t.createWebview()
            for delegate in delegates where t.webView != nil {
                delegate.value?.tabManager(self, didCreateWebView: t, url: nil)
            }
        }

        for delegate in delegates where tab != nil {
            delegate.value?.tabManager(self, didSelectedTabChange: tab)
        }

        limitInMemoryTabs()
    }

    func expireSnackbars() {
        debugNoteIfNotMainThread()

        for tab in tabs.internalTabList {
            tab.expireSnackbars()
        }
    }

    func addTabForDesktopSite() -> Browser {
        let tab = Browser(configuration: self.configuration, isPrivate: PrivateBrowsing.singleton.isOn)
        tab.tabID = TabMO.freshTab()
        configureTab(tab, request: nil, zombie: false, useDesktopUserAgent: true)
        selectTab(tab)
        return tab
    }

    func addTabAndSelect(_ request: URLRequest! = nil, configuration: WKWebViewConfiguration! = nil) -> Browser? {
        guard let tab = addTab(request, configuration: configuration, id: TabMO.freshTab()) else { return nil }
        selectTab(tab)
        return tab
    }

    func addTabsForURLs(_ urls: [URL], zombie: Bool) {
        objc_sync_enter(self); defer { objc_sync_exit(self) }
        debugNoteIfNotMainThread()

        if urls.isEmpty {
            return
        }

        var tab: Browser!
        for url in urls {
            tab = self.addTab(URLRequest(url: url), configuration: nil, zombie: zombie, id: TabMO.freshTab())
        }

        // Select the most recent.
        self.selectTab(tab)

        // Notify that we bulk-loaded so we can adjust counts.
        for delegate in delegates {
            delegate.value?.tabManagerDidAddTabs(self)
        }
    }

    fileprivate func limitInMemoryTabs() {
        let maxInMemTabs = BraveUX.MaxTabsInMemory
        if tabs.internalTabList.count < maxInMemTabs {
            return
        }

        var webviews = 0
        for browser in tabs.internalTabList {
            if browser.webView != nil {
                webviews += 1
            }
        }
        if webviews < maxInMemTabs {
            return
        }

        print("webviews \(webviews)")

        var oldestTime: Timestamp = Date.now()
        var oldestBrowser: Browser? = nil
        for browser in tabs.internalTabList {
            if browser.webView == nil {
                continue
            }
            if let t = browser.lastExecutedTime, t < oldestTime {
                oldestTime = t
                oldestBrowser = browser
            }
        }
        if let browser = oldestBrowser {
            if selectedTab != browser {
                browser.deleteWebView(false)
            } else {
                print("limitInMemoryTabs: tab to delete is selected!")
            }
        }
    }

    func addTab(_ request: URLRequest? = nil, configuration: WKWebViewConfiguration? = nil, zombie: Bool = false, id: String? = nil) -> Browser? {
        debugNoteIfNotMainThread()
        if (!Thread.isMainThread) { // No logical reason this should be off-main, don't add a tab.
            return nil
        }
        objc_sync_enter(self); defer { objc_sync_exit(self) }

        let isPrivate = PrivateBrowsing.singleton.isOn
        let tab = Browser(configuration: self.configuration, isPrivate: isPrivate)
        if id != nil {
            tab.tabID = id
        }
        configureTab(tab, request: request, zombie: zombie)
        return tab
    }

    func configureTab(_ tab: Browser, request: URLRequest?, zombie: Bool = false, useDesktopUserAgent: Bool = false) {
        debugNoteIfNotMainThread()
        if (!Thread.isMainThread) { // No logical reason this should be off-main, don't add a tab.
            return
        }
        objc_sync_enter(self); defer { objc_sync_exit(self) }
        
        limitInMemoryTabs()

        tabs.append(tab)

        for delegate in delegates {
            delegate.value?.tabManager(self, didAddTab: tab)
        }

        tab.createWebview(useDesktopUserAgent)

        for delegate in delegates {
            delegate.value?.tabManager(self, didCreateWebView: tab, url: request?.url)
        }

        tab.navigationDelegate = navDelegate
        tab.loadRequest(request ?? defaultNewTabRequest)
    }

    // This method is duplicated to hide the flushToDisk option from consumers.
    func removeTab(_ tab: Browser, createTabIfNoneLeft: Bool) {
        self.removeTab(tab, flushToDisk: true, notify: true, createTabIfNoneLeft: createTabIfNoneLeft)
        hideNetworkActivitySpinner()
    }

    /// - Parameter notify: if set to true, will call the delegate after the tab
    ///   is removed.
    fileprivate func removeTab(_ tab: Browser, flushToDisk: Bool, notify: Bool, createTabIfNoneLeft: Bool) {
        objc_sync_enter(self); defer { objc_sync_exit(self) }
        debugNoteIfNotMainThread()
        if !Thread.isMainThread {
            return
        }

        if let selected = selectedTab, selectedTab === tab {
            if let idx = tabs.displayedTabsForCurrentPrivateMode.index(of: selected) {
                if idx - 1 >= 0 {
                    selectTab(tabs.displayedTabsForCurrentPrivateMode[idx - 1])
                } else if tabs.displayedTabsForCurrentPrivateMode.last !== tab {
                    selectTab(tabs.displayedTabsForCurrentPrivateMode.last)
                }
            }
        }
        tabs.removeTab(tab)

        if let tabID = tab.tabID {
            TabMO.removeTab(tabID)
        }
        
        // There's still some time between this and the webView being destroyed.
        // We don't want to pick up any stray events.
        tab.webView?.navigationDelegate = nil
        if notify {
            for delegate in delegates {
                delegate.value?.tabManager(self, didRemoveTab: tab)
            }
        }

        // Make sure we never reach 0 normal tabs
        if tabs.displayedTabsForCurrentPrivateMode.count == 0 && createTabIfNoneLeft {
            let tab = addTab(id: TabMO.freshTab())
            selectTab(tab)
        }
        
        if createTabIfNoneLeft && selectedTab == nil {
            selectTab(tabs.displayedTabsForCurrentPrivateMode.first)
        }
    }

    /// Removes all private tabs from the manager.
    /// - Parameter notify: if set to true, the delegate is called when a tab is
    ///   removed.
    func removeAllPrivateTabsAndNotify(_ notify: Bool) {
        objc_sync_enter(self); defer { objc_sync_exit(self) }
        for tab in tabs.internalTabList {
            tab.deleteWebView(false)
        }
        _selectedTab = nil
        tabs.privateTabs.forEach{
            removeTab($0, flushToDisk: true, notify: notify, createTabIfNoneLeft: false)
        }
    }

    func removeAll() {
        objc_sync_enter(self); defer { objc_sync_exit(self) }
        let tabs = self.tabs

        for tab in tabs.internalTabList {
            self.removeTab(tab, flushToDisk: false, notify: true, createTabIfNoneLeft: false)
        }
    }

    func getTabForURL(_ url: URL) -> Browser? {
        objc_sync_enter(self); defer { objc_sync_exit(self) }
        debugNoteIfNotMainThread()

        return tabs.internalTabList.filter { $0.webView?.URL == url } .first
    }

    func prefsDidChange() {
#if !BRAVE
        DispatchQueue.main.async {
            let allowPopups = !(self.prefs.boolForKey("blockPopups") ?? true)
            // Each tab may have its own configuration, so we should tell each of them in turn.
            for tab in self.tabs {
                tab.webView?.configuration.preferences.javaScriptCanOpenWindowsAutomatically = allowPopups
            }
            // The default tab configurations also need to change.
            self.configuration.preferences.javaScriptCanOpenWindowsAutomatically = allowPopups
            self.privateConfiguration.preferences.javaScriptCanOpenWindowsAutomatically = allowPopups
        }
#endif
    }

    func resetProcessPool() {
        debugNoteIfNotMainThread()

        configuration.processPool = WKProcessPool()
    }
}

extension TabManager {

    // Only call from PB class
    func enterPrivateBrowsingMode(_: PrivateBrowsing) {
        objc_sync_enter(self); defer { objc_sync_exit(self) }
        tabs.internalTabList.forEach{ $0.deleteWebView(false) }
        delegates.forEach {
            $0.value?.tabManagerDidEnterPrivateBrowsingMode(self)
        }
    }

    func exitPrivateBrowsingMode(_: PrivateBrowsing) {
        objc_sync_enter(self); defer { objc_sync_exit(self) }
        delegates.forEach {
            $0.value?.tabManagerDidExitPrivateBrowsingMode(self)
        }

        if getApp().tabManager.tabs.internalTabList.count < 1 {
            getApp().tabManager.addTab()
        }
        getApp().tabManager.selectTab(getApp().tabManager.tabs.displayedTabsForCurrentPrivateMode.first)
        getApp().browserViewController.urlBar.updateTabsBarShowing()
    }
}

extension TabManager : WKCompatNavigationDelegate {

    func webViewDecidePolicyForNavigationAction(_ webView: UIWebView, url: URL?, shouldLoad: inout Bool) {}

    func webViewDidStartProvisionalNavigation(_: UIWebView, url: URL?) {
        UIApplication.shared.isNetworkActivityIndicatorVisible = true

#if BRAVE
        var hider: ((Void) -> Void)!
        hider = {
            postAsyncToMain(1) {
                self.hideNetworkActivitySpinner()
                if UIApplication.shared.isNetworkActivityIndicatorVisible {
                    hider()
                }
            }
        }
        hider()
#endif
    }

    func webViewDidFinishNavigation(_ webView: UIWebView, url: URL?) {
        hideNetworkActivitySpinner()

        // only store changes if this is not an error page
        // as we current handle tab restore as error page redirects then this ensures that we don't
        // call storeChanges unnecessarily on startup
        if let tab = tabForWebView(webView), let url = tabForWebView(webView)?.url {
            if !ErrorPageHelper.isErrorPageURL(url) {
                postAsyncToMain(0.25) {
                    TabMO.preserveTab(tab, tabManager: self)
                }
            }
        }
    }

    func webViewDidFailNavigation(_: UIWebView, withError _: NSError) {
        hideNetworkActivitySpinner()
    }

    func hideNetworkActivitySpinner() {
        for tab in tabs.internalTabList {
            if let tabWebView = tab.webView {
                // If we find one tab loading, we don't hide the spinner
                if tabWebView.isLoading {
                    return
                }
            }
        }
        UIApplication.shared.isNetworkActivityIndicatorVisible = false
    }

    /// Called when the WKWebView's content process has gone away. If this happens for the currently selected tab
    /// then we immediately reload it.

//    func webViewWebContentProcessDidTerminate(webView: WKWebView) {
//        if let browser = selectedTab where browser.webView == webView {
//            webView.reload()
//        }
//    }
}

protocol WKCompatNavigationDelegate : class {
    func webViewDidFailNavigation(_ webView: UIWebView, withError error: NSError)
    func webViewDidFinishNavigation(_ webView: UIWebView, url: URL?)
    func webViewDidStartProvisionalNavigation(_ webView: UIWebView, url: URL?)
    func webViewDecidePolicyForNavigationAction(_ webView: UIWebView, url: URL?, shouldLoad: inout Bool)
}

// WKNavigationDelegates must implement NSObjectProtocol
class TabManagerNavDelegate : WKCompatNavigationDelegate {
    class Weak_WKCompatNavigationDelegate {     // We can't use a WeakList here because this is a protocol.
        weak var value : WKCompatNavigationDelegate?
        init (value: WKCompatNavigationDelegate) { self.value = value }
    }
    fileprivate var navDelegates = [Weak_WKCompatNavigationDelegate]()

    func insert(_ delegate: WKCompatNavigationDelegate) {
        navDelegates.append(Weak_WKCompatNavigationDelegate(value: delegate))
    }

//    func webView(webView: WKWebView, didCommitNavigation navigation: WKNavigation!) {
//        for delegate in delegates {
//            delegate.webView?(webView, didCommitNavigation: navigation)
//        }
//    }

    func webViewDidFailNavigation(_ webView: UIWebView, withError error: NSError) {
        for delegate in navDelegates {
            delegate.value?.webViewDidFailNavigation(webView, withError: error)
        }
    }

//    func webView(webView: WKWebView, didFailProvisionalNavigation navigation: WKNavigation!,
//        withError error: NSError) {
//            for delegate in delegates {
//                delegate.webView?(webView, didFailProvisionalNavigation: navigation, withError: error)
//            }
//    }

    func webViewDidFinishNavigation(_ webView: UIWebView, url: URL?) {
        for delegate in navDelegates {
            delegate.value?.webViewDidFinishNavigation(webView, url: url)
        }
    }

//    func webView(webView: WKWebView, didReceiveAuthenticationChallenge challenge: NSURLAuthenticationChallenge,
//        completionHandler: (NSURLSessionAuthChallengeDisposition,
//        NSURLCredential?) -> Void) {
//            let authenticatingDelegates = delegates.filter {
//                $0.respondsToSelector(#selector(WKNavigationDelegate.webView(_:didReceiveAuthenticationChallenge:completionHandler:)))
//            }
//
//            guard let firstAuthenticatingDelegate = authenticatingDelegates.first else {
//                return completionHandler(NSURLSessionAuthChallengeDisposition.PerformDefaultHandling, nil)
//            }
//
//            firstAuthenticatingDelegate.webView?(webView, didReceiveAuthenticationChallenge: challenge) { (disposition, credential) in
//                completionHandler(disposition, credential)
//            }
//    }

//    func webView(webView: WKWebView, didReceiveServerRedirectForProvisionalNavigation navigation: WKNavigation!) {
//        for delegate in delegates {
//            delegate.webView?(webView, didReceiveServerRedirectForProvisionalNavigation: navigation)
//        }
//    }

    func webViewDidStartProvisionalNavigation(_ webView: UIWebView, url: URL?) {
        for delegate in navDelegates {
            delegate.value?.webViewDidStartProvisionalNavigation(webView, url: url)
        }
    }

    func webViewDecidePolicyForNavigationAction(_ webView: UIWebView, url: URL?, shouldLoad: inout Bool) {
        for delegate in navDelegates {
            delegate.value?.webViewDecidePolicyForNavigationAction(webView, url: url, shouldLoad: &shouldLoad)
        }

    }

//    func webView(webView: WKWebView, decidePolicyForNavigationResponse navigationResponse: WKNavigationResponse,
//        decisionHandler: (WKNavigationResponsePolicy) -> Void) {
//            var res = WKNavigationResponsePolicy.Allow
//            for delegate in delegates {
//                delegate.webView?(webView, decidePolicyForNavigationResponse: navigationResponse, decisionHandler: { policy in
//                    if policy == .Cancel {
//                        res = policy
//                    }
//                })
//            }
//
//            decisionHandler(res)
//    }
}<|MERGE_RESOLUTION|>--- conflicted
+++ resolved
@@ -172,11 +172,7 @@
         }
         objc_sync_enter(self); defer { objc_sync_exit(self) }
 
-<<<<<<< HEAD
         if let tab = tab, selectedTab === tab && tab.webView != nil {
-=======
-        if let tab = tab where selectedTab === tab && tab.webView != nil {
->>>>>>> 63ac197d
             return
         }
 
