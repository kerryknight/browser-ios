--- conflicted
+++ resolved
@@ -857,31 +857,11 @@
         
         tabCell.placeholderFavicon.isHidden = tab.isScreenshotSet
         
-<<<<<<< HEAD
-        if let tabMO = TabMO.get(byId: tab.tabID, context: .workerThreadContext), let urlString = tabMO.url, let url = URL(string: urlString) {
-            weak var weakSelf = self
-            if ImageCache.shared.hasImage(url, type: .square) {
-                // no relationship - check cache for icon which may have been stored recently for url.
-                ImageCache.shared.image(url, type: .square, callback: { (image) in
-                    postAsyncToMain {
-                        tabCell.favicon.image = image
-                        tabCell.placeholderFavicon.image = image
-                    }
-                })
-            }
-            else {
-                // no relationship - attempt to resolove domain problem
-                let context = DataController.shared.mainThreadContext
-                if let domain = Domain.getOrCreateForUrl(url, context: context), let faviconMO = domain.favicon, let urlString = faviconMO.url, let faviconurl = URL(string: urlString) {
-                    postAsyncToMain {
-                        weakSelf?.setCellImage(tabCell, iconUrl: faviconurl, cacheWithUrl: url)
-                    }
-=======
         if tab.isHomePanel {
             tabCell.favicon.isHidden = true
         } else {
             // Fetching favicon
-            if let tabMO = TabMO.getByID(tab.tabID), let urlString = tabMO.url, let url = URL(string: urlString) {
+            if let tabMO = TabMO.get(byId: tab.tabID, context: .workerThreadContext), let urlString = tabMO.url, let url = URL(string: urlString) {
                 weak var weakSelf = self
                 if ImageCache.shared.hasImage(url, type: .square) {
                     // no relationship - check cache for icon which may have been stored recently for url.
@@ -891,7 +871,6 @@
                             tabCell.placeholderFavicon.image = image
                         }
                     })
->>>>>>> 1df0372c
                 }
                 else {
                     // no relationship - attempt to resolove domain problem
