--- conflicted
+++ resolved
@@ -991,116 +991,69 @@
     
     func presentActivityViewController(url: NSURL, tab: Browser? = nil, sourceView: UIView?, sourceRect: CGRect, arrowDirection: UIPopoverArrowDirection) {
         var activities = [UIActivity]()
-
+        
         let findInPageActivity = FindInPageActivity() { [unowned self] in
             self.updateFindInPageVisibility(visible: true)
         }
         activities.append(findInPageActivity)
-
-        //if let tab = tab where (tab.getHelper(name: ReaderMode.name()) as? ReaderMode)?.state != .Active { // needed for reader mode?
-        if let tab = tab {
-                let requestDesktopSiteActivity = RequestDesktopSiteActivity() { [weak tab] in
-                    if let url = tab?.url {
-                        (getApp().browserViewController as! BraveBrowserViewController).newTabForDesktopSite(url: url)
+        
+        #if !BRAVE
+            if #available(iOS 9.0, *) {
+                if let tab = tab where (tab.getHelper(name: ReaderMode.name()) as? ReaderMode)?.state != .Active {
+                    let requestDesktopSiteActivity = RequestDesktopSiteActivity(requestMobileSite: tab.desktopSite) { [unowned tab] in
+                        tab.toggleDesktopSite()
                     }
-                    //tab?.toggleDesktopSite()
+                    activities.append(requestDesktopSiteActivity)
                 }
-                activities.append(requestDesktopSiteActivity)
-        }
-<<<<<<< HEAD
+            }
+        #endif
+        
+        
         
         helper = ShareExtensionHelper(url: url, tab: tab, activities: activities)
         
         helper.setupExtensionItem() {
             dispatch_async(dispatch_get_main_queue()) {
-
-            let controller = self.helper.createActivityViewController({ [unowned self, weak tab = tab] completed in
-                // After dismissing, check to see if there were any prompts we queued up
-                self.showQueuedAlertIfAvailable()
-
-                self.displayedPopoverController = nil
-                self.updateDisplayedPopoverProperties = nil
-                self.helper = nil
-
-                if completed {
-                    // We don't know what share action the user has chosen so we simply always
-                    // update the toolbar and reader mode bar to reflect the latest status.
-                    if let tab = tab {
-                        self.updateURLBarDisplayURL(tab)
+                
+                let controller = self.helper.createActivityViewController({ [unowned self, weak tab = tab] completed in
+                    // After dismissing, check to see if there were any prompts we queued up
+                    self.showQueuedAlertIfAvailable()
+                    
+                    self.displayedPopoverController = nil
+                    self.updateDisplayedPopoverProperties = nil
+                    self.helper = nil
+                    
+                    if completed {
+                        // We don't know what share action the user has chosen so we simply always
+                        // update the toolbar and reader mode bar to reflect the latest status.
+                        if let tab = tab {
+                            self.updateURLBarDisplayURL(tab)
+                        }
+                        self.updateReaderModeBar()
                     }
-                    self.updateReaderModeBar()
-                }
-            })
-            
-            if controller != nil {
-                dispatch_async(dispatch_get_main_queue()) {
-
-                    let setupPopover = { [unowned self, weak controller = controller, weak sourceView = sourceView] in
-                        if let popoverPresentationController = controller?.popoverPresentationController {
-                            popoverPresentationController.sourceView = sourceView
-                            popoverPresentationController.sourceRect = sourceRect
-                            popoverPresentationController.permittedArrowDirections = arrowDirection
-                            popoverPresentationController.delegate = self
+                    })
+                
+                if controller != nil {
+                    dispatch_async(dispatch_get_main_queue()) {
+                        
+                        let setupPopover = { [unowned self, weak controller = controller, weak sourceView = sourceView] in
+                            if let popoverPresentationController = controller?.popoverPresentationController {
+                                popoverPresentationController.sourceView = sourceView
+                                popoverPresentationController.sourceRect = sourceRect
+                                popoverPresentationController.permittedArrowDirections = arrowDirection
+                                popoverPresentationController.delegate = self
+                            }
                         }
+                        
+                        setupPopover()
+                        
+                        if controller!.popoverPresentationController != nil {
+                            self.displayedPopoverController = controller
+                            self.updateDisplayedPopoverProperties = setupPopover
+                        }
+                        
+                        self.presentViewController(controller!, animated: true, completion: nil)
                     }
-
-                    setupPopover()
-
-                    if controller!.popoverPresentationController != nil {
-                        self.displayedPopoverController = controller
-                        self.updateDisplayedPopoverProperties = setupPopover
-                    }
-
-=======
-        #endif
-        
-
-        
-        helper = ShareExtensionHelper(url: url, tab: tab, activities: activities)
-        
-        helper.setupExtensionItem() {
-            dispatch_async(dispatch_get_main_queue()) {
-
-            let controller = self.helper.createActivityViewController({ [unowned self, weak tab = tab] completed in
-                // After dismissing, check to see if there were any prompts we queued up
-                self.showQueuedAlertIfAvailable()
-
-                self.displayedPopoverController = nil
-                self.updateDisplayedPopoverProperties = nil
-                self.helper = nil
-
-                if completed {
-                    // We don't know what share action the user has chosen so we simply always
-                    // update the toolbar and reader mode bar to reflect the latest status.
-                    if let tab = tab {
-                        self.updateURLBarDisplayURL(tab)
-                    }
-                    self.updateReaderModeBar()
-                }
-            })
-            
-            if controller != nil {
-                dispatch_async(dispatch_get_main_queue()) {
-
-                    let setupPopover = { [unowned self, weak controller = controller, weak sourceView = sourceView] in
-                        if let popoverPresentationController = controller?.popoverPresentationController {
-                            popoverPresentationController.sourceView = sourceView
-                            popoverPresentationController.sourceRect = sourceRect
-                            popoverPresentationController.permittedArrowDirections = arrowDirection
-                            popoverPresentationController.delegate = self
-                        }
-                    }
-
-                    setupPopover()
-
-                    if controller!.popoverPresentationController != nil {
-                        self.displayedPopoverController = controller
-                        self.updateDisplayedPopoverProperties = setupPopover
-                    }
-
->>>>>>> 5b54ab3a
-                    self.presentViewController(controller!, animated: true, completion: nil)
-            }
                 }
             }
         }
