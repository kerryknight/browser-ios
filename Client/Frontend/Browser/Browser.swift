--- conflicted
+++ resolved
@@ -173,7 +173,7 @@
                 URL: displayURL,
                 title: browser.displayTitle,
                 history: history,
-                lastUsed: 123,
+                lastUsed: NSDate.now(),
                 icon: nil)
         } else if let sessionData = browser.sessionData, !sessionData.urls.isEmpty {
             let history = Array(sessionData.urls.filter(RemoteTab.shouldIncludeURL).reversed())
@@ -382,13 +382,6 @@
         }
         return largest ?? self.sessionData?.currentFavicon
     }
-<<<<<<< HEAD
-
-    var url: URL? {
-        guard let resolvedURL = webView?.URL ?? lastRequest?.url else {
-            guard let sessionData = sessionData else { return nil }
-            return sessionData.urls.last as! URL
-=======
     
     var url: NSURL? {
         get {
@@ -397,7 +390,6 @@
                 return sessionData.urls.last
             }
             return resolvedURL
->>>>>>> 63ac197d
         }
     }
 
