/* This Source Code Form is subject to the terms of the Mozilla Public
 * License, v. 2.0. If a copy of the MPL was not distributed with this
 * file, You can obtain one at http://mozilla.org/MPL/2.0/. */

import Account
import Base32
import Shared
import UIKit
import XCGLogger

private var ShowDebugSettings: Bool = false
private var DebugSettingsClickCount: Int = 0

// The following are only here because we use master for L10N and otherwise these strings would disappear from the v1.0 release
private let Bug1204635_S1 = NSLocalizedString("Clear Everything", tableName: "ClearPrivateData", comment: "Title of the Clear private data dialog.")
private let Bug1204635_S2 = NSLocalizedString("Are you sure you want to clear all of your data? This will also close all open tabs.", tableName: "ClearPrivateData", comment: "Message shown in the dialog prompting users if they want to clear everything")
private let Bug1204635_S3 = NSLocalizedString("Clear", tableName: "ClearPrivateData", comment: "Used as a button label in the dialog to Clear private data dialog")
private let Bug1204635_S4 = NSLocalizedString("Cancel", tableName: "ClearPrivateData", comment: "Used as a button label in the dialog to cancel clear private data dialog")

// A base TableViewCell, to help minimize initialization and allow recycling.
class SettingsTableViewCell: UITableViewCell {
    override init(style: UITableViewCellStyle, reuseIdentifier: String?) {
        super.init(style: style, reuseIdentifier: reuseIdentifier)
        indentationWidth = 0
        layoutMargins = UIEdgeInsetsZero
        // So that the seperator line goes all the way to the left edge.
        separatorInset = UIEdgeInsetsZero
    }

    required init?(coder aDecoder: NSCoder) {
        fatalError("init(coder:) has not been implemented")
    }
}

// A base setting class that shows a title. You probably want to subclass this, not use it directly.
class Setting {
    private var _title: NSAttributedString?

    weak var delegate: SettingsDelegate?

    // The url the SettingsContentViewController will show, e.g. Licenses and Privacy Policy.
    var url: NSURL? { return nil }

    // The title shown on the pref.
    var title: NSAttributedString? { return _title }

    // An optional second line of text shown on the pref.
    var status: NSAttributedString? { return nil }

    // Whether or not to show this pref.
    var hidden: Bool { return false }

    var style: UITableViewCellStyle { return .Subtitle }

    var accessoryType: UITableViewCellAccessoryType { return .None }

    // Called when the cell is setup. Call if you need the default behaviour.
    func onConfigureCell(cell: UITableViewCell) {
        cell.detailTextLabel?.attributedText = status
        cell.textLabel?.attributedText = title
        cell.accessoryType = accessoryType
        cell.accessoryView = nil
    }

    // Called when the pref is tapped.
    func onClick(navigationController: UINavigationController?) { return }

    // Helper method to set up and push a SettingsContentViewController
    func setUpAndPushSettingsContentViewController(navigationController: UINavigationController?) {
        if let url = self.url {
            let viewController = SettingsContentViewController()
            viewController.settingsTitle = self.title
            viewController.url = url
            navigationController?.pushViewController(viewController, animated: true)
        }
    }

    init(title: NSAttributedString? = nil, delegate: SettingsDelegate? = nil) {
        self._title = title
        self.delegate = delegate
    }
}

// A setting in the sections panel. Contains a sublist of Settings
class SettingSection : Setting {
    private let children: [Setting]

    init(title: NSAttributedString? = nil, children: [Setting]) {
        self.children = children
        super.init(title: title)
    }

    var count: Int {
        var count = 0
        for setting in children {
            if !setting.hidden {
                count++
            }
        }
        return count
    }

    subscript(val: Int) -> Setting? {
        var i = 0
        for setting in children {
            if !setting.hidden {
                if i == val {
                    return setting
                }
                i++
            }
        }
        return nil
    }
}

// A helper class for settings with a UISwitch.
// Takes and optional settingsDidChange callback and status text.
class BoolSetting: Setting {
    private let prefKey: String
    private let prefs: Prefs
    private let defaultValue: Bool
    private let settingDidChange: ((Bool) -> Void)?
    private let statusText: String?

    init(prefs: Prefs, prefKey: String, defaultValue: Bool, titleText: String, statusText: String? = nil, settingDidChange: ((Bool) -> Void)? = nil) {
        self.prefs = prefs
        self.prefKey = prefKey
        self.defaultValue = defaultValue
        self.settingDidChange = settingDidChange
        self.statusText = statusText
        super.init(title: NSAttributedString(string: titleText, attributes: [NSForegroundColorAttributeName: UIConstants.TableViewRowTextColor]))
    }

    override var status: NSAttributedString? {
        if let text = statusText {
            return NSAttributedString(string: text, attributes: [NSForegroundColorAttributeName: UIConstants.TableViewHeaderTextColor])
        } else {
            return nil
        }
    }

    override func onConfigureCell(cell: UITableViewCell) {
        super.onConfigureCell(cell)
        let control = UISwitch()
        control.onTintColor = UIConstants.ControlTintColor
        control.addTarget(self, action: "switchValueChanged:", forControlEvents: UIControlEvents.ValueChanged)
        control.on = prefs.boolForKey(prefKey) ?? defaultValue
        cell.accessoryView = control
    }

    @objc func switchValueChanged(control: UISwitch) {
        prefs.setBool(control.on, forKey: prefKey)
        settingDidChange?(control.on)
    }
}

// A helper class for prefs that deal with sync. Handles reloading the tableView data if changes to
// the fxAccount happen.
private class AccountSetting: Setting, FxAContentViewControllerDelegate {
    unowned var settings: SettingsTableViewController

    var profile: Profile {
        return settings.profile
    }

    override var title: NSAttributedString? { return nil }

    init(settings: SettingsTableViewController) {
        self.settings = settings
        super.init(title: nil)
    }

    private override func onConfigureCell(cell: UITableViewCell) {
        super.onConfigureCell(cell)
        if settings.profile.getAccount() != nil {
            cell.selectionStyle = .None
        }
    }

    override var accessoryType: UITableViewCellAccessoryType { return .None }

    func contentViewControllerDidSignIn(viewController: FxAContentViewController, data: JSON) -> Void {
        if data["keyFetchToken"].asString == nil || data["unwrapBKey"].asString == nil {
            // The /settings endpoint sends a partial "login"; ignore it entirely.
            NSLog("Ignoring didSignIn with keyFetchToken or unwrapBKey missing.")
            return
        }

        // TODO: Error handling.
        let account = FirefoxAccount.fromConfigurationAndJSON(profile.accountConfiguration, data: data)!
        settings.profile.setAccount(account)

        // Reload the data to reflect the new Account immediately.
        settings.tableView.reloadData()
        // And start advancing the Account state in the background as well.
        settings.SELrefresh()

        settings.navigationController?.popToRootViewControllerAnimated(true)
    }

    func contentViewControllerDidCancel(viewController: FxAContentViewController) {
        NSLog("didCancel")
        settings.navigationController?.popToRootViewControllerAnimated(true)
    }
}

private class WithAccountSetting: AccountSetting {
    override var hidden: Bool { return !profile.hasAccount() }
}

private class WithoutAccountSetting: AccountSetting {
    override var hidden: Bool { return profile.hasAccount() }
}

// Sync setting for connecting a Firefox Account.  Shown when we don't have an account.
//private class ConnectSetting: WithoutAccountSetting {
//    override var accessoryType: UITableViewCellAccessoryType { return .DisclosureIndicator }
//
//    override var title: NSAttributedString? {
//        return NSAttributedString(string: NSLocalizedString("Sign In", comment: "Text message / button in the settings table view"), attributes: [NSForegroundColorAttributeName: UIConstants.TableViewRowTextColor])
//    }
//
//    override func onClick(navigationController: UINavigationController?) {
//        let viewController = FxAContentViewController()
//        viewController.delegate = self
//        viewController.url = settings.profile.accountConfiguration.signInURL
//        navigationController?.pushViewController(viewController, animated: true)
//    }
//}

// Sync setting for disconnecting a Firefox Account.  Shown when we have an account.
//private class DisconnectSetting: WithAccountSetting {
//    override var accessoryType: UITableViewCellAccessoryType { return .None }
//
//    override var title: NSAttributedString? {
//        return NSAttributedString(string: NSLocalizedString("Log Out", comment: "Button in settings screen to disconnect from your account"), attributes: [NSForegroundColorAttributeName: UIConstants.DestructiveRed])
//    }
//
//    override func onClick(navigationController: UINavigationController?) {
//        let alertController = UIAlertController(
//            title: NSLocalizedString("Log Out?", comment: "Title of the 'log out firefox account' alert"),
//            message: NSLocalizedString("Firefox will stop syncing with your account, but won’t delete any of your browsing data on this device.", comment: "Text of the 'log out firefox account' alert"),
//            preferredStyle: UIAlertControllerStyle.Alert)
//        alertController.addAction(
//            UIAlertAction(title: NSLocalizedString("Cancel", comment: "Cancel button in the 'log out firefox account' alert"), style: .Cancel) { (action) in
//                // Do nothing.
//            })
//        alertController.addAction(
//            UIAlertAction(title: NSLocalizedString("Log Out", comment: "Disconnect button in the 'log out firefox account' alert"), style: .Destructive) { (action) in
//                self.settings.profile.removeAccount()
//                // Refresh, to show that we no longer have an Account immediately.
//                self.settings.SELrefresh()
//            })
//        navigationController?.presentViewController(alertController, animated: true, completion: nil)
//    }
//}

private class SyncNowSetting: WithAccountSetting {
    private lazy var timestampFormatter: NSDateFormatter = {
        let formatter = NSDateFormatter()
        formatter.dateFormat = "yyyy-MM-dd HH:mm:ss"
        return formatter
    }()

    private let syncNowTitle = NSAttributedString(string: NSLocalizedString("Sync Now", comment: "Sync Firefox Account"), attributes: [NSForegroundColorAttributeName: UIColor.blackColor(), NSFontAttributeName: DynamicFontHelper.defaultHelper.DefaultStandardFont])

    private let syncingTitle = NSAttributedString(string: NSLocalizedString("Syncing…", comment: "Syncing Firefox Account"), attributes: [NSForegroundColorAttributeName: UIColor.grayColor(), NSFontAttributeName: UIFont.systemFontOfSize(DynamicFontHelper.defaultHelper.DefaultStandardFontSize, weight: UIFontWeightRegular)])

    override var accessoryType: UITableViewCellAccessoryType { return .None }

    override var style: UITableViewCellStyle { return .Value1 }

    override var title: NSAttributedString? {
        return profile.syncManager.isSyncing ? syncingTitle : syncNowTitle
    }

    override var status: NSAttributedString? {
        guard let timestamp = profile.syncManager.lastSyncFinishTime else {
            return nil
        }

        let formattedLabel = timestampFormatter.stringFromDate(NSDate.fromTimestamp(timestamp))
        let attributedString = NSMutableAttributedString(string: formattedLabel)
        let attributes = [NSForegroundColorAttributeName: UIColor.grayColor(), NSFontAttributeName: UIFont.systemFontOfSize(12, weight: UIFontWeightRegular)]
        let range = NSMakeRange(0, attributedString.length)
        attributedString.setAttributes(attributes, range: range)
        return attributedString
    }

    override func onConfigureCell(cell: UITableViewCell) {
        cell.textLabel?.attributedText = title
        cell.detailTextLabel?.attributedText = status
        cell.accessoryType = accessoryType
        cell.accessoryView = nil
        cell.userInteractionEnabled = !profile.syncManager.isSyncing
    }

    override func onClick(navigationController: UINavigationController?) {
        profile.syncManager.syncEverything()
    }
}

// Sync setting that shows the current Firefox Account status.
private class AccountStatusSetting: WithAccountSetting {
    override var accessoryType: UITableViewCellAccessoryType {
        if let account = profile.getAccount() {
            switch account.actionNeeded {
            case .NeedsVerification:
                // We link to the resend verification email page.
                return .DisclosureIndicator
            case .NeedsPassword:
                 // We link to the re-enter password page.
                return .DisclosureIndicator
            case .None, .NeedsUpgrade:
                // In future, we'll want to link to /settings and an upgrade page, respectively.
                return .None
            }
        }
        return .DisclosureIndicator
    }

    override var title: NSAttributedString? {
        if let account = profile.getAccount() {
            return NSAttributedString(string: account.email, attributes: [NSFontAttributeName: DynamicFontHelper.defaultHelper.DefaultStandardFontBold, NSForegroundColorAttributeName: UIConstants.TableViewRowTextColor])
        }
        return nil
    }

    override var status: NSAttributedString? {
        if let account = profile.getAccount() {
            switch account.actionNeeded {
            case .None:
                return nil
            case .NeedsVerification:
                return NSAttributedString(string: NSLocalizedString("Verify your email address.", comment: "Text message in the settings table view"), attributes: [NSForegroundColorAttributeName: UIConstants.TableViewRowTextColor])
            case .NeedsPassword:
                let string = NSLocalizedString("Enter your password to connect.", comment: "Text message in the settings table view")
                let range = NSRange(location: 0, length: string.characters.count)
                let orange = UIColor(red: 255.0 / 255, green: 149.0 / 255, blue: 0.0 / 255, alpha: 1)
                let attrs = [NSForegroundColorAttributeName : orange]
                let res = NSMutableAttributedString(string: string)
                res.setAttributes(attrs, range: range)
                return res
            case .NeedsUpgrade:
                let string = NSLocalizedString("Upgrade Firefox to connect.", comment: "Text message in the settings table view")
                let range = NSRange(location: 0, length: string.characters.count)
                let orange = UIColor(red: 255.0 / 255, green: 149.0 / 255, blue: 0.0 / 255, alpha: 1)
                let attrs = [NSForegroundColorAttributeName : orange]
                let res = NSMutableAttributedString(string: string)
                res.setAttributes(attrs, range: range)
                return res
            }
        }
        return nil
    }

    override func onClick(navigationController: UINavigationController?) {
        let viewController = FxAContentViewController()
        viewController.delegate = self

        if let account = profile.getAccount() {
            switch account.actionNeeded {
            case .NeedsVerification:
                let cs = NSURLComponents(URL: account.configuration.settingsURL, resolvingAgainstBaseURL: false)
                cs?.queryItems?.append(NSURLQueryItem(name: "email", value: account.email))
                viewController.url = cs?.URL
            case .NeedsPassword:
                let cs = NSURLComponents(URL: account.configuration.forceAuthURL, resolvingAgainstBaseURL: false)
                cs?.queryItems?.append(NSURLQueryItem(name: "email", value: account.email))
                viewController.url = cs?.URL
            case .None, .NeedsUpgrade:
                // In future, we'll want to link to /settings and an upgrade page, respectively.
                return
            }
        }
        navigationController?.pushViewController(viewController, animated: true)
    }
}

// For great debugging!
private class RequirePasswordDebugSetting: WithAccountSetting {
    override var hidden: Bool {
        if !ShowDebugSettings {
            return true
        }
        if let account = profile.getAccount() where account.actionNeeded != FxAActionNeeded.NeedsPassword {
            return false
        }
        return true
    }

    override var title: NSAttributedString? {
        return NSAttributedString(string: NSLocalizedString("Debug: require password", comment: "Debug option"), attributes: [NSForegroundColorAttributeName: UIConstants.TableViewRowTextColor])
    }

    override func onClick(navigationController: UINavigationController?) {
        profile.getAccount()?.makeSeparated()
        settings.tableView.reloadData()
    }
}


// For great debugging!
private class RequireUpgradeDebugSetting: WithAccountSetting {
    override var hidden: Bool {
        if !ShowDebugSettings {
            return true
        }
        if let account = profile.getAccount() where account.actionNeeded != FxAActionNeeded.NeedsUpgrade {
            return false
        }
        return true
    }

    override var title: NSAttributedString? {
        return NSAttributedString(string: NSLocalizedString("Debug: require upgrade", comment: "Debug option"), attributes: [NSForegroundColorAttributeName: UIConstants.TableViewRowTextColor])
    }

    override func onClick(navigationController: UINavigationController?) {
        profile.getAccount()?.makeDoghouse()
        settings.tableView.reloadData()
    }
}

// For great debugging!
private class ForgetSyncAuthStateDebugSetting: WithAccountSetting {
    override var hidden: Bool {
        if !ShowDebugSettings {
            return true
        }
        if let _ = profile.getAccount() {
            return false
        }
        return true
    }

    override var title: NSAttributedString? {
        return NSAttributedString(string: NSLocalizedString("Debug: forget Sync auth state", comment: "Debug option"), attributes: [NSForegroundColorAttributeName: UIConstants.TableViewRowTextColor])
    }

    override func onClick(navigationController: UINavigationController?) {
        profile.getAccount()?.syncAuthState.invalidate()
        settings.tableView.reloadData()
    }
}

// For great debugging!
private class HiddenSetting: Setting {
    let settings: SettingsTableViewController

    init(settings: SettingsTableViewController) {
        self.settings = settings
        super.init(title: nil)
    }

    override var hidden: Bool {
        return !ShowDebugSettings
    }
}

extension NSFileManager {
    public func removeItemInDirectory(directory: String, named: String) throws {
        if let file = NSURL.fileURLWithPath(directory).URLByAppendingPathComponent(named).path {
            try self.removeItemAtPath(file)
        }
    }
}

private class DeleteExportedDataSetting: HiddenSetting {
    override var title: NSAttributedString? {
        // Not localized for now.
        return NSAttributedString(string: "Debug: delete exported databases", attributes: [NSForegroundColorAttributeName: UIConstants.TableViewRowTextColor])
    }

    override func onClick(navigationController: UINavigationController?) {
        let documentsPath = NSSearchPathForDirectoriesInDomains(.DocumentDirectory, .UserDomainMask, true)[0]
        let fileManager = NSFileManager.defaultManager()
        do {
            let files = try fileManager.contentsOfDirectoryAtPath(documentsPath)
            for file in files {
                if file.startsWith("browser.") || file.startsWith("logins.") {
                    try fileManager.removeItemInDirectory(documentsPath, named: file)
                }
            }
        } catch {
            print("Couldn't delete exported data: \(error).")
        }
    }
}

private class ExportBrowserDataSetting: HiddenSetting {
    override var title: NSAttributedString? {
        // Not localized for now.
        return NSAttributedString(string: "Debug: copy databases to app container", attributes: [NSForegroundColorAttributeName: UIConstants.TableViewRowTextColor])
    }

    override func onClick(navigationController: UINavigationController?) {
        let documentsPath = NSSearchPathForDirectoriesInDomains(.DocumentDirectory, .UserDomainMask, true)[0]
        do {
            let log = Logger.syncLogger
            try self.settings.profile.files.copyMatching(fromRelativeDirectory: "", toAbsoluteDirectory: documentsPath) { file in
                log.debug("Matcher: \(file)")
                return file.startsWith("browser.") || file.startsWith("logins.")
            }
        } catch {
            print("Couldn't export browser data: \(error).")
        }
    }
}

// Show the current version of Firefox
private class VersionSetting : Setting {
    let settings: SettingsTableViewController

    init(settings: SettingsTableViewController) {
        self.settings = settings
        super.init(title: nil)
    }

    override var title: NSAttributedString? {
        let appVersion = NSBundle.mainBundle().objectForInfoDictionaryKey("CFBundleShortVersionString") as! String
        let buildNumber = NSBundle.mainBundle().objectForInfoDictionaryKey("CFBundleVersion") as! String
        return NSAttributedString(string: String(format: NSLocalizedString("Version %@ (%@)", comment: "Version number of Firefox shown in settings"), appVersion, buildNumber), attributes: [NSForegroundColorAttributeName: UIConstants.TableViewRowTextColor])
    }
    private override func onConfigureCell(cell: UITableViewCell) {
        super.onConfigureCell(cell)
        cell.selectionStyle = .None
    }

    override func onClick(navigationController: UINavigationController?) {
        if AppConstants.BuildChannel != .Aurora {
            DebugSettingsClickCount += 1
            if DebugSettingsClickCount >= 5 {
                DebugSettingsClickCount = 0
                ShowDebugSettings = !ShowDebugSettings
                settings.tableView.reloadData()
            }
        }
    }
}

// Opens the the license page in a new tab
private class LicenseAndAcknowledgementsSetting: Setting {
    override var title: NSAttributedString? {
        return NSAttributedString(string: NSLocalizedString("Licenses", comment: "Settings item that opens a tab containing the licenses. See http://mzl.la/1NSAWCG"), attributes: [NSForegroundColorAttributeName: UIConstants.TableViewRowTextColor])
    }

    override var url: NSURL? {
        return NSURL(string: WebServer.sharedInstance.URLForResource("license", module: "about"))
    }

    override func onClick(navigationController: UINavigationController?) {
        setUpAndPushSettingsContentViewController(navigationController)
    }
}

// Opens about:rights page in the content view controller
private class YourRightsSetting: Setting {
    override var title: NSAttributedString? {
        return NSAttributedString(string: NSLocalizedString("Your Rights", comment: "Your Rights settings section title"), attributes:
            [NSForegroundColorAttributeName: UIConstants.TableViewRowTextColor])
    }

    override var url: NSURL? {
        return NSURL(string: "https://www.mozilla.org/about/legal/terms/firefox/")
    }

    private override func onClick(navigationController: UINavigationController?) {
        setUpAndPushSettingsContentViewController(navigationController)
    }
}

// Opens the on-boarding screen again
private class ShowIntroductionSetting: Setting {
    let profile: Profile

    init(settings: SettingsTableViewController) {
        self.profile = settings.profile
        super.init(title: NSAttributedString(string: NSLocalizedString("Show Tour", comment: "Show the on-boarding screen again from the settings"), attributes: [NSForegroundColorAttributeName: UIConstants.TableViewRowTextColor]))
    }

    override func onClick(navigationController: UINavigationController?) {
        #if BRAVE
            navigationController?.dismissViewControllerAnimated(true, completion: {
            // now that settings is dismissed, need to dismiss the tab tray view
            var top = UIApplication.sharedApplication().keyWindow?.rootViewController
            while (top?.presentedViewController != nil) {
                top = top?.presentedViewController
            }
            top?.dismissViewControllerAnimated(true, completion: {
            if let appDelegate = UIApplication.sharedApplication().delegate as? AppDelegate {
                appDelegate.browserViewController.presentIntroViewController(true)
            }
            })})
        #endif
        }
}

//private class SendFeedbackSetting: Setting {
//    override var title: NSAttributedString? {
//        return NSAttributedString(string: NSLocalizedString("Send Feedback", comment: "Show a page where people can submit feedback"), attributes: [NSForegroundColorAttributeName: UIConstants.TableViewRowTextColor])
//    }
//
//    override var url: NSURL? {
//        let appVersion = NSBundle.mainBundle().objectForInfoDictionaryKey("CFBundleShortVersionString") as! String
//        return NSURL(string: "https://input.mozilla.org/feedback/fxios/\(appVersion)")
//    }
//
//    override func onClick(navigationController: UINavigationController?) {
//        setUpAndPushSettingsContentViewController(navigationController)
//    }
//}

// Opens the the SUMO page in a new tab
private class OpenSupportPageSetting: Setting {
    init(delegate: SettingsDelegate?) {
        super.init(title: NSAttributedString(string: NSLocalizedString("Help", comment: "Show the SUMO support page from the Support section in the settings. see http://mzl.la/1dmM8tZ"), attributes: [NSForegroundColorAttributeName: UIConstants.TableViewRowTextColor]),
            delegate: delegate)
    }

    override func onClick(navigationController: UINavigationController?) {
        navigationController?.dismissViewControllerAnimated(true) {
            if let url = NSURL(string: "https://support.mozilla.org/products/ios") {
                self.delegate?.settingsOpenURLInNewTab(url)
            }
        }
    }
}

// Opens the search settings pane
private class SearchSetting: Setting {
    let profile: Profile

    override var accessoryType: UITableViewCellAccessoryType { return .DisclosureIndicator }

    override var style: UITableViewCellStyle { return .Value1 }

    override var status: NSAttributedString { return NSAttributedString(string: profile.searchEngines.defaultEngine.shortName) }

    init(settings: SettingsTableViewController) {
        self.profile = settings.profile
        super.init(title: NSAttributedString(string: NSLocalizedString("Search", comment: "Open search section of settings"), attributes: [NSForegroundColorAttributeName: UIConstants.TableViewRowTextColor]))
    }

    override func onClick(navigationController: UINavigationController?) {
        let viewController = SearchSettingsTableViewController()
        viewController.model = profile.searchEngines
        navigationController?.pushViewController(viewController, animated: true)
    }
}

private class LoginsSetting: Setting {
    let profile: Profile
    var tabManager: TabManager!

    override var accessoryType: UITableViewCellAccessoryType { return .DisclosureIndicator }

    init(settings: SettingsTableViewController, delegate: SettingsDelegate?) {
        self.profile = settings.profile
        self.tabManager = settings.tabManager

        let loginsTitle = NSLocalizedString("Logins", comment: "Label used as an item in Settings. When touched, the user will be navigated to the Logins/Password manager.")
        super.init(title: NSAttributedString(string: loginsTitle, attributes: [NSForegroundColorAttributeName: UIConstants.TableViewRowTextColor]),
                   delegate: delegate)
    }

    override func onClick(navigationController: UINavigationController?) {
        let viewController = LoginListViewController(profile: profile)
        viewController.settingsDelegate = delegate
        navigationController?.pushViewController(viewController, animated: true)
    }
}

private class ClearPrivateDataSetting: Setting {
    let profile: Profile
    var tabManager: TabManager!

    override var accessoryType: UITableViewCellAccessoryType { return .DisclosureIndicator }

    init(settings: SettingsTableViewController) {
        self.profile = settings.profile
        self.tabManager = settings.tabManager

        let clearTitle = NSLocalizedString("Clear Private Data", comment: "Label used as an item in Settings. When touched it will open a dialog prompting the user to make sure they want to clear all of their private data.")
        super.init(title: NSAttributedString(string: clearTitle, attributes: [NSForegroundColorAttributeName: UIConstants.TableViewRowTextColor]))
    }

    override func onClick(navigationController: UINavigationController?) {
        let viewController = ClearPrivateDataTableViewController()
        viewController.profile = profile
        viewController.tabManager = tabManager
        navigationController?.pushViewController(viewController, animated: true)
    }
}

private class PrivacyPolicySetting: Setting {
    override var title: NSAttributedString? {
        return NSAttributedString(string: NSLocalizedString("Privacy Policy", comment: "Show Firefox Browser Privacy Policy page from the Privacy section in the settings. See https://www.mozilla.org/privacy/firefox/"), attributes: [NSForegroundColorAttributeName: UIConstants.TableViewRowTextColor])
    }

    override var url: NSURL? {
        return NSURL(string: "https://www.mozilla.org/privacy/firefox/")
    }

    override func onClick(navigationController: UINavigationController?) {
        setUpAndPushSettingsContentViewController(navigationController)
    }
}

private class ChinaSyncServiceSetting: WithoutAccountSetting {
    override var accessoryType: UITableViewCellAccessoryType { return .None }
    var prefs: Prefs { return settings.profile.prefs }
    let prefKey = "useChinaSyncService"

    override var title: NSAttributedString? {
        return NSAttributedString(string: "本地同步服务", attributes: [NSForegroundColorAttributeName: UIConstants.TableViewRowTextColor])
    }

    override var status: NSAttributedString? {
        return NSAttributedString(string: "本地服务使用火狐通行证同步数据", attributes: [NSForegroundColorAttributeName: UIConstants.TableViewHeaderTextColor])
    }

    override func onConfigureCell(cell: UITableViewCell) {
        super.onConfigureCell(cell)
        let control = UISwitch()
        control.onTintColor = UIConstants.ControlTintColor
        control.addTarget(self, action: "switchValueChanged:", forControlEvents: UIControlEvents.ValueChanged)
        control.on = prefs.boolForKey(prefKey) ?? true
        cell.accessoryView = control
        cell.selectionStyle = .None
    }

    @objc func switchValueChanged(toggle: UISwitch) {
        prefs.setObject(toggle.on, forKey: prefKey)
    }
}

@objc
protocol SettingsDelegate: class {
    func settingsOpenURLInNewTab(url: NSURL)
}

// The base settings view controller.
class SettingsTableViewController: UITableViewController {
    private let Identifier = "CellIdentifier"
    private let SectionHeaderIdentifier = "SectionHeaderIdentifier"
    private var settings = [SettingSection]()

    weak var settingsDelegate: SettingsDelegate?

    var profile: Profile!
    var tabManager: TabManager!

    override func viewDidLoad() {
        super.viewDidLoad()

        //let privacyTitle = NSLocalizedString("Privacy", comment: "Privacy section title")
//        let accountDebugSettings: [Setting]
//        if AppConstants.BuildChannel != .Aurora {
//            accountDebugSettings = [
//                // Debug settings:
//                RequirePasswordDebugSetting(settings: self),
//                RequireUpgradeDebugSetting(settings: self),
//                ForgetSyncAuthStateDebugSetting(settings: self),
//            ]
//        } else {
//            accountDebugSettings = []
//        }

        let prefs = profile.prefs
        var generalSettings = [
            SearchSetting(settings: self),
            BoolSetting(prefs: prefs, prefKey: "blockPopups", defaultValue: true,
                titleText: NSLocalizedString("Block Pop-up Windows", comment: "Block pop-up windows setting")),
            BoolSetting(prefs: prefs, prefKey: "saveLogins", defaultValue: true,
                titleText: NSLocalizedString("Save Logins", comment: "Setting to enable the built-in password manager")),
        ]

<<<<<<< HEAD
      #if BRAVE
        generalSettings += [
            BoolSetting(prefs: prefs, prefKey: AdBlocker.prefKeyAdBlockOn, defaultValue: true, titleText: "Block Ads"),
            BoolSetting(prefs: prefs, prefKey: TrackingProtection.prefKeyTrackingProtectionOn, defaultValue: true, titleText: "Tracking Protection"),
            BoolSetting(prefs: prefs, prefKey: BraveUX.PrefKeyIsToolbarHidingEnabled , defaultValue: true, titleText: "Hide toolbar when scrolling", statusText: nil, settingDidChange:  { value in BraveScrollController.hideShowToolbarEnabled = value })
//          BoolSetting(prefs: prefs, prefKey: "•forcescrollslow•", defaultValue: false, titleText: "Debug: Force slow scrolling", statusText: "Takes effect on new tab.", settingDidChange: {
//            value in
//            BraveUX.IsOverrideScrollingSpeedAndMakeSlower = value
//          }),
//          BoolSetting(prefs: prefs, prefKey: "•simulateslowdevice•", defaultValue: !BraveUX.IsHighLoadAnimationAllowed, titleText: "Debug: Set scrolling mode for older device type", statusText: "Changes toolbar hide/show behaviour.", settingDidChange: {
//            value in
//            BraveUX.IsHighLoadAnimationAllowed = !value
//          })
          ]
      #endif


=======
        let accountChinaSyncSetting: [Setting]
        let locale = NSLocale.currentLocale()
        if locale.localeIdentifier != "zh_CN" {
            accountChinaSyncSetting = []
        } else {
            accountChinaSyncSetting = [
                // Show China sync service setting:
                ChinaSyncServiceSetting(settings: self)
            ]
        }
>>>>>>> b79a89a6
        // There is nothing to show in the Customize section if we don't include the compact tab layout
        // setting on iPad. When more options are added that work on both device types, this logic can
        // be changed.
#if !BRAVE
        if UIDevice.currentDevice().userInterfaceIdiom == .Phone {
            generalSettings +=  [
                BoolSetting(prefs: prefs, prefKey: "CompactTabLayout", defaultValue: true,
                    titleText: NSLocalizedString("Use Compact Tabs", comment: "Setting to enable compact tabs in the tab overview"))
            ]
        }
#endif
        settings += [
//            SettingSection(title: nil, children: [
//                // Without a Firefox Account:
//                //ConnectSetting(settings: self),
//                // With a Firefox Account:
//                AccountStatusSetting(settings: self),
//                SyncNowSetting(settings: self)
//            ] + accountDebugSettings),
            SettingSection(title: NSAttributedString(string: NSLocalizedString("General", comment: "General settings section title")), children: generalSettings)
        ]

<<<<<<< HEAD
        // var privacySettings: [Setting] = [LoginsSetting(settings: self, delegate: settingsDelegate), ClearPrivateDataSetting(settings: self)]
=======
        var privacySettings: [Setting]
        if AppConstants.MOZ_LOGIN_MANAGER {
            privacySettings = [LoginsSetting(settings: self, delegate: settingsDelegate), ClearPrivateDataSetting(settings: self)]
        } else {
            privacySettings = [ClearPrivateDataSetting(settings: self)]
        }
>>>>>>> b79a89a6

//        if #available(iOS 9, *) {
//            privacySettings += [
//                BoolSetting(prefs: prefs,
//                    prefKey: "settings.closePrivateTabs",
//                    defaultValue: false,
//                    titleText: NSLocalizedString("Close Private Tabs", tableName: "PrivateBrowsing", comment: "Setting for closing private tabs"),
//                    statusText: NSLocalizedString("When Leaving Private Browsing", tableName: "PrivateBrowsing", comment: "Will be displayed in Settings under 'Close Private Tabs'"))
//            ]
//        }

//        privacySettings += [
//            BoolSetting(prefs: prefs, prefKey: "crashreports.send.always", defaultValue: false,
//                titleText: NSLocalizedString("Send Crash Reports", comment: "Setting to enable the sending of crash reports"),
//                settingDidChange: { configureActiveCrashReporter($0) }),
//            PrivacyPolicySetting()
//        ]


        settings += [
           // SettingSection(title: NSAttributedString(string: privacyTitle), children: privacySettings),
            SettingSection(title: NSAttributedString(string: NSLocalizedString("Support", comment: "Support section title")), children: [
                ShowIntroductionSetting(settings: self),
             //   SendFeedbackSetting(),
            //    OpenSupportPageSetting(delegate: settingsDelegate),
            ]),
            SettingSection(title: NSAttributedString(string: NSLocalizedString("About", comment: "About settings section title")), children: [
                VersionSetting(settings: self),
                //LicenseAndAcknowledgementsSetting(),
                //YourRightsSetting(),
                //DisconnectSetting(settings: self),
                //ExportBrowserDataSetting(settings: self),
                //DeleteExportedDataSetting(settings: self),
            ])
        ]

        navigationItem.title = NSLocalizedString("Settings", comment: "Settings")
        navigationItem.leftBarButtonItem = UIBarButtonItem(
            title: NSLocalizedString("Done", comment: "Done button on left side of the Settings view controller title bar"),
            style: UIBarButtonItemStyle.Done,
            target: navigationController, action: "SELdone")
        tableView.registerClass(SettingsTableViewCell.self, forCellReuseIdentifier: Identifier)
        tableView.registerClass(SettingsTableSectionHeaderFooterView.self, forHeaderFooterViewReuseIdentifier: SectionHeaderIdentifier)
        tableView.tableFooterView = SettingsTableFooterView(frame: CGRect(x: 0, y: 0, width: view.frame.width, height: 128))

        tableView.separatorColor = UIConstants.TableViewSeparatorColor
        tableView.backgroundColor = UIConstants.TableViewHeaderBackgroundColor
    }

    override func viewWillAppear(animated: Bool) {
        super.viewWillAppear(animated)
        NSNotificationCenter.defaultCenter().addObserver(self, selector: "SELsyncDidChangeState", name: NotificationProfileDidStartSyncing, object: nil)
        NSNotificationCenter.defaultCenter().addObserver(self, selector: "SELsyncDidChangeState", name: NotificationProfileDidFinishSyncing, object: nil)
    }

    override func viewDidAppear(animated: Bool) {
        super.viewDidAppear(animated)
        SELrefresh()
    }

    override func viewDidDisappear(animated: Bool) {
        super.viewDidDisappear(animated)
        NSNotificationCenter.defaultCenter().removeObserver(self, name: NotificationProfileDidStartSyncing, object: nil)
        NSNotificationCenter.defaultCenter().removeObserver(self, name: NotificationProfileDidFinishSyncing, object: nil)
    }

    @objc private func SELsyncDidChangeState() {
        dispatch_async(dispatch_get_main_queue()) {
            self.tableView.reloadData()
        }
    }

    @objc private func SELrefresh() {
        // Through-out, be aware that modifying the control while a refresh is in progress is /not/ supported and will likely crash the app.
        if let account = self.profile.getAccount() {
            account.advance().upon { _ in
                dispatch_async(dispatch_get_main_queue()) { () -> Void in
                    self.tableView.reloadData()
                }
            }
        } else {
            self.tableView.reloadData()
        }
    }

    override func tableView(tableView: UITableView, cellForRowAtIndexPath indexPath: NSIndexPath) -> UITableViewCell {
        let section = settings[indexPath.section]
        if let setting = section[indexPath.row] {
            var cell: UITableViewCell!
            if let _ = setting.status {
                // Work around http://stackoverflow.com/a/9999821 and http://stackoverflow.com/a/25901083 by using a new cell.
                // I could not make any setNeedsLayout solution work in the case where we disconnect and then connect a new account.
                // Be aware that dequeing and then ignoring a cell appears to cause issues; only deque a cell if you're going to return it.
                cell = SettingsTableViewCell(style: setting.style, reuseIdentifier: nil)
            } else {
                cell = tableView.dequeueReusableCellWithIdentifier(Identifier, forIndexPath: indexPath)
            }
            setting.onConfigureCell(cell)
            return cell
        }
        return tableView.dequeueReusableCellWithIdentifier(Identifier, forIndexPath: indexPath)
    }

    override func numberOfSectionsInTableView(tableView: UITableView) -> Int {
        return settings.count
    }

    override func tableView(tableView: UITableView, numberOfRowsInSection section: Int) -> Int {
        let section = settings[section]
        return section.count
    }

    override func tableView(tableView: UITableView, viewForHeaderInSection section: Int) -> UIView? {
        let headerView = tableView.dequeueReusableHeaderFooterViewWithIdentifier(SectionHeaderIdentifier) as! SettingsTableSectionHeaderFooterView
        let sectionSetting = settings[section]
        if let sectionTitle = sectionSetting.title?.string {
            headerView.titleLabel.text = sectionTitle
        }

        // Hide the top border for the top section to avoid having a double line at the top
        if section == 0 {
            headerView.showTopBorder = false
        } else {
            headerView.showTopBorder = true
        }

        return headerView
    }

    override func tableView(tableView: UITableView, heightForHeaderInSection section: Int) -> CGFloat {
        // empty headers should be 13px high, but headers with text should be 44
        var height: CGFloat = 13
        let section = settings[section]
        if let sectionTitle = section.title {
            if sectionTitle.length > 0 {
                height = 44
            }
        }
        return height
    }

    override func tableView(tableView: UITableView, willSelectRowAtIndexPath indexPath: NSIndexPath) -> NSIndexPath? {
        let section = settings[indexPath.section]
        if let setting = section[indexPath.row] {
            setting.onClick(navigationController)
        }
        return nil
    }

<<<<<<< HEAD
//    override func tableView(tableView: UITableView, heightForRowAtIndexPath indexPath: NSIndexPath) -> CGFloat {
//        //make account/sign-in and close private tabs rows taller, as per design specs
//        if indexPath.section == 0 && indexPath.row == 0 {
//            return 64
//        }
//
//        if #available(iOS 9, *) {
//            if indexPath.section == 2 && indexPath.row == 1 {
//                return 64
//            }
//        }
//
//        return 44
//    }
=======
    override func tableView(tableView: UITableView, heightForRowAtIndexPath indexPath: NSIndexPath) -> CGFloat {
        //make account/sign-in and close private tabs rows taller, as per design specs
        if indexPath.section == 0 && indexPath.row == 0 {
            return 64
        }

        if #available(iOS 9, *) {
            if AppConstants.MOZ_LOGIN_MANAGER {
                if indexPath.section == 2 && indexPath.row == 2 {
                    return 64
                }
            } else {
                if indexPath.section == 2 && indexPath.row == 1 {
                    return 64
                }
            }
        }

        return 44
    }
>>>>>>> b79a89a6
}

class SettingsTableFooterView: UIView {
    var logo: UIImageView = {
        var image =  UIImageView(image: UIImage(named: "settingsFlatfox"))
        image.contentMode = UIViewContentMode.Center
        return image
    }()

    private lazy var topBorder: CALayer = {
        let topBorder = CALayer()
        topBorder.backgroundColor = UIConstants.SeparatorColor.CGColor
        return topBorder
    }()

    override init(frame: CGRect) {
        super.init(frame: frame)
        backgroundColor = UIConstants.TableViewHeaderBackgroundColor
        layer.addSublayer(topBorder)
        addSubview(logo)
    }

    required init?(coder aDecoder: NSCoder) {
        fatalError("init(coder:) has not been implemented")
    }

    override func layoutSubviews() {
        super.layoutSubviews()
        topBorder.frame = CGRectMake(0.0, 0.0, frame.size.width, 0.5)
        logo.center = CGPoint(x: frame.size.width / 2, y: frame.size.height / 2)
    }
}

struct SettingsTableSectionHeaderFooterViewUX {
    static let titleHorizontalPadding: CGFloat = 15
    static let titleVerticalPadding: CGFloat = 6
}

class SettingsTableSectionHeaderFooterView: UITableViewHeaderFooterView {

    enum TitleAlignment {
        case Top
        case Bottom
    }

    var titleAlignment: TitleAlignment = .Bottom {
        didSet {
            if oldValue != titleAlignment {
                switch titleAlignment {
                case .Top:
                    titleLabel.snp_remakeConstraints { make in
                        make.left.equalTo(self).offset(SettingsTableSectionHeaderFooterViewUX.titleHorizontalPadding)
                        make.right.greaterThanOrEqualTo(self).offset(-SettingsTableSectionHeaderFooterViewUX.titleHorizontalPadding)
                        make.top.equalTo(self).offset(SettingsTableSectionHeaderFooterViewUX.titleVerticalPadding)
                    }
                case .Bottom:
                    titleLabel.snp_remakeConstraints { make in
                        make.left.equalTo(self).offset(SettingsTableSectionHeaderFooterViewUX.titleHorizontalPadding)
                        make.right.greaterThanOrEqualTo(self).offset(-SettingsTableSectionHeaderFooterViewUX.titleHorizontalPadding)
                        make.bottom.equalTo(self).offset(-SettingsTableSectionHeaderFooterViewUX.titleVerticalPadding)
                    }
                }
            }
        }
    }

    var showTopBorder: Bool = true {
        didSet {
            topBorder.hidden = !showTopBorder
        }
    }

    var showBottomBorder: Bool = true {
        didSet {
            bottomBorder.hidden = !showBottomBorder
        }
    }

    lazy var titleLabel: UILabel = {
        var headerLabel = UILabel()
        headerLabel.textColor = UIConstants.TableViewHeaderTextColor
        headerLabel.font = UIFont.systemFontOfSize(12.0, weight: UIFontWeightRegular)
        return headerLabel
    }()

    private lazy var topBorder: UIView = {
        let topBorder = UIView()
        topBorder.backgroundColor = UIConstants.SeparatorColor
        return topBorder
    }()

    private lazy var bottomBorder: UIView = {
        let bottomBorder = UIView()
        bottomBorder.backgroundColor = UIConstants.SeparatorColor
        return bottomBorder
    }()

    override init(reuseIdentifier: String?) {
        super.init(reuseIdentifier: reuseIdentifier)
        contentView.backgroundColor = UIConstants.TableViewHeaderBackgroundColor
        addSubview(titleLabel)
        addSubview(topBorder)
        addSubview(bottomBorder)
        clipsToBounds = true

        setupInitialConstraints()
    }

    required init?(coder aDecoder: NSCoder) {
        fatalError("init(coder:) has not been implemented")
    }

    func setupInitialConstraints() {
        // Initially set title to the bottom
        titleLabel.snp_makeConstraints { make in
            make.left.equalTo(self).offset(SettingsTableSectionHeaderFooterViewUX.titleHorizontalPadding)
            make.right.greaterThanOrEqualTo(self).offset(-SettingsTableSectionHeaderFooterViewUX.titleHorizontalPadding)
            make.bottom.equalTo(self).offset(-SettingsTableSectionHeaderFooterViewUX.titleVerticalPadding)
        }

        bottomBorder.snp_makeConstraints { make in
            make.bottom.left.right.equalTo(self)
            make.height.equalTo(0.5)
        }

        topBorder.snp_makeConstraints { make in
            make.top.left.right.equalTo(self)
            make.height.equalTo(0.5)
        }
    }

    override func prepareForReuse() {
        super.prepareForReuse()
        showTopBorder = true
        showBottomBorder = true
        titleLabel.text = nil
        titleAlignment = .Bottom
    }
}<|MERGE_RESOLUTION|>--- conflicted
+++ resolved
@@ -777,7 +777,6 @@
                 titleText: NSLocalizedString("Save Logins", comment: "Setting to enable the built-in password manager")),
         ]
 
-<<<<<<< HEAD
       #if BRAVE
         generalSettings += [
             BoolSetting(prefs: prefs, prefKey: AdBlocker.prefKeyAdBlockOn, defaultValue: true, titleText: "Block Ads"),
@@ -795,18 +794,6 @@
       #endif
 
 
-=======
-        let accountChinaSyncSetting: [Setting]
-        let locale = NSLocale.currentLocale()
-        if locale.localeIdentifier != "zh_CN" {
-            accountChinaSyncSetting = []
-        } else {
-            accountChinaSyncSetting = [
-                // Show China sync service setting:
-                ChinaSyncServiceSetting(settings: self)
-            ]
-        }
->>>>>>> b79a89a6
         // There is nothing to show in the Customize section if we don't include the compact tab layout
         // setting on iPad. When more options are added that work on both device types, this logic can
         // be changed.
@@ -828,18 +815,14 @@
 //            ] + accountDebugSettings),
             SettingSection(title: NSAttributedString(string: NSLocalizedString("General", comment: "General settings section title")), children: generalSettings)
         ]
-
-<<<<<<< HEAD
-        // var privacySettings: [Setting] = [LoginsSetting(settings: self, delegate: settingsDelegate), ClearPrivateDataSetting(settings: self)]
-=======
+#if !BRAVE
         var privacySettings: [Setting]
         if AppConstants.MOZ_LOGIN_MANAGER {
             privacySettings = [LoginsSetting(settings: self, delegate: settingsDelegate), ClearPrivateDataSetting(settings: self)]
         } else {
             privacySettings = [ClearPrivateDataSetting(settings: self)]
         }
->>>>>>> b79a89a6
-
+#endif
 //        if #available(iOS 9, *) {
 //            privacySettings += [
 //                BoolSetting(prefs: prefs,
@@ -987,23 +970,7 @@
         }
         return nil
     }
-
-<<<<<<< HEAD
-//    override func tableView(tableView: UITableView, heightForRowAtIndexPath indexPath: NSIndexPath) -> CGFloat {
-//        //make account/sign-in and close private tabs rows taller, as per design specs
-//        if indexPath.section == 0 && indexPath.row == 0 {
-//            return 64
-//        }
-//
-//        if #available(iOS 9, *) {
-//            if indexPath.section == 2 && indexPath.row == 1 {
-//                return 64
-//            }
-//        }
-//
-//        return 44
-//    }
-=======
+#if !BRAVE
     override func tableView(tableView: UITableView, heightForRowAtIndexPath indexPath: NSIndexPath) -> CGFloat {
         //make account/sign-in and close private tabs rows taller, as per design specs
         if indexPath.section == 0 && indexPath.row == 0 {
@@ -1024,7 +991,7 @@
 
         return 44
     }
->>>>>>> b79a89a6
+#endif
 }
 
 class SettingsTableFooterView: UIView {
