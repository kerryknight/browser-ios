--- conflicted
+++ resolved
@@ -258,30 +258,3 @@
         setUpAndPushSettingsContentViewController(navigationController)
     }
 }
-<<<<<<< HEAD
-
-class DebugSettings: Setting, XMLParserDelegate {
-    
-    override var title: NSAttributedString? {
-        return NSAttributedString(string: "Load All QA Tabs", attributes: [NSForegroundColorAttributeName: UIConstants.TableViewRowTextColor])
-    }
-    
-    override func onClick(_ navigationController: UINavigationController?) {
-        
-        navigationController?.dismiss(animated: true) {
-            getApp().braveTopViewController.togglePanel(getApp().braveTopViewController.mainSidePanel)
-        }
-        
-        let url = URL(string: "https://raw.githubusercontent.com/brave/qa-resources/master/testlinks.json")!
-        let string = try? String(contentsOf: url)
-        let urls = JSON(parseJSON: string!)["links"].arrayValue.flatMap { URL(string: $0.stringValue) }
-        
-        for url in urls {
-            let request = URLRequest(url: url)
-            getApp().tabManager.addTab(request)
-        }
-        
-    }
-}
-=======
->>>>>>> 8a482d19
