--- conflicted
+++ resolved
@@ -16,10 +16,6 @@
     static let TitleFont: UIFont = UIConstants.DefaultChromeSmallFontBold
     static let BorderStrokeWidth: CGFloat = 0
     static let BorderColor: UIColor = UIColor.clearColor()
-<<<<<<< HEAD
-    static let inset = CGFloat(12)
-    static let TitleInsets = UIEdgeInsets(top: inset, left: inset, bottom: inset, right: inset)
-=======
     static let TitleInsets = UIEdgeInsets(top: 12, left: 12, bottom: 12, right: 12)
 
     static let Themes: [String: Theme] = {
@@ -44,7 +40,6 @@
 
         return themes
     }()
->>>>>>> b9810397
 }
 
 class TabsButton: UIControl {
