/* This Source Code Form is subject to the terms of the Mozilla Public
 * License, v. 2.0. If a copy of the MPL was not distributed with this
 * file, You can obtain one at http://mozilla.org/MPL/2.0/. */

import UIKit
import Shared

typealias UIAlertActionCallback = (UIAlertAction) -> Void

// TODO: Build out this functionality a bit more (and remove FF code).
//  We have a number of "cancel" "yes" type alerts, should abstract here

// MARK: - Extension methods for building specific UIAlertController instances used across the app
extension UIAlertController {

    class func clearPrivateDataAlert(_ okayCallback: @escaping (UIAlertAction) -> Void) -> UIAlertController {
        let alert = UIAlertController(
            title: "",
            message: Strings.ThisWillClearAllPrivateDataItCannotBeUndone,
            preferredStyle: UIAlertControllerStyle.alert
        )

        let noOption = UIAlertAction(
            title: Strings.Cancel,
            style: UIAlertActionStyle.cancel,
            handler: nil
        )

        let okayOption = UIAlertAction(
            title: Strings.OK,
            style: UIAlertActionStyle.destructive,
            handler: okayCallback
        )

        alert.addAction(okayOption)
        alert.addAction(noOption)
        return alert
    }

    /**
     Creates an alert view to warn the user that their logins will either be completely deleted in the 
     case of local-only logins or deleted across synced devices in synced account logins.

     - parameter deleteCallback: Block to run when delete is tapped.
     - parameter hasSyncedLogins: Boolean indicating the user has logins that have been synced.

     - returns: UIAlertController instance
     */
    class func deleteLoginAlertWithDeleteCallback(
        _ deleteCallback: @escaping UIAlertActionCallback,
        hasSyncedLogins: Bool) -> UIAlertController {

        let areYouSureTitle = Strings.AreYouSure
        let deleteLocalMessage = Strings.LoginsWillBePermanentlyRemoved
        let deleteSyncedDevicesMessage = Strings.LoginsWillBeRemovedFromAllConnectedDevices
        let cancelActionTitle = Strings.Cancel
        let deleteActionTitle = Strings.Delete

        let deleteAlert: UIAlertController
        if hasSyncedLogins {
            deleteAlert = UIAlertController(title: areYouSureTitle, message: deleteSyncedDevicesMessage, preferredStyle: .alert)
        } else {
            deleteAlert = UIAlertController(title: areYouSureTitle, message: deleteLocalMessage, preferredStyle: .alert)
        }

        let cancelAction = UIAlertAction(title: cancelActionTitle, style: .cancel, handler: nil)
        let deleteAction = UIAlertAction(title: deleteActionTitle, style: .destructive, handler: deleteCallback)

        deleteAlert.addAction(cancelAction)
        deleteAlert.addAction(deleteAction)

        return deleteAlert
    }
    
    
    // Enabled this facade for much easier discoverability, instead of using class directly
    /**
     Creates an alert view to collect a string from the user
     
     - parameter title: String to display as the alert title.
     - parameter message: String to display as the alert message.
     - parameter startingText: String to prefill the textfield with.
     - parameter placeholder: String to use for the placeholder text on the text field.
     - parameter forcedInput: Bool whether the user needs to enter _something_ in order to enable OK button.
     - paramter callbackOnMain: Block to run on main thread when the user performs an action.
     
     - returns: UIAlertController instance
     */
<<<<<<< HEAD
    class func userTextInputAlert(title: String, message: String, startingText: String? = nil, placeholder: String? = Strings.Name, forcedInput: Bool = true, callbackOnMain: @escaping (_ input: String?) -> ()) -> UIAlertController {
        return UserTextInputAlert(title: title, message: message, startingText: startingText, placeholder: placeholder, forcedInput: forcedInput, callbackOnMain: callbackOnMain)
=======
    class func userTextInputAlert(title title: String, message: String, startingText: String? = nil, placeholder: String? = Strings.Name, forcedInput: Bool = true, callbackOnMain: (input: String?) -> ()) -> UIAlertController {
        // Returning alert, so no external, strong reference to initial instance
        return UserTextInputAlert(title: title, message: message, startingText: startingText, placeholder: placeholder, forcedInput: forcedInput, callbackOnMain: callbackOnMain).alert
>>>>>>> 63ac197d
    }
}

// Not part of extension due to needing observing
// Would make private but objc runtime cannot find textfield observing callback
<<<<<<< HEAD
class UserTextInputAlert: UIAlertController {
    private weak var okAction: UIAlertAction!

    init(title: String, message: String, startingText: String?, placeholder: String?, forcedInput: Bool = true, callbackOnMain: @escaping (_ input: String?) -> ()) {
        super.init(nibName: nil, bundle: nil)
        self.title = title
        self.message = message
        
        func actionSelected(input: String?) {
            postAsyncToMain {
                callbackOnMain(input)
            }
            NotificationCenter.default.removeObserver(self, name: NSNotification.Name.UITextFieldTextDidChange, object: self.textFields?.first)
        }
        
        okAction = UIAlertAction(title: Strings.OK, style: UIAlertActionStyle.default) { (alertA: UIAlertAction!) in
            actionSelected(input: self.textFields?.first?.text)
        }
        
        let cancelAction = UIAlertAction(title: Strings.Cancel, style: UIAlertActionStyle.cancel) { (alertA: UIAlertAction!) in
            actionSelected(input: nil)
        }
        
        okAction.isEnabled = !forcedInput
        
        self.addAction(okAction)
        self.addAction(cancelAction)
        
        self.addTextField {
            textField in
            textField.placeholder = placeholder
            textField.isSecureTextEntry = false
            textField.keyboardAppearance = .dark
            textField.autocapitalizationType = .words
            textField.autocorrectionType = .default
            textField.returnKeyType = .done
            textField.text = startingText
            
            if forcedInput {
                NotificationCenter.default.addObserver(self, selector: #selector(self.notificationReceived(notification:)), name: NSNotification.Name.UITextFieldTextDidChange, object: textField)
            }
        }
    }
    
    required init?(coder aDecoder: NSCoder) {
        fatalError("init(coder:) has not been implemented")
    }
    
    override var preferredStyle: UIAlertControllerStyle {
        return .alert
    }
    
    func notificationReceived(notification: NSNotification) {
        if let textField = notification.object as? UITextField, let emptyText = textField.text?.isEmpty {
            okAction.isEnabled = !emptyText
=======
class UserTextInputAlert {
    private weak var okAction: UIAlertAction!
    private(set) var alert: UIAlertController!
    
    required init(title: String, message: String, startingText: String?, placeholder: String?, forcedInput: Bool = true, callbackOnMain: (input: String?) -> ()) {
        
        alert = UIAlertController(title: title, message: message, preferredStyle: .Alert)
        
        func actionSelected(input input: String?) {
            postAsyncToMain {
                callbackOnMain(input: input)
            }
            NSNotificationCenter.defaultCenter().removeObserver(self, name: UITextFieldTextDidChangeNotification, object: alert.textFields?.first)
        }
        
        self.okAction = UIAlertAction(title: Strings.OK, style: UIAlertActionStyle.Default) { (alertA: UIAlertAction!) in
            actionSelected(input: self.alert.textFields?.first?.text)
        }
        
        let cancelAction = UIAlertAction(title: Strings.Cancel, style: UIAlertActionStyle.Cancel) { (alertA: UIAlertAction!) in
            actionSelected(input: nil)
        }
        
        self.okAction.enabled = !forcedInput
        
        alert.addAction(self.okAction)
        alert.addAction(cancelAction)
        
        alert.addTextFieldWithConfigurationHandler {
            textField in
            textField.placeholder = placeholder
            textField.secureTextEntry = false
            textField.keyboardAppearance = .Dark
            textField.autocapitalizationType = .Words
            textField.autocorrectionType = .Default
            textField.returnKeyType = .Done
            textField.text = startingText
            
            if forcedInput {
                NSNotificationCenter.defaultCenter().addObserver(self, selector: #selector(self.notificationReceived(_:)), name: UITextFieldTextDidChangeNotification, object: textField)
            }
        }
    }
    
    @objc func notificationReceived(notification: NSNotification) {
        if let textField = notification.object as? UITextField, let emptyText = textField.text?.isEmpty {
            okAction.enabled = !emptyText
>>>>>>> 63ac197d
        }
    }
}

<|MERGE_RESOLUTION|>--- conflicted
+++ resolved
@@ -86,76 +86,14 @@
      
      - returns: UIAlertController instance
      */
-<<<<<<< HEAD
-    class func userTextInputAlert(title: String, message: String, startingText: String? = nil, placeholder: String? = Strings.Name, forcedInput: Bool = true, callbackOnMain: @escaping (_ input: String?) -> ()) -> UIAlertController {
-        return UserTextInputAlert(title: title, message: message, startingText: startingText, placeholder: placeholder, forcedInput: forcedInput, callbackOnMain: callbackOnMain)
-=======
     class func userTextInputAlert(title title: String, message: String, startingText: String? = nil, placeholder: String? = Strings.Name, forcedInput: Bool = true, callbackOnMain: (input: String?) -> ()) -> UIAlertController {
         // Returning alert, so no external, strong reference to initial instance
         return UserTextInputAlert(title: title, message: message, startingText: startingText, placeholder: placeholder, forcedInput: forcedInput, callbackOnMain: callbackOnMain).alert
->>>>>>> 63ac197d
     }
 }
 
 // Not part of extension due to needing observing
 // Would make private but objc runtime cannot find textfield observing callback
-<<<<<<< HEAD
-class UserTextInputAlert: UIAlertController {
-    private weak var okAction: UIAlertAction!
-
-    init(title: String, message: String, startingText: String?, placeholder: String?, forcedInput: Bool = true, callbackOnMain: @escaping (_ input: String?) -> ()) {
-        super.init(nibName: nil, bundle: nil)
-        self.title = title
-        self.message = message
-        
-        func actionSelected(input: String?) {
-            postAsyncToMain {
-                callbackOnMain(input)
-            }
-            NotificationCenter.default.removeObserver(self, name: NSNotification.Name.UITextFieldTextDidChange, object: self.textFields?.first)
-        }
-        
-        okAction = UIAlertAction(title: Strings.OK, style: UIAlertActionStyle.default) { (alertA: UIAlertAction!) in
-            actionSelected(input: self.textFields?.first?.text)
-        }
-        
-        let cancelAction = UIAlertAction(title: Strings.Cancel, style: UIAlertActionStyle.cancel) { (alertA: UIAlertAction!) in
-            actionSelected(input: nil)
-        }
-        
-        okAction.isEnabled = !forcedInput
-        
-        self.addAction(okAction)
-        self.addAction(cancelAction)
-        
-        self.addTextField {
-            textField in
-            textField.placeholder = placeholder
-            textField.isSecureTextEntry = false
-            textField.keyboardAppearance = .dark
-            textField.autocapitalizationType = .words
-            textField.autocorrectionType = .default
-            textField.returnKeyType = .done
-            textField.text = startingText
-            
-            if forcedInput {
-                NotificationCenter.default.addObserver(self, selector: #selector(self.notificationReceived(notification:)), name: NSNotification.Name.UITextFieldTextDidChange, object: textField)
-            }
-        }
-    }
-    
-    required init?(coder aDecoder: NSCoder) {
-        fatalError("init(coder:) has not been implemented")
-    }
-    
-    override var preferredStyle: UIAlertControllerStyle {
-        return .alert
-    }
-    
-    func notificationReceived(notification: NSNotification) {
-        if let textField = notification.object as? UITextField, let emptyText = textField.text?.isEmpty {
-            okAction.isEnabled = !emptyText
-=======
 class UserTextInputAlert {
     private weak var okAction: UIAlertAction!
     private(set) var alert: UIAlertController!
@@ -203,7 +141,6 @@
     @objc func notificationReceived(notification: NSNotification) {
         if let textField = notification.object as? UITextField, let emptyText = textField.text?.isEmpty {
             okAction.enabled = !emptyText
->>>>>>> 63ac197d
         }
     }
 }
