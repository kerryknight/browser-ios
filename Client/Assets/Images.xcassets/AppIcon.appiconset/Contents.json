--- conflicted
+++ resolved
@@ -127,14 +127,9 @@
       "scale" : "2x"
     },
     {
-<<<<<<< HEAD
       "size" : "1024x1024",
       "idiom" : "ios-marketing",
       "filename" : "Brave Icon.png",
-=======
-      "idiom" : "ios-marketing",
-      "size" : "1024x1024",
->>>>>>> 84767d16
       "scale" : "1x"
     }
   ],
