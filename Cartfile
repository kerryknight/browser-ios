github "fluffyemily/Alamofire"      "alamofire-ios-only"
github "mozilla/Base32"             "swift-2.0"        # So we don't have to tag a release for Emily's fixes.
github "mozilla/Deferred"           "master"           # Making Deferred extensible in swift 2.0
github "swisspol/GCDWebServer"                         # Implicit: latest tag.
github "kif-framework/KIF"          "master"
github "ZaBlanc/RaptureXML"         "master"
github "mozilla/readability"        "master"
github "rs/SDWebImage"              "master"           # To get the fix for libwebp
<<<<<<< HEAD
github "Masonry/Snap"               "swift-2.0"
=======
github "SnapKit/SnapKit"            "0.18.0"
>>>>>>> b9810397
github "st3fan/SQLite.swift"        "swift-2"
github "CEWendel/SWTableViewCell"                      # Implicit: latest tag.
github "st3fan/SWXMLHash"           "xcode-7.0"        # So we get Swift 2.0 fixes.
github "DaveWoodCom/XCGLogger"      "Version_3.1"        # Previously: swift_1.2
github "sleroux/google-breakpad-ios" "master"
github "adjust/ios_sdk"             "v4.3.0"
github "AgileBits/onepassword-extension" "add-framework-support"<|MERGE_RESOLUTION|>--- conflicted
+++ resolved
@@ -6,15 +6,11 @@
 github "ZaBlanc/RaptureXML"         "master"
 github "mozilla/readability"        "master"
 github "rs/SDWebImage"              "master"           # To get the fix for libwebp
-<<<<<<< HEAD
-github "Masonry/Snap"               "swift-2.0"
-=======
 github "SnapKit/SnapKit"            "0.18.0"
->>>>>>> b9810397
 github "st3fan/SQLite.swift"        "swift-2"
 github "CEWendel/SWTableViewCell"                      # Implicit: latest tag.
 github "st3fan/SWXMLHash"           "xcode-7.0"        # So we get Swift 2.0 fixes.
-github "DaveWoodCom/XCGLogger"      "Version_3.1"        # Previously: swift_1.2
+github "DaveWoodCom/XCGLogger"      "swift_2.0"        # Previously: swift_1.2
 github "sleroux/google-breakpad-ios" "master"
 github "adjust/ios_sdk"             "v4.3.0"
 github "AgileBits/onepassword-extension" "add-framework-support"