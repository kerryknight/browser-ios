// !$*UTF8*$!
{
	archiveVersion = 1;
	classes = {
	};
	objectVersion = 46;
	objects = {

/* Begin PBXBuildFile section */
		0003A89A0675A5DA1F9B0752 /* WebViewDocScale.h in Headers */ = {isa = PBXBuildFile; fileRef = B26E6A052DA6287729B7113D /* WebViewDocScale.h */; };
		002B85CD8B3F1E96C50DBAA1 /* options.cc in Sources */ = {isa = PBXBuildFile; fileRef = DC29FF03A5871143F549A37A /* options.cc */; };
		00A3303C9E57E842D703EE04 /* BrowserToolbar.swift in Sources */ = {isa = PBXBuildFile; fileRef = ACAF288D28E0EF3AAA607042 /* BrowserToolbar.swift */; };
		015649F978DE96490BACE063 /* coding.cc in Sources */ = {isa = PBXBuildFile; fileRef = FAE5A15268DFC9514AC6551D /* coding.cc */; };
		0336F9B2BC7FF14F45DB681F /* db_impl.cc in Sources */ = {isa = PBXBuildFile; fileRef = 956D5A8B62DE3039133550CF /* db_impl.cc */; };
		0361035E9CD7F0F6F2A5C64A /* Site.swift in Sources */ = {isa = PBXBuildFile; fileRef = D9DE4A60689367C8FD612726 /* Site.swift */; };
		038D1223149F0BDE7750CA80 /* TabWidget.swift in Sources */ = {isa = PBXBuildFile; fileRef = 914E8DD963925C8047EC06A8 /* TabWidget.swift */; };
		05CB8811A90FFA41ACBFA3E5 /* AboutUtils.swift in Sources */ = {isa = PBXBuildFile; fileRef = 7A31D3A52214549AEB2B3AF6 /* AboutUtils.swift */; };
		0694356815E47FFC94085447 /* BrowserDB.swift in Sources */ = {isa = PBXBuildFile; fileRef = F187557596215A3C41963EF0 /* BrowserDB.swift */; };
		07A2E57EFF8E47EB72D8FEE3 /* merger.h in Headers */ = {isa = PBXBuildFile; fileRef = 859496CA1147745C5A79ACA5 /* merger.h */; };
		0857095CBFE00F31F190C638 /* BrowserViewController.swift in Sources */ = {isa = PBXBuildFile; fileRef = EFC7ABC3CB4B07DD065A185B /* BrowserViewController.swift */; };
		08A6B9B1A574E15F5AD1DDC2 /* BrowserTrayAnimators.swift in Sources */ = {isa = PBXBuildFile; fileRef = 74F371D05B609063A51549E8 /* BrowserTrayAnimators.swift */; };
		08BC96A6EFBA13BBE99C9A0F /* BraveUtil.swift in Sources */ = {isa = PBXBuildFile; fileRef = 6F8856E29DAA2D9EAC4F9A85 /* BraveUtil.swift */; };
		0A14A8BA1997EFDD9BF4F08A /* Favicons.js in Resources */ = {isa = PBXBuildFile; fileRef = 9C0FE62111208C1C3C2CF16A /* Favicons.js */; };
		0A2551764195AA45DBDDF655 /* memtable.cc in Sources */ = {isa = PBXBuildFile; fileRef = 03E632C3081928FF6C86DEE4 /* memtable.cc */; };
		0A5B1B5CA22425374E4B314C /* arena.h in Headers */ = {isa = PBXBuildFile; fileRef = C38C829D7A278B0AE23070C8 /* arena.h */; };
		0A7F5B77B9A8F11B77C97932 /* SiteTableViewController.swift in Sources */ = {isa = PBXBuildFile; fileRef = EB4EC7836B7D80B31285DCC6 /* SiteTableViewController.swift */; };
<<<<<<< HEAD
		0A8053961FC59D82008D6822 /* DAU.swift in Sources */ = {isa = PBXBuildFile; fileRef = 0A8053951FC59D82008D6822 /* DAU.swift */; };
		0A8053981FC59D93008D6822 /* DauTest.swift in Sources */ = {isa = PBXBuildFile; fileRef = 0A8053971FC59D93008D6822 /* DauTest.swift */; };
=======
>>>>>>> 47062b8f
		0AFA59701FA09D6B00E9F2EE /* LaunchScreen.storyboard in Resources */ = {isa = PBXBuildFile; fileRef = 0AFA596F1FA09D6B00E9F2EE /* LaunchScreen.storyboard */; };
		0B742CCF1B32493E00EE9264 /* libsqlcipher.a in Frameworks */ = {isa = PBXBuildFile; fileRef = 0B742CCC1B32491400EE9264 /* libsqlcipher.a */; };
		0B8E0FF41A932BD500161DC3 /* ImageIO.framework in Frameworks */ = {isa = PBXBuildFile; fileRef = 0B8E0FF31A932BD500161DC3 /* ImageIO.framework */; };
		0C4C783F1C0ACF9ABB3C741A /* ReadingListSQLStorage.swift in Sources */ = {isa = PBXBuildFile; fileRef = 0E2C6937D1EBDCCAEC20B669 /* ReadingListSQLStorage.swift */; };
		0D29C95CC4DEDD0CAFB40E8C /* BackForwardListViewController.swift in Sources */ = {isa = PBXBuildFile; fileRef = C922CCB2D8FDB2706B9269E7 /* BackForwardListViewController.swift */; };
		0D7696D88A72873197D550B7 /* BoxType.swift in Sources */ = {isa = PBXBuildFile; fileRef = CA2B04A8FF5E176618F481E2 /* BoxType.swift */; };
		0DFBCEC5F646C1F053D50512 /* ReadingListStorage.swift in Sources */ = {isa = PBXBuildFile; fileRef = E66FBADDAB02233591B1B860 /* ReadingListStorage.swift */; };
		0DFE30543A571642D72FA039 /* version_set.h in Headers */ = {isa = PBXBuildFile; fileRef = E8BCB160EC64D1EA8086716C /* version_set.h */; };
		0F13927D3796F166DC5A1FD4 /* Queue.swift in Sources */ = {isa = PBXBuildFile; fileRef = 7F4B124230452AE5DE5730A3 /* Queue.swift */; };
		10443C68C8505F7FDDE1C6F2 /* ThumbnailCell.swift in Sources */ = {isa = PBXBuildFile; fileRef = 03435436D07EB2E82C401AA6 /* ThumbnailCell.swift */; };
		10C180E6F7D11D40D45A8F88 /* History.swift in Sources */ = {isa = PBXBuildFile; fileRef = A75C80BE236B7505B69C6511 /* History.swift */; };
		10D0875B5899750ABE8AF0B8 /* ReadingListServerMetadata.swift in Sources */ = {isa = PBXBuildFile; fileRef = ECDCB9A9BE94C1AA75F29565 /* ReadingListServerMetadata.swift */; };
		10DF79DE9188E0B7D4188CA0 /* HomePanelViewController.swift in Sources */ = {isa = PBXBuildFile; fileRef = ADD27FD57D57C14AE7F1A5D6 /* HomePanelViewController.swift */; };
		10EAA024996482D72088EBEF /* BrowserViewController+WKUIDelegate.swift in Sources */ = {isa = PBXBuildFile; fileRef = 2B38010CBB5F7DD8B2735223 /* BrowserViewController+WKUIDelegate.swift */; };
		1204E92DCEECF3540EA648CF /* filter_block.cc in Sources */ = {isa = PBXBuildFile; fileRef = C504B043B95B6E6E53B51F03 /* filter_block.cc */; };
		129F75A2C001AFAD31782003 /* JsonCpp.h in Headers */ = {isa = PBXBuildFile; fileRef = 6A648044FB6FE3E6891916CA /* JsonCpp.h */; };
		13657B6789F5024F64E16739 /* PrintHelper.js in Resources */ = {isa = PBXBuildFile; fileRef = 77608A4209364B0714688815 /* PrintHelper.js */; };
		14FF09190A6F4A5C98928A83 /* SQLiteLogins.swift in Sources */ = {isa = PBXBuildFile; fileRef = FFB91F97E64C400E9A0E8C2A /* SQLiteLogins.swift */; };
		15172EAC2FF91D5014CAA0CB /* Licenses.html in Resources */ = {isa = PBXBuildFile; fileRef = 0E42E238F2AF15B6C9DD2B52 /* Licenses.html */; };
		1610DE47378FA4C024E4F384 /* UIImageViewAligned.m in Sources */ = {isa = PBXBuildFile; fileRef = A2855E97F1A6BA46F570C2C2 /* UIImageViewAligned.m */; };
		162A3AF42CC684A194F305D6 /* HistoryPanel.swift in Sources */ = {isa = PBXBuildFile; fileRef = 8F2BD742868BF371DEF34E82 /* HistoryPanel.swift */; };
		16B5C378276A21598A9BFD31 /* Makefile in Sources */ = {isa = PBXBuildFile; fileRef = 4BC23E768DAEB6A039B62C56 /* Makefile */; };
		17FF2FA1BF13F6BAD5FD954F /* skiplist.h in Headers */ = {isa = PBXBuildFile; fileRef = 603F9DB2AF9BF800E8C52208 /* skiplist.h */; };
		184619D873835F18B9731D1E /* BraveScrollController.swift in Sources */ = {isa = PBXBuildFile; fileRef = 43D1777F9AA8762221511A28 /* BraveScrollController.swift */; };
		19139D96F406FCA9D1B6933D /* ReadingListRecordResponse.swift in Sources */ = {isa = PBXBuildFile; fileRef = 69F844BC795EEA30C11B370E /* ReadingListRecordResponse.swift */; };
		19503FBC8FFDBFB991DC9387 /* CrashReporter.swift in Sources */ = {isa = PBXBuildFile; fileRef = A6AC60F738711305C6585EC4 /* CrashReporter.swift */; };
		1A23068D5E66CD83B1512D15 /* URIFixup.swift in Sources */ = {isa = PBXBuildFile; fileRef = 85E73012CDCAD318AC829281 /* URIFixup.swift */; };
		1AD5A92B8D7E128A09DCB480 /* AboutHomeHandler.swift in Sources */ = {isa = PBXBuildFile; fileRef = DCC754FCC79857891055187B /* AboutHomeHandler.swift */; };
		1BB69837CDB9BA1A8ED56628 /* OpenSearch.swift in Sources */ = {isa = PBXBuildFile; fileRef = DDEF54F179B81FB069863662 /* OpenSearch.swift */; };
		1C1BD844C67E5F9C40F06A40 /* ReaderModeStyleViewController.swift in Sources */ = {isa = PBXBuildFile; fileRef = 1A6D95C23337865036C98FDB /* ReaderModeStyleViewController.swift */; };
		1CB8D9E01F82F46A000BEE18 /* BraveBrowserToolbarButtonActions.swift in Sources */ = {isa = PBXBuildFile; fileRef = 1CB8D9CB1F82F469000BEE18 /* BraveBrowserToolbarButtonActions.swift */; };
		1D0EC87F3C7005732156DB55 /* dbformat.h in Headers */ = {isa = PBXBuildFile; fileRef = 78C221FEB531A8D07123FBA6 /* dbformat.h */; };
		1F2948B4093DD581ADBB7FA4 /* PrivateBrowsing.swift in Sources */ = {isa = PBXBuildFile; fileRef = 0F0A684D27A3A8B902FBBCBA /* PrivateBrowsing.swift */; };
		1FA81E870F3EAE5C8FB9269C /* BrowserViewController+ContextMenuHelperDelegate.swift in Sources */ = {isa = PBXBuildFile; fileRef = D105CD957A7B38E9F1BAE848 /* BrowserViewController+ContextMenuHelperDelegate.swift */; };
		209C9E2C166E53A1119E09CE /* ScreenshotHelper.swift in Sources */ = {isa = PBXBuildFile; fileRef = 91344C46EFD16FE63ECA1664 /* ScreenshotHelper.swift */; };
		217F00AA07C08EBEA35CFFA4 /* version_edit.cc in Sources */ = {isa = PBXBuildFile; fileRef = D64F01206EDCB47C7ACB98F0 /* version_edit.cc */; };
		2210C35A6B7EB8745B0E93B9 /* SessionRestore.html in Resources */ = {isa = PBXBuildFile; fileRef = AD4E2E1A8967DFB81A5BCB99 /* SessionRestore.html */; };
		22A2D33804D88F8E5A828EB9 /* c.cc in Sources */ = {isa = PBXBuildFile; fileRef = 3A17EA52E38E83395749035F /* c.cc */; };
		23699E7ECA45D2C23FFEB992 /* NSData+GZIP.m in Sources */ = {isa = PBXBuildFile; fileRef = 33FB8F3ADE3F46C30830F3C8 /* NSData+GZIP.m */; };
		23E105570490AC11F27B26E8 /* memenv.cc in Sources */ = {isa = PBXBuildFile; fileRef = 50DC5BA8C28692176DFC4C46 /* memenv.cc */; };
		2400342EEA3D538F524687DB /* ShareToBraveViewController.swift in Sources */ = {isa = PBXBuildFile; fileRef = 920E53BE1E3B81364A9985D3 /* ShareToBraveViewController.swift */; };
		24F13EC5A582B77E0F00EB61 /* BrowserViewController+TabManagerDelegate.swift in Sources */ = {isa = PBXBuildFile; fileRef = 154ABFEE676FAE0D12F2C7D5 /* BrowserViewController+TabManagerDelegate.swift */; };
		252BFD86BA8B20F6B485D561 /* filename.cc in Sources */ = {isa = PBXBuildFile; fileRef = 5B7417C2784852C8AA016A94 /* filename.cc */; };
		25EC5AB01633FAA4720D56C3 /* arena.cc in Sources */ = {isa = PBXBuildFile; fileRef = E74090B2DC9AACC275A23C78 /* arena.cc */; };
		2693462AAD80728B82279A60 /* random.h in Headers */ = {isa = PBXBuildFile; fileRef = F2024CD4F94FB00B6E677E44 /* random.h */; };
		269F556923EACC63E1A2FC42 /* Sharing.swift in Sources */ = {isa = PBXBuildFile; fileRef = B1142D481813866CF93EF596 /* Sharing.swift */; };
		270142C3D6364478D3CF1CE8 /* Favicons.swift in Sources */ = {isa = PBXBuildFile; fileRef = 115851A2B56FABCD4F4AFC2C /* Favicons.swift */; };
		27A77BA035CE5E1E6BDA8A44 /* DatabaseError.swift in Sources */ = {isa = PBXBuildFile; fileRef = 23742BDDA52668C11FC7C59F /* DatabaseError.swift */; };
		288A2D9D1AB8B3260023ABC3 /* Shared.framework in Frameworks */ = {isa = PBXBuildFile; fileRef = 288A2D861AB8B3260023ABC3 /* Shared.framework */; };
		288A2D9E1AB8B3260023ABC3 /* Shared.framework in Copy Frameworks */ = {isa = PBXBuildFile; fileRef = 288A2D861AB8B3260023ABC3 /* Shared.framework */; settings = {ATTRIBUTES = (CodeSignOnCopy, RemoveHeadersOnCopy, ); }; };
		28C86A54EA33E90BE81F191B /* SchemaTable.swift in Sources */ = {isa = PBXBuildFile; fileRef = 297C9F7E7B235E8B4EF7E3A5 /* SchemaTable.swift */; };
		29AC3A5CDE2EEC83A5C0A735 /* logging.h in Headers */ = {isa = PBXBuildFile; fileRef = 832E1DC75049B86680569B29 /* logging.h */; };
		2AC0D22C9C73296D030162EE /* BrowserViewController+WKNavigationDelegate.swift in Sources */ = {isa = PBXBuildFile; fileRef = 10BF445F325FC67CA1BE469B /* BrowserViewController+WKNavigationDelegate.swift */; };
		2AE1B8557FBA38DCDDF86D27 /* Logins.swift in Sources */ = {isa = PBXBuildFile; fileRef = 3A1603EBC9F917E49206597F /* Logins.swift */; };
		2D0D3E1D9C7AA8872D5EB34D /* SearchSuggestClient.swift in Sources */ = {isa = PBXBuildFile; fileRef = D1E821DACFE5062DF30D1443 /* SearchSuggestClient.swift */; };
		2DA597E7258FBF56677C8BED /* SQLiteBookmarksResetting.swift in Sources */ = {isa = PBXBuildFile; fileRef = 47A8978FCB8EF048CF9D8BC7 /* SQLiteBookmarksResetting.swift */; };
		2F0860C25F7367CEED17E283 /* HttpsEverywhere.cpp in Sources */ = {isa = PBXBuildFile; fileRef = 741038B9CDCB128024B01FFA /* HttpsEverywhere.cpp */; };
		2FB8E866E0695CDCE39D4AD3 /* coding.h in Headers */ = {isa = PBXBuildFile; fileRef = A83C690AD6456A027FB0BF6E /* coding.h */; };
		2FBCFA22FFA948467136AF65 /* ReaderModeHandlers.swift in Sources */ = {isa = PBXBuildFile; fileRef = 8B0B5E84787563E258467DE6 /* ReaderModeHandlers.swift */; };
		2FCAE2251ABB51F800877008 /* Storage.framework in Frameworks */ = {isa = PBXBuildFile; fileRef = 2FCAE21A1ABB51F800877008 /* Storage.framework */; };
		2FCAE2311ABB51F800877008 /* Storage.framework in Frameworks */ = {isa = PBXBuildFile; fileRef = 2FCAE21A1ABB51F800877008 /* Storage.framework */; };
		2FCAE2321ABB51F800877008 /* Storage.framework in Copy Frameworks */ = {isa = PBXBuildFile; fileRef = 2FCAE21A1ABB51F800877008 /* Storage.framework */; settings = {ATTRIBUTES = (CodeSignOnCopy, RemoveHeadersOnCopy, ); }; };
		3078EC63F4D0D10D8CE0B5E5 /* version_set.cc in Sources */ = {isa = PBXBuildFile; fileRef = 5A96238B8C31C177C5873A11 /* version_set.cc */; };
		309EA23114E638AD05EBCD27 /* UIConstants.swift in Sources */ = {isa = PBXBuildFile; fileRef = 4A3DBBA58E534C89EA119ABA /* UIConstants.swift */; };
		31CAC008CE6B2D73DBFC9A5E /* ElementAtPoint.swift in Sources */ = {isa = PBXBuildFile; fileRef = F2C6EEFFEC93440CA70F7A67 /* ElementAtPoint.swift */; };
		3275A11BBBE5E736BD12729A /* GenericTable.swift in Sources */ = {isa = PBXBuildFile; fileRef = B2EABAA73084D115EF97BD2E /* GenericTable.swift */; };
		32AFA6803EED54948FC69908 /* MenuHelper.swift in Sources */ = {isa = PBXBuildFile; fileRef = 044A09CA3AB626543290E03B /* MenuHelper.swift */; };
		32D87E603A2558A49B505DB0 /* iterator.h in Headers */ = {isa = PBXBuildFile; fileRef = E16365326F2615790F72965F /* iterator.h */; };
		3521C3C4B9BBC4DD21D0CD94 /* filter_policy.h in Headers */ = {isa = PBXBuildFile; fileRef = 29311D3AC154C483EAB3021A /* filter_policy.h */; };
		3563A3B2A9E9EBECDBAF688C /* RXMLElement.m in Sources */ = {isa = PBXBuildFile; fileRef = 28B36C3F85252AC06EB2CEA7 /* RXMLElement.m */; };
		35A3D6A6BB8100ACF4EBFD5E /* Reader.css in Resources */ = {isa = PBXBuildFile; fileRef = 720790A29D8DD7451D408244 /* Reader.css */; };
		365D79EB4650B90378CCF45B /* HideEmptyImages.swift in Sources */ = {isa = PBXBuildFile; fileRef = D1CADC3E350A25BA3BC86931 /* HideEmptyImages.swift */; };
		3696DC8F3824B7E55FDE2466 /* SpotlightHelper.swift in Sources */ = {isa = PBXBuildFile; fileRef = 843FE3C79F6DF96D365FD7D6 /* SpotlightHelper.swift */; };
		36C8635323CDD4DC0F28C5E3 /* options.h in Headers */ = {isa = PBXBuildFile; fileRef = 3CB164FB4D60884D27DFCA0B /* options.h */; };
		383CFEF70D62A26D58CBB466 /* ReadingListRecordsResponse.swift in Sources */ = {isa = PBXBuildFile; fileRef = C2F9E6252BF290B6EE66FF11 /* ReadingListRecordsResponse.swift */; };
		38C6079808773B8CF97618FF /* SQLiteQueue.swift in Sources */ = {isa = PBXBuildFile; fileRef = 649B1272F9C9DAD1CD4E4CA0 /* SQLiteQueue.swift */; };
		395AE47342666E8B07D1C1ED /* SQLiteBookmarksSyncing.swift in Sources */ = {isa = PBXBuildFile; fileRef = FC06D800C038456E4F17FF59 /* SQLiteBookmarksSyncing.swift */; };
		3AAE8F176D74D5884854D830 /* AdBlocker.swift in Sources */ = {isa = PBXBuildFile; fileRef = 54CC27D1519C3A454491A6F1 /* AdBlocker.swift */; };
		3D25335ED4A5C9DA042516E9 /* TabManager.swift in Sources */ = {isa = PBXBuildFile; fileRef = C7C37EB043E611C439AA9768 /* TabManager.swift */; };
		3D99C02BDBB40F2739938659 /* SQLiteBookmarksModel.swift in Sources */ = {isa = PBXBuildFile; fileRef = 68BE753A35DBD484DFC00563 /* SQLiteBookmarksModel.swift */; };
		3E0F37CB279D8276AD55303D /* Intro.xcassets in Resources */ = {isa = PBXBuildFile; fileRef = B174C906ABCB1B2798AD538E /* Intro.xcassets */; };
		3EB8444F3C93E29BB8817AF7 /* HistorySwiper.swift in Sources */ = {isa = PBXBuildFile; fileRef = 1081FC02756E52D6E7B045EC /* HistorySwiper.swift */; };
		3FCDE11CB2F55872FE7DE1A8 /* BookmarksModel.swift in Sources */ = {isa = PBXBuildFile; fileRef = 70ACC2E069D0CB11B0D2A266 /* BookmarksModel.swift */; };
		3FE012C35D0AD5E2B5BB4767 /* merger.cc in Sources */ = {isa = PBXBuildFile; fileRef = DEBBDB9EC3E17802A5D178D1 /* merger.cc */; };
		405935E0D61BE696766F34A4 /* TrackingProtectionCpp.h in Headers */ = {isa = PBXBuildFile; fileRef = C42F17E905F4182862921627 /* TrackingProtectionCpp.h */; };
		40DD8F2FF8733625CF906534 /* format.cc in Sources */ = {isa = PBXBuildFile; fileRef = 77ED3937A3D82C40D330F6A3 /* format.cc */; };
		4134197C39A4456007BCF42B /* CertError.css in Resources */ = {isa = PBXBuildFile; fileRef = 02C139BC9FA47F8C0F789FF0 /* CertError.css */; };
		41C8C73403C41EA2B3504989 /* MainSidePanelViewController.swift in Sources */ = {isa = PBXBuildFile; fileRef = 3646C785759BD2F9EDC310C7 /* MainSidePanelViewController.swift */; };
		42BB62D8A935B31499CE77E3 /* BraveTopViewController.swift in Sources */ = {isa = PBXBuildFile; fileRef = 6961928E2984A658CB03CC00 /* BraveTopViewController.swift */; };
		4305183B54F23C211BD5112A /* SafeBrowsingError.html in Resources */ = {isa = PBXBuildFile; fileRef = 4F16AEF9760886DB545D51B6 /* SafeBrowsingError.html */; };
		4394E453CB0F71D1814F5ADD /* mutexlock.h in Headers */ = {isa = PBXBuildFile; fileRef = 9AFF43C086A6180B2C1A5BF8 /* mutexlock.h */; };
		4649D0E412F24DB5EB918AD5 /* Visit.swift in Sources */ = {isa = PBXBuildFile; fileRef = 1AE7F2514D6093589F258163 /* Visit.swift */; };
		479A31771C308868296EA8C3 /* table.cc in Sources */ = {isa = PBXBuildFile; fileRef = 35E413620EF5D1B803AF3D7D /* table.cc */; };
		48C6EB7A9F5866B0EAD90E90 /* SearchEngines.swift in Sources */ = {isa = PBXBuildFile; fileRef = 60BDFA099D42674F2B2CE3CC /* SearchEngines.swift */; };
		49603E1E5183CDC3BD1C2D09 /* BrowserViewController+KeyCommands.swift in Sources */ = {isa = PBXBuildFile; fileRef = E62C528288360B38C934F38D /* BrowserViewController+KeyCommands.swift */; };
		49B0DDB0C82A7C833ED598C0 /* atomic_pointer.h in Headers */ = {isa = PBXBuildFile; fileRef = 599EC63A8464C30F44D63B47 /* atomic_pointer.h */; };
		49EC58027D98E205CF632DCF /* FirstPartyHost.h in Headers */ = {isa = PBXBuildFile; fileRef = 32454E9E39178D4B3CD31294 /* FirstPartyHost.h */; };
		4A6B728ACF11D1753EB947C3 /* Clearables.swift in Sources */ = {isa = PBXBuildFile; fileRef = 05853EA6194DFB05DAD2C6FD /* Clearables.swift */; };
		4AEC1270F1F51DE3120C8E86 /* LoginDetailViewController.swift in Sources */ = {isa = PBXBuildFile; fileRef = 9B84F4FD474C6D1B60735D7C /* LoginDetailViewController.swift */; };
		4AF02687F2E5153D0D0632EF /* log_writer.cc in Sources */ = {isa = PBXBuildFile; fileRef = B783C09EE8C9FEC39FE966E3 /* log_writer.cc */; };
		4BC045726236C11E7D507089 /* TrackingProtectionCpp.mm in Sources */ = {isa = PBXBuildFile; fileRef = D9712AF4809BE509FFDBB4E3 /* TrackingProtectionCpp.mm */; };
		4C8CFF069B42CD78C72CC4F4 /* HideEmptyImages.js in Resources */ = {isa = PBXBuildFile; fileRef = 63B327094DCD1CFF237021F3 /* HideEmptyImages.js */; };
		4D2F0851C1847F70F7502AB8 /* ReadingListFetchSpec.swift in Sources */ = {isa = PBXBuildFile; fileRef = 1E58C3281FDE6485E48B42D3 /* ReadingListFetchSpec.swift */; };
		4D68B2825D2CAD5FB6098D21 /* NetError.css in Resources */ = {isa = PBXBuildFile; fileRef = B68328D5B8841C75EC4CF248 /* NetError.css */; };
		4DB470E1162880D83AB88E5C /* block.cc in Sources */ = {isa = PBXBuildFile; fileRef = 7AA3F113A31F6DD6D7CAFEFC /* block.cc */; };
		4DF3CF5669941F5C9031E019 /* SuggestedSites.swift in Sources */ = {isa = PBXBuildFile; fileRef = 06897A227A4C0E4D01463FD5 /* SuggestedSites.swift */; };
		4F31DDE7EBC23007AABA22BE /* ReaderMode.swift in Sources */ = {isa = PBXBuildFile; fileRef = E54325619E7C2FF56A1E6471 /* ReaderMode.swift */; };
		4FC607AE16C98EF4151E08A5 /* FSReadingList.m in Sources */ = {isa = PBXBuildFile; fileRef = F067E5532927BFEA1F8027E6 /* FSReadingList.m */; };
		4FC949269A0D93381345F653 /* SwiftData.swift in Sources */ = {isa = PBXBuildFile; fileRef = 5AA509FEB7174C79CDAFE79D /* SwiftData.swift */; };
		4FCC90F45C8CC749A62A5F4D /* UIAlertControllerExtensions.swift in Sources */ = {isa = PBXBuildFile; fileRef = 8AD518CD61521727267829F7 /* UIAlertControllerExtensions.swift */; };
		4FEB5747628DB091D4F1B625 /* db_iter.h in Headers */ = {isa = PBXBuildFile; fileRef = E6B96DA50B22FDA73E39FBBF /* db_iter.h */; };
		507ACE2A12D675DAF9C79198 /* adInfo.js in Resources */ = {isa = PBXBuildFile; fileRef = 8FFA045288C7CF6656937FC1 /* adInfo.js */; };
		512E10479437E91E0C460A9E /* SafeBrowsing.swift in Sources */ = {isa = PBXBuildFile; fileRef = B3777B25D6E2DCFE76040F35 /* SafeBrowsing.swift */; };
		51738B96F3E3C02A37A32C90 /* SearchPlugins in Resources */ = {isa = PBXBuildFile; fileRef = AA44EA103045B9E3603E2207 /* SearchPlugins */; };
		518DC47C3214F272D78DFBD9 /* DebugSettingsBundleOptions.swift in Sources */ = {isa = PBXBuildFile; fileRef = 8BE39E512689513A2A395390 /* DebugSettingsBundleOptions.swift */; };
		52808425834F70D43948B2AB /* ReaderModeUtils.swift in Sources */ = {isa = PBXBuildFile; fileRef = E1DE17DB3018F0630CCC1900 /* ReaderModeUtils.swift */; };
		52BDD8769368A8FAFE446EBC /* IntroViewController.swift in Sources */ = {isa = PBXBuildFile; fileRef = C5C1C8130DF9FA0A918B7891 /* IntroViewController.swift */; };
		55195FD4D07FD5DE37700D77 /* ShareExtensionHelper.swift in Sources */ = {isa = PBXBuildFile; fileRef = CDB3BCCA0DFA377A04C8A79E /* ShareExtensionHelper.swift */; };
		5588EEAEAAE2316C0AC77931 /* ReadingListUtils.swift in Sources */ = {isa = PBXBuildFile; fileRef = 55826461E9AB2732B670F9A7 /* ReadingListUtils.swift */; };
		55F62A700691EAA9F859A921 /* ReadingListClient.swift in Sources */ = {isa = PBXBuildFile; fileRef = 74188F55F41BB289D0595E00 /* ReadingListClient.swift */; };
		56439B27AA657730554FE84A /* block_builder.h in Headers */ = {isa = PBXBuildFile; fileRef = E0916123D3F050C51F690CD8 /* block_builder.h */; };
		57A89B3DB802440164DBCA3E /* FindInPageHelper.swift in Sources */ = {isa = PBXBuildFile; fileRef = EE6184965624CC221A1AEEDE /* FindInPageHelper.swift */; };
		58B8BB9CDCB0B95E091EA072 /* BrowserViewController+BrowserDelegate.swift in Sources */ = {isa = PBXBuildFile; fileRef = FA9340801BD8388DEB00FEBA /* BrowserViewController+BrowserDelegate.swift */; };
		59D6B30954B53C907F022CA7 /* FindInPage.js in Resources */ = {isa = PBXBuildFile; fileRef = EA59A531812A82B1DAC03D72 /* FindInPage.js */; };
		59F67C0B4DAA5B488E2C83EF /* SpotlightHelper.js in Resources */ = {isa = PBXBuildFile; fileRef = E76112E70EDA47CD3A7F2845 /* SpotlightHelper.js */; };
		5B352CB4FE3A4ED634975490 /* WebViewProgress.swift in Sources */ = {isa = PBXBuildFile; fileRef = 3E56C0216FAEB62B2CDF5FE7 /* WebViewProgress.swift */; };
		5C0293851E70D9AE00CA99D0 /* MigrateData.swift in Sources */ = {isa = PBXBuildFile; fileRef = 5C0293841E70D9AE00CA99D0 /* MigrateData.swift */; };
		5C0FCE4D1E5FB3810016DF0F /* SyncWelcomeViewController.swift in Sources */ = {isa = PBXBuildFile; fileRef = 5C0FCE4C1E5FB3810016DF0F /* SyncWelcomeViewController.swift */; };
		5C0FCE531E637B9D0016DF0F /* SyncAddDeviceViewController.swift in Sources */ = {isa = PBXBuildFile; fileRef = 5C0FCE521E637B9D0016DF0F /* SyncAddDeviceViewController.swift */; };
		5C0FCE5C1E637C160016DF0F /* SyncPairCameraViewController.swift in Sources */ = {isa = PBXBuildFile; fileRef = 5C0FCE5B1E637C160016DF0F /* SyncPairCameraViewController.swift */; };
		5C0FCE5E1E6381B70016DF0F /* SyncSettingsViewController.swift in Sources */ = {isa = PBXBuildFile; fileRef = 5C0FCE5D1E6381B70016DF0F /* SyncSettingsViewController.swift */; };
		5C0FCE601E63E1790016DF0F /* SyncBarcodeView.swift in Sources */ = {isa = PBXBuildFile; fileRef = 5C0FCE5F1E63E1790016DF0F /* SyncBarcodeView.swift */; };
		5C0FCE621E63E1D90016DF0F /* SyncCodewordsView.swift in Sources */ = {isa = PBXBuildFile; fileRef = 5C0FCE611E63E1D90016DF0F /* SyncCodewordsView.swift */; };
		5C0FCE641E63EA170016DF0F /* SyncPairWordsViewController.swift in Sources */ = {isa = PBXBuildFile; fileRef = 5C0FCE631E63EA170016DF0F /* SyncPairWordsViewController.swift */; };
		5C0FCE661E63EB8B0016DF0F /* SyncCameraView.swift in Sources */ = {isa = PBXBuildFile; fileRef = 5C0FCE651E63EB8B0016DF0F /* SyncCameraView.swift */; };
		5C10DFC91EEB2BD200203C93 /* Accessibility.swift in Sources */ = {isa = PBXBuildFile; fileRef = 5C10DF4C1EE9BF1C00203C93 /* Accessibility.swift */; };
		5C10DFCA1EEB2BD200203C93 /* AppConstants.swift in Sources */ = {isa = PBXBuildFile; fileRef = 5C10DF4D1EE9BF1C00203C93 /* AppConstants.swift */; };
		5C10DFCB1EEB2BD200203C93 /* AppInfo.swift in Sources */ = {isa = PBXBuildFile; fileRef = 5C10DF4E1EE9BF1C00203C93 /* AppInfo.swift */; };
		5C10DFCC1EEB2BD200203C93 /* AssertionUtils.swift in Sources */ = {isa = PBXBuildFile; fileRef = 5C10DF4F1EE9BF1C00203C93 /* AssertionUtils.swift */; };
		5C10DFCD1EEB2BD200203C93 /* AsyncReducer.swift in Sources */ = {isa = PBXBuildFile; fileRef = 5C10DF501EE9BF1C00203C93 /* AsyncReducer.swift */; };
		5C10DFCE1EEB2BD200203C93 /* AuthenticationKeychainInfo.swift in Sources */ = {isa = PBXBuildFile; fileRef = 5C10DF511EE9BF1C00203C93 /* AuthenticationKeychainInfo.swift */; };
		5C10DFCF1EEB2BD200203C93 /* Bytes.swift in Sources */ = {isa = PBXBuildFile; fileRef = 5C10DF521EE9BF1C00203C93 /* Bytes.swift */; };
		5C10DFD01EEB2BD200203C93 /* Cancellable.swift in Sources */ = {isa = PBXBuildFile; fileRef = 5C10DF531EE9BF1C00203C93 /* Cancellable.swift */; };
		5C10DFD11EEB2BD200203C93 /* CrashSimulator.h in Headers */ = {isa = PBXBuildFile; fileRef = 5C10DF541EE9BF1C00203C93 /* CrashSimulator.h */; };
		5C10DFD21EEB2BD200203C93 /* CrashSimulator.m in Sources */ = {isa = PBXBuildFile; fileRef = 5C10DF551EE9BF1C00203C93 /* CrashSimulator.m */; };
		5C10DFD31EEB2BD200203C93 /* DeferredUtils.swift in Sources */ = {isa = PBXBuildFile; fileRef = 5C10DF561EE9BF1C00203C93 /* DeferredUtils.swift */; };
		5C10DFD41EEB2BD200203C93 /* DeviceInfo.swift in Sources */ = {isa = PBXBuildFile; fileRef = 5C10DF571EE9BF1C00203C93 /* DeviceInfo.swift */; };
		5C10DFD51EEB2BD200203C93 /* effective_tld_names.dat in Resources */ = {isa = PBXBuildFile; fileRef = 5C10DF581EE9BF1C00203C93 /* effective_tld_names.dat */; };
		5C10DFD61EEB2BD200203C93 /* FeatureSwitch.swift in Sources */ = {isa = PBXBuildFile; fileRef = 5C10DF5A1EE9BF1C00203C93 /* FeatureSwitch.swift */; };
		5C10DFD71EEB2BD200203C93 /* FSUtils.h in Headers */ = {isa = PBXBuildFile; fileRef = 5C10DF5B1EE9BF1C00203C93 /* FSUtils.h */; };
		5C10DFD81EEB2BD200203C93 /* FSUtils.m in Sources */ = {isa = PBXBuildFile; fileRef = 5C10DF5C1EE9BF1C00203C93 /* FSUtils.m */; };
		5C10DFD91EEB2BD200203C93 /* Functions.swift in Sources */ = {isa = PBXBuildFile; fileRef = 5C10DF5D1EE9BF1C00203C93 /* Functions.swift */; };
		5C10DFDA1EEB2BD200203C93 /* KeyboardHelper.swift in Sources */ = {isa = PBXBuildFile; fileRef = 5C10DF5E1EE9BF1C00203C93 /* KeyboardHelper.swift */; };
		5C10DFDB1EEB2BD200203C93 /* KeychainCache.swift in Sources */ = {isa = PBXBuildFile; fileRef = 5C10DF5F1EE9BF1C00203C93 /* KeychainCache.swift */; };
		5C10DFDC1EEB2BD200203C93 /* LaunchArguments.swift in Sources */ = {isa = PBXBuildFile; fileRef = 5C10DF601EE9BF1C00203C93 /* LaunchArguments.swift */; };
		5C10DFDD1EEB2BD200203C93 /* Loader.swift in Sources */ = {isa = PBXBuildFile; fileRef = 5C10DF611EE9BF1C00203C93 /* Loader.swift */; };
		5C10DFDE1EEB2BD200203C93 /* Logger.swift in Sources */ = {isa = PBXBuildFile; fileRef = 5C10DF621EE9BF1C00203C93 /* Logger.swift */; };
		5C10DFDF1EEB2BD200203C93 /* NotificationConstants.swift in Sources */ = {isa = PBXBuildFile; fileRef = 5C10DF631EE9BF1C00203C93 /* NotificationConstants.swift */; };
		5C10DFE01EEB2BD200203C93 /* PhoneNumberFormatter.swift in Sources */ = {isa = PBXBuildFile; fileRef = 5C10DF641EE9BF1C00203C93 /* PhoneNumberFormatter.swift */; };
		5C10DFE11EEB2BD200203C93 /* Prefs.swift in Sources */ = {isa = PBXBuildFile; fileRef = 5C10DF651EE9BF1C00203C93 /* Prefs.swift */; };
		5C10DFE21EEB2BD200203C93 /* RollingFileLogger.swift in Sources */ = {isa = PBXBuildFile; fileRef = 5C10DF661EE9BF1C00203C93 /* RollingFileLogger.swift */; };
		5C10DFE31EEB2BD200203C93 /* SupportUtils.swift in Sources */ = {isa = PBXBuildFile; fileRef = 5C10DF691EE9BF1C00203C93 /* SupportUtils.swift */; };
		5C10DFE41EEB2BD200203C93 /* SystemUtils.swift in Sources */ = {isa = PBXBuildFile; fileRef = 5C10DF6A1EE9BF1C00203C93 /* SystemUtils.swift */; };
		5C10DFE51EEB2BD200203C93 /* TimeConstants.swift in Sources */ = {isa = PBXBuildFile; fileRef = 5C10DF6B1EE9BF1C00203C93 /* TimeConstants.swift */; };
		5C10DFE61EEB2BD200203C93 /* UserAgent.swift in Sources */ = {isa = PBXBuildFile; fileRef = 5C10DF6C1EE9BF1C00203C93 /* UserAgent.swift */; };
		5C10DFE71EEB2BD200203C93 /* WeakList.swift in Sources */ = {isa = PBXBuildFile; fileRef = 5C10DF6D1EE9BF1C00203C93 /* WeakList.swift */; };
		5C10DFE81EEB2BD900203C93 /* HashExtensions.swift in Sources */ = {isa = PBXBuildFile; fileRef = 5C10DFC21EE9C90100203C93 /* HashExtensions.swift */; };
		5C10DFE91EEB2BD900203C93 /* SetExtensions.swift in Sources */ = {isa = PBXBuildFile; fileRef = 5C10DFC31EE9C90100203C93 /* SetExtensions.swift */; };
		5C10DFEA1EEB2BD900203C93 /* AlamofireExtensions.swift in Sources */ = {isa = PBXBuildFile; fileRef = 5C10DF961EE9BF5A00203C93 /* AlamofireExtensions.swift */; };
		5C10DFEB1EEB2BD900203C93 /* ArrayExtensions.swift in Sources */ = {isa = PBXBuildFile; fileRef = 5C10DF971EE9BF5A00203C93 /* ArrayExtensions.swift */; };
		5C10DFEC1EEB2BD900203C93 /* DataExtensions.swift in Sources */ = {isa = PBXBuildFile; fileRef = 5C10DF981EE9BF5A00203C93 /* DataExtensions.swift */; };
		5C10DFED1EEB2BD900203C93 /* DictionaryExtensions.swift in Sources */ = {isa = PBXBuildFile; fileRef = 5C10DF991EE9BF5A00203C93 /* DictionaryExtensions.swift */; };
		5C10DFEE1EEB2BD900203C93 /* HexExtensions.swift in Sources */ = {isa = PBXBuildFile; fileRef = 5C10DF9B1EE9BF5A00203C93 /* HexExtensions.swift */; };
		5C10DFEF1EEB2BD900203C93 /* JSONExtensions.swift in Sources */ = {isa = PBXBuildFile; fileRef = 5C10DF9C1EE9BF5A00203C93 /* JSONExtensions.swift */; };
		5C10DFF01EEB2BD900203C93 /* KeychainWrapperExtensions.swift in Sources */ = {isa = PBXBuildFile; fileRef = 5C10DF9D1EE9BF5A00203C93 /* KeychainWrapperExtensions.swift */; };
		5C10DFF11EEB2BD900203C93 /* NSCharacterSetExtensions.swift in Sources */ = {isa = PBXBuildFile; fileRef = 5C10DF9E1EE9BF5A00203C93 /* NSCharacterSetExtensions.swift */; };
		5C10DFF21EEB2BD900203C93 /* NSCoderExtensions.swift in Sources */ = {isa = PBXBuildFile; fileRef = 5C10DF9F1EE9BF5A00203C93 /* NSCoderExtensions.swift */; };
		5C10DFF31EEB2BD900203C93 /* NSFileManagerExtensions.swift in Sources */ = {isa = PBXBuildFile; fileRef = 5C10DFA01EE9BF5A00203C93 /* NSFileManagerExtensions.swift */; };
		5C10DFF41EEB2BD900203C93 /* NSMutableAttributedStringExtensions.swift in Sources */ = {isa = PBXBuildFile; fileRef = 5C10DFA11EE9BF5A00203C93 /* NSMutableAttributedStringExtensions.swift */; };
		5C10DFF51EEB2BD900203C93 /* NSScannerExtensions.swift in Sources */ = {isa = PBXBuildFile; fileRef = 5C10DFA21EE9BF5A00203C93 /* NSScannerExtensions.swift */; };
		5C10DFF61EEB2BD900203C93 /* NSStringExtensions.swift in Sources */ = {isa = PBXBuildFile; fileRef = 5C10DFA31EE9BF5A00203C93 /* NSStringExtensions.swift */; };
		5C10DFF71EEB2BD900203C93 /* NSURLExtensions.swift in Sources */ = {isa = PBXBuildFile; fileRef = 5C10DFA41EE9BF5A00203C93 /* NSURLExtensions.swift */; };
		5C10DFF81EEB2BD900203C93 /* NSURLProtectionSpaceExtensions.swift in Sources */ = {isa = PBXBuildFile; fileRef = 5C10DFA51EE9BF5A00203C93 /* NSURLProtectionSpaceExtensions.swift */; };
		5C10DFF91EEB2BD900203C93 /* OptionalExtensions.swift in Sources */ = {isa = PBXBuildFile; fileRef = 5C10DFA61EE9BF5A00203C93 /* OptionalExtensions.swift */; };
		5C10DFFA1EEB2BD900203C93 /* StringExtensions.swift in Sources */ = {isa = PBXBuildFile; fileRef = 5C10DFA81EE9BF5A00203C93 /* StringExtensions.swift */; };
		5C10DFFB1EEB2BD900203C93 /* UIColorExtensions.swift in Sources */ = {isa = PBXBuildFile; fileRef = 5C10DFA91EE9BF5A00203C93 /* UIColorExtensions.swift */; };
		5C10DFFC1EEB2BD900203C93 /* UIImageExtensions.swift in Sources */ = {isa = PBXBuildFile; fileRef = 5C10DFAA1EE9BF5A00203C93 /* UIImageExtensions.swift */; };
		5C10DFFD1EEB2BD900203C93 /* URLRequestExtensions.swift in Sources */ = {isa = PBXBuildFile; fileRef = 5C10DFAB1EE9BF5A00203C93 /* URLRequestExtensions.swift */; };
		5C10DFFF1EEB2BE200203C93 /* Shared-Bridging-Header.h in Headers */ = {isa = PBXBuildFile; fileRef = 5C10DFC61EEAF1D900203C93 /* Shared-Bridging-Header.h */; };
		5C10E0001EEB2BF300203C93 /* Storage-Bridging-Header.h in Headers */ = {isa = PBXBuildFile; fileRef = 6A8EF46DEDD284137E2279BB /* Storage-Bridging-Header.h */; };
		5C10E0C31EEF07DF00203C93 /* SQLiteMetadata.swift in Sources */ = {isa = PBXBuildFile; fileRef = 5C10E0AF1EEF07D400203C93 /* SQLiteMetadata.swift */; };
		5C10E0C41EEF07DF00203C93 /* SQLiteHistoryRecommendations.swift in Sources */ = {isa = PBXBuildFile; fileRef = 5C10E0B01EEF07D400203C93 /* SQLiteHistoryRecommendations.swift */; };
		5C10E0C51EEF07DF00203C93 /* SQLiteHistoryFactories.swift in Sources */ = {isa = PBXBuildFile; fileRef = 5C10E0B11EEF07D400203C93 /* SQLiteHistoryFactories.swift */; };
		5C10E0CE1EEF07F800203C93 /* RecentlyClosedTabs.swift in Sources */ = {isa = PBXBuildFile; fileRef = 5C10E0C61EEF07F400203C93 /* RecentlyClosedTabs.swift */; };
		5C10E0CF1EEF07F800203C93 /* PageMetadata.swift in Sources */ = {isa = PBXBuildFile; fileRef = 5C10E0C71EEF07F400203C93 /* PageMetadata.swift */; };
		5C10E0D01EEF07F800203C93 /* Metadata.swift in Sources */ = {isa = PBXBuildFile; fileRef = 5C10E0C81EEF07F400203C93 /* Metadata.swift */; };
		5C10E0D11EEF07F800203C93 /* ExtensionUtils.swift in Sources */ = {isa = PBXBuildFile; fileRef = 5C10E0C91EEF07F400203C93 /* ExtensionUtils.swift */; };
		5C1A9E851F97D6060071495E /* PopupView.swift in Sources */ = {isa = PBXBuildFile; fileRef = 5C1A9E841F97D6060071495E /* PopupView.swift */; };
<<<<<<< HEAD
=======
		5C1A9E9B1F97E2F80071495E /* AlertPopupView.swift in Sources */ = {isa = PBXBuildFile; fileRef = 5C1A9E9A1F97E2F80071495E /* AlertPopupView.swift */; };
>>>>>>> 47062b8f
		5C2CD4481F72FA6C004AAB5D /* TopSite.swift in Sources */ = {isa = PBXBuildFile; fileRef = 5C2CD4471F72FA6C004AAB5D /* TopSite.swift */; };
		5C32C7B6034B41A9C822555E /* main.swift in Sources */ = {isa = PBXBuildFile; fileRef = DCE1D74E40F9E392FFCE9F2F /* main.swift */; };
		5C404E1B2531DC2E178F80F8 /* ReaderPanel.swift in Sources */ = {isa = PBXBuildFile; fileRef = 3F8C87651157C51F01D4D96F /* ReaderPanel.swift */; };
		5C44C0CF1E3847A100B1FD81 /* CoreData.framework in Frameworks */ = {isa = PBXBuildFile; fileRef = 5C44C0C21E38479200B1FD81 /* CoreData.framework */; };
		5C44C0D21E384AE700B1FD81 /* DataController.swift in Sources */ = {isa = PBXBuildFile; fileRef = 5C44C0D11E384AE700B1FD81 /* DataController.swift */; };
		5C44C0D71E3C08B400B1FD81 /* Bookmark.swift in Sources */ = {isa = PBXBuildFile; fileRef = 5C44C0D61E3C08B400B1FD81 /* Bookmark.swift */; };
		5C44C0DA1E3EE42D00B1FD81 /* Domain.swift in Sources */ = {isa = PBXBuildFile; fileRef = 5C44C0D91E3EE42D00B1FD81 /* Domain.swift */; };
		5C44C0DE1E3EE47B00B1FD81 /* History.swift in Sources */ = {isa = PBXBuildFile; fileRef = 5C44C0DD1E3EE47B00B1FD81 /* History.swift */; };
		5C67126F8B355442E99D9EDB /* BrowserViewController+FindInPage.swift in Sources */ = {isa = PBXBuildFile; fileRef = 9BA9175CB5140E6C4D47DC15 /* BrowserViewController+FindInPage.swift */; };
		5C6F1B1D1E67433F008B0ADD /* CoreImage.framework in Frameworks */ = {isa = PBXBuildFile; fileRef = 5C6F1B1C1E67433F008B0ADD /* CoreImage.framework */; };
		5C78D3E41F69DF5100E0C73B /* PinController.swift in Sources */ = {isa = PBXBuildFile; fileRef = 5C78D3E31F69DF5100E0C73B /* PinController.swift */; };
		5C82452C1E68E95600D3CA09 /* AVFoundation.framework in Frameworks */ = {isa = PBXBuildFile; fileRef = 5C82452B1E68E95600D3CA09 /* AVFoundation.framework */; };
		5C94B8ED1F58A87800DE5FEE /* ImageCache.swift in Sources */ = {isa = PBXBuildFile; fileRef = 5C94B8EC1F58A87800DE5FEE /* ImageCache.swift */; };
		5C94B8EE1F58B20300DE5FEE /* CoreGraphics.framework in Frameworks */ = {isa = PBXBuildFile; fileRef = D39FA16B1A83E17800EE869C /* CoreGraphics.framework */; };
		5CD7F38E1E3EFBF100A12BB9 /* FaviconMO.swift in Sources */ = {isa = PBXBuildFile; fileRef = 5CD7F38D1E3EFBF100A12BB9 /* FaviconMO.swift */; };
		5CD7F3901E3FB7FA00A12BB9 /* TabMO.swift in Sources */ = {isa = PBXBuildFile; fileRef = 5CD7F38F1E3FB7FA00A12BB9 /* TabMO.swift */; };
		5CDC06291FC64EDA00E54C95 /* AlertPopupView.swift in Sources */ = {isa = PBXBuildFile; fileRef = 5CDC06281FC64EDA00E54C95 /* AlertPopupView.swift */; };
		5CE70E451E022FAB008B307A /* BraveShieldStatsView.swift in Sources */ = {isa = PBXBuildFile; fileRef = 5CE70E441E022FAB008B307A /* BraveShieldStatsView.swift */; };
		5CFC706D1D9D9F30008A7B7A /* BraveTermsViewController.swift in Sources */ = {isa = PBXBuildFile; fileRef = 5CFC706C1D9D9F30008A7B7A /* BraveTermsViewController.swift */; };
		5D0BD4041ED356B6003421CF /* SyncDevice.swift in Sources */ = {isa = PBXBuildFile; fileRef = 5D0BD4031ED356B6003421CF /* SyncDevice.swift */; };
		5D11B1831F0195A7007B1DF4 /* JSONSerializationExtensions.swift in Sources */ = {isa = PBXBuildFile; fileRef = 5D11B1821F0195A7007B1DF4 /* JSONSerializationExtensions.swift */; };
		5D11B1931F01A5F8007B1DF4 /* UIViewExtensions.swift in Sources */ = {isa = PBXBuildFile; fileRef = 5D11B1921F01A5F8007B1DF4 /* UIViewExtensions.swift */; };
		5D27859A1E70D7EF0066EC15 /* JSInjector.swift in Sources */ = {isa = PBXBuildFile; fileRef = 5D2785991E70D7EF0066EC15 /* JSInjector.swift */; };
		5D2785BE1E71D7050066EC15 /* NicewareTest.swift in Sources */ = {isa = PBXBuildFile; fileRef = 5D27858C1E70CC660066EC15 /* NicewareTest.swift */; };
		5D2AE6F81E83F3EC00BC274C /* SyncBookmark.swift in Sources */ = {isa = PBXBuildFile; fileRef = 5D2AE6F51E83F3EC00BC274C /* SyncBookmark.swift */; };
		5D2AE6FA1E83F3EC00BC274C /* SyncSite.swift in Sources */ = {isa = PBXBuildFile; fileRef = 5D2AE6F71E83F3EC00BC274C /* SyncSite.swift */; };
		5D2B07EB1E6733B900244C39 /* niceware.js in Resources */ = {isa = PBXBuildFile; fileRef = 5D2B07EA1E6733B900244C39 /* niceware.js */; };
		5D2F106E1ECA0E3100CF0E0D /* Device.swift in Sources */ = {isa = PBXBuildFile; fileRef = 5D2F106D1ECA0E3100CF0E0D /* Device.swift */; };
		5D2F109E1ECA40DC00CF0E0D /* SyncRecord.swift in Sources */ = {isa = PBXBuildFile; fileRef = 5D2F109D1ECA40DC00CF0E0D /* SyncRecord.swift */; };
		5D3892551E98108F00F959E6 /* Model.xcdatamodeld in Sources */ = {isa = PBXBuildFile; fileRef = 5D3892531E98108F00F959E6 /* Model.xcdatamodeld */; };
		5D448B481EA1572A00F1BA98 /* WebsitePresentable.swift in Sources */ = {isa = PBXBuildFile; fileRef = 5D448B471EA1572A00F1BA98 /* WebsitePresentable.swift */; };
		5D48087C1F13C07D00E04833 /* IntExtensions.swift in Sources */ = {isa = PBXBuildFile; fileRef = 5D48087B1F13C07D00E04833 /* IntExtensions.swift */; };
		5D71B69B1E6885E00073621F /* Niceware.swift in Sources */ = {isa = PBXBuildFile; fileRef = 5D71B69A1E6885E00073621F /* Niceware.swift */; };
		5D75A1E71F1420F0003FB8C7 /* SQLite.framework in Frameworks */ = {isa = PBXBuildFile; fileRef = 5CD1641D1EDFB7090037ECCC /* SQLite.framework */; };
		5D75A1E81F1420F0003FB8C7 /* SQLite.framework in Copy Frameworks */ = {isa = PBXBuildFile; fileRef = 5CD1641D1EDFB7090037ECCC /* SQLite.framework */; settings = {ATTRIBUTES = (CodeSignOnCopy, RemoveHeadersOnCopy, ); }; };
		5DA05E2D1EFC4315001D7EDE /* ErrorExtensions.swift in Sources */ = {isa = PBXBuildFile; fileRef = 5DA05E2C1EFC4315001D7EDE /* ErrorExtensions.swift */; };
		5DB199151E859F9100A851B6 /* SyncResponse.swift in Sources */ = {isa = PBXBuildFile; fileRef = 5DB199141E859F9100A851B6 /* SyncResponse.swift */; };
		5DC5CFBE1F0D4126009553C4 /* GeometryExtensions.swift in Sources */ = {isa = PBXBuildFile; fileRef = 5DC5CFBD1F0D4126009553C4 /* GeometryExtensions.swift */; };
		5E5E76550DFB4EB71194132F /* LICENSE in Sources */ = {isa = PBXBuildFile; fileRef = 36C647DC00749BCC944D6EC6 /* LICENSE */; };
		5E6571D452F3C000461D2481 /* AppDelegate.swift in Sources */ = {isa = PBXBuildFile; fileRef = 72F94204C0EC007236424A86 /* AppDelegate.swift */; };
		5F05A9BDFA985F96C2CFCA35 /* testutil.cc in Sources */ = {isa = PBXBuildFile; fileRef = 0FA8929C0D08EA248F350718 /* testutil.cc */; };
		5F4A4A111C9E46036CF35F76 /* WindowCloseHelper.swift in Sources */ = {isa = PBXBuildFile; fileRef = FD0312A6613A6023990734CF /* WindowCloseHelper.swift */; };
		5F75F6A942D553447FCA177F /* SettingsTableViewController.swift in Sources */ = {isa = PBXBuildFile; fileRef = 5ED8720B8C08231F6A2FC090 /* SettingsTableViewController.swift */; };
		5F88581725B7AAA78F91A4D4 /* iterator.cc in Sources */ = {isa = PBXBuildFile; fileRef = 0EBC2ADD319427C267D1BEAF /* iterator.cc */; };
		5FBB6E142EFF5F6E989ABD49 /* block_builder.cc in Sources */ = {isa = PBXBuildFile; fileRef = 42E7370C905EB0AE722AA0C5 /* block_builder.cc */; };
		5FE1960277EC29D7310008B6 /* Fabric.framework in Frameworks */ = {isa = PBXBuildFile; fileRef = B844F80947392751D574C56A /* Fabric.framework */; };
		61464FBEE20CE5E041C799A2 /* ABPFilterLibWrapper.h in Headers */ = {isa = PBXBuildFile; fileRef = CE26A0072322D258FA2595EB /* ABPFilterLibWrapper.h */; };
		617490D0B2A36246C3AE520C /* Trees.swift in Sources */ = {isa = PBXBuildFile; fileRef = 782049002C40114E12F2B757 /* Trees.swift */; };
		625E3E06A36AB03EA26439F6 /* ReadingListSyncMetadata.swift in Sources */ = {isa = PBXBuildFile; fileRef = D4B55D43847229F7D9F2DD7C /* ReadingListSyncMetadata.swift */; };
		62859AF44506E17DCC0A2759 /* WebViewBackForward.swift in Sources */ = {isa = PBXBuildFile; fileRef = 746EED2B1340B91CD6058A91 /* WebViewBackForward.swift */; };
		6287F57212354177AA5D5F28 /* BraveURLBarView.swift in Sources */ = {isa = PBXBuildFile; fileRef = FDC3246EB07883A76BDD2DCC /* BraveURLBarView.swift */; };
		62B5EDA86994D2198B91FFFC /* TestAppDelegate.swift in Sources */ = {isa = PBXBuildFile; fileRef = EEACFD6CCE9B72D21CB2ADAD /* TestAppDelegate.swift */; };
		6496B09C16B08B8A36235C5D /* ReadingListAuthenticator.swift in Sources */ = {isa = PBXBuildFile; fileRef = 5D84AB2CBD701CBBDC40620C /* ReadingListAuthenticator.swift */; };
		65D7C98408394E5F2E760894 /* LegacyJSContext.m in Sources */ = {isa = PBXBuildFile; fileRef = F322087D8EA0FBEBE2CC1B12 /* LegacyJSContext.m */; };
		66D96438D7A6745AE7673C3E /* cache.cc in Sources */ = {isa = PBXBuildFile; fileRef = D67DB7F7781109349E0B3EDC /* cache.cc */; };
		671590F1C38A4EF0DAE62A83 /* SQLiteBookmarksBase.swift in Sources */ = {isa = PBXBuildFile; fileRef = 470C37FDCDBA7F0B4F53CC4D /* SQLiteBookmarksBase.swift */; };
		676AF6C41649B4E23DA21306 /* BraveApp.swift in Sources */ = {isa = PBXBuildFile; fileRef = 4A968F5D043E33C1866219E7 /* BraveApp.swift */; };
		678B238DB54F5D618481FEBE /* two_level_iterator.h in Headers */ = {isa = PBXBuildFile; fileRef = 3E697ECEC4280D34946774F6 /* two_level_iterator.h */; };
		67EBDA431847A8081DDCF90E /* FingerprintingProtection.swift in Sources */ = {isa = PBXBuildFile; fileRef = 8BA42171BC46246A6B974A34 /* FingerprintingProtection.swift */; };
		68450568B88EB41CBF2CF6B0 /* BookmarksPanel.swift in Sources */ = {isa = PBXBuildFile; fileRef = 18C80071AA062AE67BD5314D /* BookmarksPanel.swift */; };
		691BA9CA6E3647CC3D9ECAB6 /* memenv.h in Headers */ = {isa = PBXBuildFile; fileRef = 3D9746805E2869918BFE1A92 /* memenv.h */; };
		6B06EE00444FA99CCD366C2B /* NetError.html in Resources */ = {isa = PBXBuildFile; fileRef = CCF5EA52A3A0DB9B90E811B7 /* NetError.html */; };
		6C48B9C720C5A85FB806A0AB /* table_builder.h in Headers */ = {isa = PBXBuildFile; fileRef = 392EA1C4570EF57722D166C3 /* table_builder.h */; };
		6D9E9FAAB66AFADE0D6B20F0 /* Reader.html in Resources */ = {isa = PBXBuildFile; fileRef = B390A064221CB58CACD977CA /* Reader.html */; };
		6E6C80864244789FC4EEFB69 /* Strings.swift in Sources */ = {isa = PBXBuildFile; fileRef = DCACB7C025F0EDE6689084BE /* Strings.swift */; };
		6EA5759D8C8DB32D81620895 /* ElementAtPoint.js in Resources */ = {isa = PBXBuildFile; fileRef = ADB79191D08021A6D529BF4D /* ElementAtPoint.js */; };
		6EC6CB01DD3A8517F6FA1A48 /* db.h in Headers */ = {isa = PBXBuildFile; fileRef = 51BCF20655243A605CF61B2A /* db.h */; };
		6ECFD5117C4626C6AD42296F /* Bookmarks.swift in Sources */ = {isa = PBXBuildFile; fileRef = 281FBE9AF8B7F6EFCAF1C39F /* Bookmarks.swift */; };
		6F27EA0089C6AF4245835795 /* ReadingListError.swift in Sources */ = {isa = PBXBuildFile; fileRef = 2C8E3137EC81353B137F8FDA /* ReadingListError.swift */; };
		6F93106386DBBAE77AC6600D /* write_batch.h in Headers */ = {isa = PBXBuildFile; fileRef = 221C89002AFF8CAA7A46AED0 /* write_batch.h */; };
		70584DD394CC47BC6EADEE10 /* ReadabilityService.swift in Sources */ = {isa = PBXBuildFile; fileRef = 8DF55BD77888D4FCB23AA0A8 /* ReadabilityService.swift */; };
		70926D2D1D846942100DA59B /* MutableBox.swift in Sources */ = {isa = PBXBuildFile; fileRef = CB001170B20B480D237CC9E2 /* MutableBox.swift */; };
		70B5479B872B9E556BC787DE /* HttpsEverywhere.swift in Sources */ = {isa = PBXBuildFile; fileRef = 32DE82BEFE4A1706E4211F41 /* HttpsEverywhere.swift */; };
		71016AB1FC1E6BA1ED8AE24B /* SettingsNavigationController.swift in Sources */ = {isa = PBXBuildFile; fileRef = ACD12801C24B9F1BD0B2FDC1 /* SettingsNavigationController.swift */; };
		715CCD78C38B066CA39D4E10 /* SessionRestoreHelper.swift in Sources */ = {isa = PBXBuildFile; fileRef = 730D1C8B8EAD5A34A6E4AF0D /* SessionRestoreHelper.swift */; };
		718321E1107FDDED70FDD449 /* AutocompleteTextField.swift in Sources */ = {isa = PBXBuildFile; fileRef = 5B60ED58454699DB9549B34B /* AutocompleteTextField.swift */; };
		736EF030429F5288A4EDE179 /* NSFileManager+Tar.m in Sources */ = {isa = PBXBuildFile; fileRef = 591A8B6147A5DEB22E75A873 /* NSFileManager+Tar.m */; };
		74A3987601C4DC33D8391098 /* ReaderMode.js in Resources */ = {isa = PBXBuildFile; fileRef = 9ED613EE9C7959D2189FB39F /* ReaderMode.js */; };
		759CCF8C1F35C49E34CD60A0 /* Syncable.swift in Sources */ = {isa = PBXBuildFile; fileRef = 385BCC19527D552B3A5A62CA /* Syncable.swift */; };
		75A7E6E19944EF9F68E743D1 /* dumpfile.h in Headers */ = {isa = PBXBuildFile; fileRef = 6158AD0BA2B975342CC2D557 /* dumpfile.h */; };
		75ECAD0AD57BB30A0C936C26 /* BrowserPrintPageRenderer.swift in Sources */ = {isa = PBXBuildFile; fileRef = D345CE98628B405A96720773 /* BrowserPrintPageRenderer.swift */; };
		7677FD8B0A94937517A4F68C /* SnackBar.swift in Sources */ = {isa = PBXBuildFile; fileRef = 4C0EF34FD8FF09F54B890AAD /* SnackBar.swift */; };
		76A4A0A9ADFBF2A1FA0098C1 /* SyncCommandsTable.swift in Sources */ = {isa = PBXBuildFile; fileRef = A513DCE559389AD0BDE0D411 /* SyncCommandsTable.swift */; };
		7753974083D23447EA70C32F /* table.h in Headers */ = {isa = PBXBuildFile; fileRef = A55035C70518D7C18E6528AE /* table.h */; };
		778AC5C1DE79E2AE7550D92E /* PicklistSetting.swift in Sources */ = {isa = PBXBuildFile; fileRef = 6928610E288C47F9546A63E4 /* PicklistSetting.swift */; };
		7823B137D3AA2D991BC8DC5C /* log_reader.cc in Sources */ = {isa = PBXBuildFile; fileRef = 63E8EDD738DCC5576C50A0C9 /* log_reader.cc */; };
		7971C8B979665E629CFBFB15 /* ReadingListChangeAccumulator.swift in Sources */ = {isa = PBXBuildFile; fileRef = D1FD470588FCAAC12F09404C /* ReadingListChangeAccumulator.swift */; };
		7A4740A67EFB857AA6E9944A /* URLBarView.swift in Sources */ = {isa = PBXBuildFile; fileRef = 0C1EC8C1DDF251BC04F959BC /* URLBarView.swift */; };
		7A820CE2A74B2B30F2297291 /* memtable.h in Headers */ = {isa = PBXBuildFile; fileRef = 00B90745791B75F3C766B545 /* memtable.h */; };
		7BA3C826C13C285AA2A6F789 /* write_batch.cc in Sources */ = {isa = PBXBuildFile; fileRef = 3A34CC3E591D2465D0000AAA /* write_batch.cc */; };
		7C3D2D00C996F08B5296CEC5 /* table_cache.h in Headers */ = {isa = PBXBuildFile; fileRef = 1853DEB0D5080049170E58F2 /* table_cache.h */; };
		7D978383521A3EEEEDAFE56B /* Error.swift in Sources */ = {isa = PBXBuildFile; fileRef = 5DC93C70E9DA3485A2FD2BD3 /* Error.swift */; };
		7DCF86CC78079576F5FB84A1 /* builder.h in Headers */ = {isa = PBXBuildFile; fileRef = B1D280EC8AAAB26C4BBB484C /* builder.h */; };
		7DDC5DDFD3653B02726E925F /* SettingsContentViewController.swift in Sources */ = {isa = PBXBuildFile; fileRef = 80019BA6EA272282E68FCA7C /* SettingsContentViewController.swift */; };
		7DE419A744794666AFE6AD77 /* ReadingListOAuthAuthenticator.swift in Sources */ = {isa = PBXBuildFile; fileRef = 8E1494716738E2CB4298AB7F /* ReadingListOAuthAuthenticator.swift */; };
		7EBF009B7F4749FDD8D775B4 /* env_posix.cc in Sources */ = {isa = PBXBuildFile; fileRef = 526055DC47C8027F95E5B650 /* env_posix.cc */; };
		7F05CC97A91011D519E12402 /* BraveContextMenu.swift in Sources */ = {isa = PBXBuildFile; fileRef = B2122B3144F9374D630138ED /* BraveContextMenu.swift */; };
		7F17B9DFB20A62DAECBE0350 /* NetworkDataFileLoader.swift in Sources */ = {isa = PBXBuildFile; fileRef = BF3C112154BC4FDA280F05B0 /* NetworkDataFileLoader.swift */; };
		7F3A7ACB3815515E64F34F35 /* Brave.entitlements in Resources */ = {isa = PBXBuildFile; fileRef = B036144E80BFD02638E7E647 /* Brave.entitlements */; };
		7FB94B0D2DE4CE146F113E90 /* TPParser.h in Headers */ = {isa = PBXBuildFile; fileRef = 3AFA720AEE3F432355F29EEA /* TPParser.h */; };
		807DED80523E0126A326727B /* DiskImageStore.swift in Sources */ = {isa = PBXBuildFile; fileRef = 00F0C79A1A031D0298A1167B /* DiskImageStore.swift */; };
		815A4AE3431456563368FCDE /* CachingItemSource.swift in Sources */ = {isa = PBXBuildFile; fileRef = 7A9FEA052186A12CC19E3F6D /* CachingItemSource.swift */; };
		817E102C969EE4EA83036999 /* histogram.h in Headers */ = {isa = PBXBuildFile; fileRef = 7FC8EFB9D2EEECBBC4E226C3 /* histogram.h */; };
		81EC5F76660605C95BC58868 /* UIImage+ImageEffects.m in Sources */ = {isa = PBXBuildFile; fileRef = 28642F23E2CE9D7D43B28CFA /* UIImage+ImageEffects.m */; };
		8201EBEC8C36EDD93D330A07 /* Try.m in Sources */ = {isa = PBXBuildFile; fileRef = 2999273D53D63157E5CCE0F1 /* Try.m */; };
		83EBFE23C348AF6D60FD0014 /* ReadingListSynchronizer.swift in Sources */ = {isa = PBXBuildFile; fileRef = 6D50CEDAD9F74F6910B465D2 /* ReadingListSynchronizer.swift */; };
		84A180A158F0E79DEC227E41 /* SidePanelBaseViewController.swift in Sources */ = {isa = PBXBuildFile; fileRef = 209D7E86C279706A100E8D88 /* SidePanelBaseViewController.swift */; };
		8506C76D1093AD7697558E9B /* comparator.h in Headers */ = {isa = PBXBuildFile; fileRef = 375118584E8D0F8D403BD580 /* comparator.h */; };
		86D123F20829658238ECF3A8 /* ODRefreshControl.m in Sources */ = {isa = PBXBuildFile; fileRef = 153CFCBEC63A613A0699D370 /* ODRefreshControl.m */; };
		86D3B9819FCA03016E9B9C4B /* UrlProtocol.swift in Sources */ = {isa = PBXBuildFile; fileRef = 832562D9A827564459A77468 /* UrlProtocol.swift */; };
		8853430700515F14F97FB274 /* Reader.xcassets in Resources */ = {isa = PBXBuildFile; fileRef = 7E40A01632FC93D27BE261DD /* Reader.xcassets */; };
		886E3B0001BC705ACFC4AD45 /* adInfo-wrapper.js in Resources */ = {isa = PBXBuildFile; fileRef = A2805F59AFF335BB9E950000 /* adInfo-wrapper.js */; };
		889D27987884C65709A6115B /* ReadingListService.swift in Sources */ = {isa = PBXBuildFile; fileRef = 89411D17AEA4B121AF3290A8 /* ReadingListService.swift */; };
		890146B43FFA21F92E157D6F /* Reachability.swift in Sources */ = {isa = PBXBuildFile; fileRef = E732DACD689B963946C73D95 /* Reachability.swift */; };
		8965A29E31FCD0820A3E9522 /* Profile.swift in Sources */ = {isa = PBXBuildFile; fileRef = EF1FC165C17AD4E03F7BA9D8 /* Profile.swift */; };
		8999244A8E5D55AF862B8167 /* BraveSettingsView.swift in Sources */ = {isa = PBXBuildFile; fileRef = E04648D50CD155900F6682BE /* BraveSettingsView.swift */; };
		8B13A0FD936AEA06A5289912 /* c.h in Headers */ = {isa = PBXBuildFile; fileRef = BDF9E0FC1CABCBBDD2276EFB /* c.h */; };
		8B8862C9D4EECB136E146B2B /* DynamicFontHelper.swift in Sources */ = {isa = PBXBuildFile; fileRef = 05DE4CC5A534AD91F7BDD7C2 /* DynamicFontHelper.swift */; };
		8C0901558DCB4A138F977DCE /* Swizzling.m in Sources */ = {isa = PBXBuildFile; fileRef = 3D0161A70E588406035D9F53 /* Swizzling.m */; };
		8C1EF9076148B5DE1EEC4A0B /* testharness.cc in Sources */ = {isa = PBXBuildFile; fileRef = 5A00CD3C06748E570CF9958C /* testharness.cc */; };
		8C37559D5128842F1EA41DC1 /* port_posix.cc in Sources */ = {isa = PBXBuildFile; fileRef = 1B76A990D16A2AE724D9324E /* port_posix.cc */; };
		8C3AB1D6EF08514FD714B10A /* iterator_wrapper.h in Headers */ = {isa = PBXBuildFile; fileRef = 7394570E60761F3AC8F2667E /* iterator_wrapper.h */; };
		8DBAF4A0231278A32A7B53E7 /* hash.h in Headers */ = {isa = PBXBuildFile; fileRef = B504A00429D49AE66EAB5918 /* hash.h */; };
		8F8FEAE7F3F5794866B0163C /* topdomains.txt in Resources */ = {isa = PBXBuildFile; fileRef = 15CBF8A3328920BDA39ACE03 /* topdomains.txt */; };
		906F2B9E09174887AE1FFC89 /* cache.h in Headers */ = {isa = PBXBuildFile; fileRef = CB5F1B5D88681643A9C0C7CF /* cache.h */; };
		907D2E87F3AB62A94DB2D9E7 /* InfoPlist.strings in Sources */ = {isa = PBXBuildFile; fileRef = 13E174F50F25AD3E32BBFFF8 /* InfoPlist.strings */; };
		91B616C06F625A75262F47D9 /* LegacyJSContext.h in Headers */ = {isa = PBXBuildFile; fileRef = CE8D06D4069DB9F51B759924 /* LegacyJSContext.h */; };
		91B903FBE39F640B651928D0 /* FaviconManager.swift in Sources */ = {isa = PBXBuildFile; fileRef = 394747630A3208C0183000C2 /* FaviconManager.swift */; };
		9238CC0C5284146DC56706EF /* default.txt in Resources */ = {isa = PBXBuildFile; fileRef = E0C5C6F1D13FCD5152DBBE33 /* default.txt */; };
		92B2B7F2B17137887C97E54D /* HomePanels.swift in Sources */ = {isa = PBXBuildFile; fileRef = 4A01E0C243FA16CD4A8D1BB6 /* HomePanels.swift */; };
		92CC0725B0FA394A4D96F9E5 /* snapshot.h in Headers */ = {isa = PBXBuildFile; fileRef = EF580DF3F5E52AC613B75662 /* snapshot.h */; };
		9434B7BDDB6ADA2AA738386D /* env.h in Headers */ = {isa = PBXBuildFile; fileRef = 04B2B929DA420D27682ACF82 /* env.h */; };
		95E4FF6371AD1D0BB1605B9D /* env.cc in Sources */ = {isa = PBXBuildFile; fileRef = 4FF424D6BA9C9B0ED879E681 /* env.cc */; };
		9645840ABD3F26A5C2020472 /* SeparatorTableCell.swift in Sources */ = {isa = PBXBuildFile; fileRef = EA85A2F9F4AF9C5BAB2EF608 /* SeparatorTableCell.swift */; };
		968634F419DEA85A0922394A /* WebViewScripting.swift in Sources */ = {isa = PBXBuildFile; fileRef = 81F57A3BC5DC16D6451500BA /* WebViewScripting.swift */; };
		969DAF9437DD60D2DE8021A0 /* BrowserViewController+ToolbarAndUrlbarDelegate.swift in Sources */ = {isa = PBXBuildFile; fileRef = 2DA2FD0C651BD36B4DFEE46F /* BrowserViewController+ToolbarAndUrlbarDelegate.swift */; };
		96C1D7CEFCE19E5B2EC3D373 /* HttpsEverywhereObjC.h in Headers */ = {isa = PBXBuildFile; fileRef = 959071D5C08B03B8201CE7A9 /* HttpsEverywhereObjC.h */; };
		97F700DCD30B79846A704360 /* ReadingListBasicAuthAuthenticator.swift in Sources */ = {isa = PBXBuildFile; fileRef = 19AA8249F3CBE273A6D90038 /* ReadingListBasicAuthAuthenticator.swift */; };
		97F8E33B27BCC1B7187533D4 /* log_writer.h in Headers */ = {isa = PBXBuildFile; fileRef = 7BBBD72900C0EEB46DEFD557 /* log_writer.h */; };
		989986E4AD89740E7F458CD3 /* NSAttributedStringExtensions.swift in Sources */ = {isa = PBXBuildFile; fileRef = 6E3892D38D4A1AB5E4966CCB /* NSAttributedStringExtensions.swift */; };
		98AAC06AB032F173C2F60733 /* Toolbar.swift in Sources */ = {isa = PBXBuildFile; fileRef = 509747D7D42AF963402467C2 /* Toolbar.swift */; };
		9936A9499C3DD474BF33C5A7 /* bloom.cc in Sources */ = {isa = PBXBuildFile; fileRef = CBF4E22AF178C4C42C998376 /* bloom.cc */; };
		99A8ED133A5230AFA8C7BEA2 /* port.h in Headers */ = {isa = PBXBuildFile; fileRef = A7F8F5DEF756198CE9A08212 /* port.h */; };
		9A3CF331365EA997C962DCF5 /* format.h in Headers */ = {isa = PBXBuildFile; fileRef = 1B1A17F5F0EE66790543A151 /* format.h */; };
		9BA1B7040752CAF5BBAB416E /* Clients.swift in Sources */ = {isa = PBXBuildFile; fileRef = 19E95A110371DA6DCBFE6EB3 /* Clients.swift */; };
		9BFE547FF9C37E82814BA9C6 /* SessionRestoreHandler.swift in Sources */ = {isa = PBXBuildFile; fileRef = F3EF65657121B82D0298261D /* SessionRestoreHandler.swift */; };
		9CF9F9970296253C177CD2E8 /* ReaderModeBarView.swift in Sources */ = {isa = PBXBuildFile; fileRef = ADA7DED2447BA5A4E6FE7C35 /* ReaderModeBarView.swift */; };
		9E08BE0D0C19A5DA7BA7BB52 /* two_level_iterator.cc in Sources */ = {isa = PBXBuildFile; fileRef = BED9E8295A95A1639164EC89 /* two_level_iterator.cc */; };
		9EAB0C6103188CF38E86ED36 /* hash.cc in Sources */ = {isa = PBXBuildFile; fileRef = C1EDEAAE020488481B5A4A1F /* hash.cc */; };
		9EC9707BF7ABD93FBB0FFDB9 /* LoginsHelper.js in Resources */ = {isa = PBXBuildFile; fileRef = B6339DA63849AA7EBB1AD756 /* LoginsHelper.js */; };
		A017135F85E8E813D1E8DF11 /* WindowCloseHelper.js in Resources */ = {isa = PBXBuildFile; fileRef = 18CF882B686F0A49E665B882 /* WindowCloseHelper.js */; };
		A026D2C7D56306D65820F5EA /* LICENSE in Sources */ = {isa = PBXBuildFile; fileRef = 84234E9D923E84AF3E4E5FB3 /* LICENSE */; };
		A06E13ADC55EEF9339F0C366 /* TabsBarViewController.swift in Sources */ = {isa = PBXBuildFile; fileRef = 688FD5A6B7436E480B4E55E3 /* TabsBarViewController.swift */; };
		A0A20F790B43EED1614DC822 /* FingerprintingProtection.js in Resources */ = {isa = PBXBuildFile; fileRef = D042E0F5F3F943C6FBC6D080 /* FingerprintingProtection.js */; };
		A17F26E14B238008E1E0DC1D /* ReadingListResponse.swift in Sources */ = {isa = PBXBuildFile; fileRef = 6C5D371DB2D8DCC7AE567D7C /* ReadingListResponse.swift */; };
		A1CFE166EBD926880A69E052 /* LoginsHelper+1PW.swift in Sources */ = {isa = PBXBuildFile; fileRef = 56908D315724D806F9CC627A /* LoginsHelper+1PW.swift */; };
		A2F643975578B7DA57C4B7A4 /* HttpsEverywhereObjC.mm in Sources */ = {isa = PBXBuildFile; fileRef = 3C883D0122036ECFBAE221EB /* HttpsEverywhereObjC.mm */; };
		A4997544E81DF456966522E6 /* BraveShieldState.swift in Sources */ = {isa = PBXBuildFile; fileRef = 8D47EEDBF68F4F4E9E88320A /* BraveShieldState.swift */; };
		A56B5847463CCB600331AE73 /* AppSettingsTableViewController.swift in Sources */ = {isa = PBXBuildFile; fileRef = 19DFABA7EF021729ECE808D1 /* AppSettingsTableViewController.swift */; };
		A60EAD80FF2144001CB1BF0D /* TopSitesPanel.swift in Sources */ = {isa = PBXBuildFile; fileRef = D4517EA1CA782F256C7DB897 /* TopSitesPanel.swift */; };
		A69BFC90988CE401E0A5A0E7 /* FindInPageActivity.swift in Sources */ = {isa = PBXBuildFile; fileRef = 5878D427F83867906A0A1F13 /* FindInPageActivity.swift */; };
		A6A180ED09280A17C5C11B72 /* dumpfile.cc in Sources */ = {isa = PBXBuildFile; fileRef = A88DB45B196E00624A7B7B90 /* dumpfile.cc */; };
		A6A642351469BCFC02F2BB1E /* RemoteTabsTable.swift in Sources */ = {isa = PBXBuildFile; fileRef = CD7B921B5225CE976413AE24 /* RemoteTabsTable.swift */; };
		A713235167A69FC297287CA2 /* ReadingListClientRecord.swift in Sources */ = {isa = PBXBuildFile; fileRef = A144D8E467E687B3871C8836 /* ReadingListClientRecord.swift */; };
		A90DB45DF991E67B7130B8BB /* ContextMenuHelper.swift in Sources */ = {isa = PBXBuildFile; fileRef = 123F09362D0AC9517D38B999 /* ContextMenuHelper.swift */; };
		AA40B83421102E20C372F1B0 /* status.h in Headers */ = {isa = PBXBuildFile; fileRef = F1D3A5A73426CF7D28DAB96E /* status.h */; };
		AB8A81FEB9405517D11D668D /* WebServer.swift in Sources */ = {isa = PBXBuildFile; fileRef = D91B6AED2ADFB9D742820133 /* WebServer.swift */; };
		ADE19CAE7AB6DE0B2401742F /* repair.cc in Sources */ = {isa = PBXBuildFile; fileRef = 6EAABA8CA7B7C5801509E9D0 /* repair.cc */; };
		B0247C5844D0AEA9CC20D3EF /* UIPasteboardExtensions.swift in Sources */ = {isa = PBXBuildFile; fileRef = 0673E6B0F226F20D46B220A9 /* UIPasteboardExtensions.swift */; };
		B12303762D2ADF302DF8F575 /* FindInPageBar.swift in Sources */ = {isa = PBXBuildFile; fileRef = A02DAFE3F94EDC75EAB9C4F6 /* FindInPageBar.swift */; };
		B12BAB62656FE6E23B2F8FA7 /* PrintHelper.swift in Sources */ = {isa = PBXBuildFile; fileRef = 48F5A8D4175792F4A8242779 /* PrintHelper.swift */; };
		B18C45C6E899AE3490F9B440 /* HttpsEverywhere.h in Headers */ = {isa = PBXBuildFile; fileRef = BAC1DC027204221273BF5341 /* HttpsEverywhere.h */; };
		B1D77D25E3AC4F2605A518E1 /* CompletionOps.swift in Sources */ = {isa = PBXBuildFile; fileRef = 0B5DA2C8E2A696FCBB8FC07F /* CompletionOps.swift */; };
		B2A8F582025AD68DE57BBCFB /* OpenPdfHelper.swift in Sources */ = {isa = PBXBuildFile; fileRef = D2A8EBCF53BB0D14E34F6174 /* OpenPdfHelper.swift */; };
		B4759FA231EF7F9AD9C3DC5F /* Result.swift in Sources */ = {isa = PBXBuildFile; fileRef = 1D91C891407BB96DEA87E046 /* Result.swift */; };
		B4AC7FC0F7D974AD0BA32C3A /* AppSettingsOptions.swift in Sources */ = {isa = PBXBuildFile; fileRef = 1E8A4C274A1DE42346F4DADA /* AppSettingsOptions.swift */; };
		B4C5925ABA9B07212E1596DF /* BrowserScrollController.swift in Sources */ = {isa = PBXBuildFile; fileRef = 685E9059120FA15712A37853 /* BrowserScrollController.swift */; };
		B559CDC0AF8A6D35DE545B6A /* BraveBrowserViewController.swift in Sources */ = {isa = PBXBuildFile; fileRef = 5C39A9721F0FECF98A48015E /* BraveBrowserViewController.swift */; };
		B64FB3A60347666F539215A8 /* block_.h in Headers */ = {isa = PBXBuildFile; fileRef = 328648B91B53FB403160DF08 /* block_.h */; };
		B68CFF88E0641A0F8CA9C1BE /* BraveWebView.swift in Sources */ = {isa = PBXBuildFile; fileRef = B9DAE86EE9B954590E7537A5 /* BraveWebView.swift */; };
		B735CA1D323CBBD44E763DD9 /* BravePageUnloadHelper.swift in Sources */ = {isa = PBXBuildFile; fileRef = 3E2B364C727B9A34AB89A2A0 /* BravePageUnloadHelper.swift */; };
		B742F2D270D9E2378953F327 /* RequestDesktopSiteActivity.swift in Sources */ = {isa = PBXBuildFile; fileRef = A7213910FF51709F3F5E2C59 /* RequestDesktopSiteActivity.swift */; };
		B7E587522DCD821AA0940F37 /* slice.h in Headers */ = {isa = PBXBuildFile; fileRef = 38D2A7274015F5CFD209EA31 /* slice.h */; };
		B8D29DA8868D10CA43DFF30F /* adInfo-divquerytemplate.js in Resources */ = {isa = PBXBuildFile; fileRef = 6E4F971F06CCD5FE5475FF99 /* adInfo-divquerytemplate.js */; };
		B8D98177EF45872E5DBFF377 /* SyncQueue.swift in Sources */ = {isa = PBXBuildFile; fileRef = 4B2B45122FEC198975B82223 /* SyncQueue.swift */; };
		BA7D7ADACEC12F432C93C025 /* ReadabilityBrowserHelper.swift in Sources */ = {isa = PBXBuildFile; fileRef = 2D4544B27480EB0BE187D1B5 /* ReadabilityBrowserHelper.swift */; };
		BAE512B7D2251A8207EBA7D4 /* LoginsHelper.swift in Sources */ = {isa = PBXBuildFile; fileRef = C992D1A2E874D87A41A9C53F /* LoginsHelper.swift */; };
		BB63E86A4AC53F36D5B76263 /* ReaderModeCache.swift in Sources */ = {isa = PBXBuildFile; fileRef = 80F6AF3AD51405F4E6DD7477 /* ReaderModeCache.swift */; };
		BC5B2AD9C9E60D1E150E93FE /* TabsButton.swift in Sources */ = {isa = PBXBuildFile; fileRef = 0DEF3C3476D68E9346DDABE9 /* TabsButton.swift */; };
		BCE000B5F9FF52DE27BE387B /* SearchInputView.swift in Sources */ = {isa = PBXBuildFile; fileRef = 452C39CD747B928F9CF126B1 /* SearchInputView.swift */; };
		BD9C531DFE96D6AAFAE33103 /* Theme.swift in Sources */ = {isa = PBXBuildFile; fileRef = 76F97764BF56AA792C3FCDCE /* Theme.swift */; };
		BDED82C210B0F2D66C8BB338 /* crc32c.cc in Sources */ = {isa = PBXBuildFile; fileRef = FE353EC2DEF404A13E27C6FE /* crc32c.cc */; };
		BE99AC7563437EAA6F5413CA /* LoginTableViewCell.swift in Sources */ = {isa = PBXBuildFile; fileRef = 71E0A7D9250B837EB95AF8E5 /* LoginTableViewCell.swift */; };
		BF983D0715644F1AB0F23E68 /* NSData+GZIP.h in Headers */ = {isa = PBXBuildFile; fileRef = 8FD32DFF23D2E6882260066D /* NSData+GZIP.h */; };
		C0725B9765E18BB98FA2C416 /* builder.cc in Sources */ = {isa = PBXBuildFile; fileRef = 537D2877A356B516D2AD8F3E /* builder.cc */; };
		C1689483F3FAE27CC30E202B /* log_format.h in Headers */ = {isa = PBXBuildFile; fileRef = CD874D64F18795D5FDE53A9F /* log_format.h */; };
		C1E4256758F62E1CC1D4F84E /* InsetButton.swift in Sources */ = {isa = PBXBuildFile; fileRef = 3CBB2471B8BCB257B93C548B /* InsetButton.swift */; };
		C1F07A6A18FC4630EA937E6B /* BrowserViewController+ReaderModeDelegate.swift in Sources */ = {isa = PBXBuildFile; fileRef = EE6A73E84022322BA6158B2D /* BrowserViewController+ReaderModeDelegate.swift */; };
		C2527F8A70ACEA55C5BACA7F /* SwizzlingToHideSharePicker.m in Sources */ = {isa = PBXBuildFile; fileRef = 84C51F13ADC0C2BC71D40BEF /* SwizzlingToHideSharePicker.m */; };
		C3424B76234256F7426F3A7D /* FaviconFetcher.swift in Sources */ = {isa = PBXBuildFile; fileRef = AADDAA844E92035E243155AA /* FaviconFetcher.swift */; };
		C3E7CE0AE0365AD6A7CB7D49 /* comparator.cc in Sources */ = {isa = PBXBuildFile; fileRef = 64CFAD3123BF24C24EDA6133 /* comparator.cc */; };
		C415871DCEBA47DC7C423105 /* ReadabilityBrowserHelper.js in Resources */ = {isa = PBXBuildFile; fileRef = 85E716FFF91D45F8DBE93E59 /* ReadabilityBrowserHelper.js */; };
		C430DD4BD879C97025E308CB /* ClearPrivateDataTableViewController.swift in Sources */ = {isa = PBXBuildFile; fileRef = 42B92EC10DACFBFF5E890E54 /* ClearPrivateDataTableViewController.swift */; };
		C5A2E6F2033E5897F1F43AD7 /* WebViewDocScale.m in Sources */ = {isa = PBXBuildFile; fileRef = E5287F4DC46DAD1154B404A5 /* WebViewDocScale.m */; };
		C68CDF76C7FC1770D6427F76 /* Home.xcassets in Resources */ = {isa = PBXBuildFile; fileRef = 45E472D18112457D39A86291 /* Home.xcassets */; };
		C6FF450832F5A645F9E9ECF9 /* NSFileManager+Tar.h in Headers */ = {isa = PBXBuildFile; fileRef = 2F847EB375FCD6228AC6F2A3 /* NSFileManager+Tar.h */; };
		C7E48472B057D3EF5E14CC21 /* filename.h in Headers */ = {isa = PBXBuildFile; fileRef = 77EFB88EB71D5FFA5A679AC5 /* filename.h */; };
		C834296D0C5D0BA797E763D3 /* FaviconsTable.swift in Sources */ = {isa = PBXBuildFile; fileRef = 81718B80CF233F354112CA85 /* FaviconsTable.swift */; };
		CA11457A28163F3B1B0FD258 /* Crashlytics.framework in Frameworks */ = {isa = PBXBuildFile; fileRef = 1852F166F6BAB2154A8BEA92 /* Crashlytics.framework */; };
		CB4E437860D2905954E3F7CA /* table_cache.cc in Sources */ = {isa = PBXBuildFile; fileRef = D59264E87AE2E178065BEACD /* table_cache.cc */; };
		CBE8F9770BF74CCB68E0807A /* BraveMainWindow.swift in Sources */ = {isa = PBXBuildFile; fileRef = 105A3ED2E6BEFE42CDC7E572 /* BraveMainWindow.swift */; };
		CC1E2496D2BBE436131C1F81 /* filter_policy.cc in Sources */ = {isa = PBXBuildFile; fileRef = E6649E63B1FC5323B1BFF2E3 /* filter_policy.cc */; };
		CCAC3364419AA9AB527A29B9 /* TPParser.cpp in Sources */ = {isa = PBXBuildFile; fileRef = F90C6C6C21DCA3E0ED89E177 /* TPParser.cpp */; };
		CCCD5D311C1E3408F243DF5E /* ABPFilterLibWrapper.mm in Sources */ = {isa = PBXBuildFile; fileRef = 44A1D7CEF39DC47354E3383E /* ABPFilterLibWrapper.mm */; };
		CD9AA01A31303BE2AA912A09 /* ReadingListClientMetadata.swift in Sources */ = {isa = PBXBuildFile; fileRef = 66D3A58E6D0C44E21FA3C542 /* ReadingListClientMetadata.swift */; };
		CE931E5572FEACC2B5691D07 /* ReaderViewLoading.html in Resources */ = {isa = PBXBuildFile; fileRef = F8B17D264514FF2D0EAF15EC /* ReaderViewLoading.html */; };
		CF1FD6B869DAC754B459302B /* BraveBrowserBottomToolbar.swift in Sources */ = {isa = PBXBuildFile; fileRef = 3DEE61BC5B8E404D11F5547F /* BraveBrowserBottomToolbar.swift */; };
		CFF6C3BBB78F3B7F99DC50B6 /* version_edit.h in Headers */ = {isa = PBXBuildFile; fileRef = 3B425E955080FE76FD586900 /* version_edit.h */; };
		D02C77851544A2FC4270D5CB /* Box.swift in Sources */ = {isa = PBXBuildFile; fileRef = DD76BA2739773A5DA2D71154 /* Box.swift */; };
		D1C86DA5CC9837EE549A6AB9 /* TrackingProtection.swift in Sources */ = {isa = PBXBuildFile; fileRef = 8447DC2D14288124090AADAD /* TrackingProtection.swift */; };
		D22B5AC8588A48662FD6757A /* SearchSettingsTableViewController.swift in Sources */ = {isa = PBXBuildFile; fileRef = A6AECDC0CC95E3DB88A22B72 /* SearchSettingsTableViewController.swift */; };
		D32109941B8CFD62006D5B74 /* Storage.framework in Frameworks */ = {isa = PBXBuildFile; fileRef = 2FCAE21A1ABB51F800877008 /* Storage.framework */; };
		D36C19A448AA81DB6DFD701D /* BraveUX.swift in Sources */ = {isa = PBXBuildFile; fileRef = 5B8A3FF8C10C5708D9DAD03D /* BraveUX.swift */; };
		D4D89E59C045D41A4853B20F /* SearchEnginePicker.swift in Sources */ = {isa = PBXBuildFile; fileRef = 87678C04836F13BD02C57749 /* SearchEnginePicker.swift */; };
		D50043B62400690CFBBB5859 /* AdjustIntegration.swift in Sources */ = {isa = PBXBuildFile; fileRef = 9C9584FB83BD374183DEA69E /* AdjustIntegration.swift */; };
		D503AACFCAC42E22324494E2 /* QuickActions.swift in Sources */ = {isa = PBXBuildFile; fileRef = 4AEB01189011D65668503900 /* QuickActions.swift */; };
		D719AFA2D991F2D6493368D1 /* ChevronView.swift in Sources */ = {isa = PBXBuildFile; fileRef = C96D05B75A6150D1C3563901 /* ChevronView.swift */; };
		D72F5C6D06CE2CE698BA7DE3 /* Cursor.swift in Sources */ = {isa = PBXBuildFile; fileRef = 17953E8D200A5E66CC3CB7C7 /* Cursor.swift */; };
		D7C5871B5B5ADBFAC3919E65 /* write_batch_internal.h in Headers */ = {isa = PBXBuildFile; fileRef = 3BB6CFD603F29620B7FDD72B /* write_batch_internal.h */; };
		D80CA0E8B90013CF5092C6A0 /* LoginListViewController.swift in Sources */ = {isa = PBXBuildFile; fileRef = 2BF6D7E2B35078DF1FE7BE68 /* LoginListViewController.swift */; };
		D84AAF7ADCD719C5A45AFCEE /* SwipeAnimator.swift in Sources */ = {isa = PBXBuildFile; fileRef = B35E8E56BEC9DB2E1D4BD8C1 /* SwipeAnimator.swift */; };
		D930735487A274E11203B106 /* table_builder.cc in Sources */ = {isa = PBXBuildFile; fileRef = 870EB988AA65C4BB4CD0BCE2 /* table_builder.cc */; };
		D974018CF8F1728469457616 /* status.cc in Sources */ = {isa = PBXBuildFile; fileRef = C760C12370CD279FD30D83CF /* status.cc */; };
		DA04E2F1BC787C3ED2618197 /* SQLiteBookmarksHelpers.swift in Sources */ = {isa = PBXBuildFile; fileRef = BB1271570546AB5C5F7BF4C6 /* SQLiteBookmarksHelpers.swift */; };
		DACC149A83086DD5BA322C21 /* ErrorToast.swift in Sources */ = {isa = PBXBuildFile; fileRef = 0F23E0D14B92A0A3784D5630 /* ErrorToast.swift */; };
		DB6F105D6978BD4C74D042E1 /* CertStore.swift in Sources */ = {isa = PBXBuildFile; fileRef = EA9AEBF65F0394D67D7135DC /* CertStore.swift */; };
		DC38BD50524F4F229F489766 /* db_impl.h in Headers */ = {isa = PBXBuildFile; fileRef = 5D09BD4576555D874B5D0D4A /* db_impl.h */; };
		DD024D7E481298ACAB9EF286 /* ErrorPageHelper.swift in Sources */ = {isa = PBXBuildFile; fileRef = D1F148E463456852B44DE863 /* ErrorPageHelper.swift */; };
		DD5E172A2A502EBEEAB77E61 /* posix_logger.h in Headers */ = {isa = PBXBuildFile; fileRef = EFE971F2D921832885989712 /* posix_logger.h */; };
		DDF18B7D90D1BF9E6072344C /* PageUnload.js in Resources */ = {isa = PBXBuildFile; fileRef = 4D3874D9BE90A50CE9FD63DC /* PageUnload.js */; };
		DE38791AD41548D3FDB68C78 /* BlankTargetLinkHandler.swift in Sources */ = {isa = PBXBuildFile; fileRef = 62AAE6F491DAD1591445A285 /* BlankTargetLinkHandler.swift */; };
		DEE9B5332A9B859D6CA0A6C9 /* SQLiteRemoteClientsAndTabs.swift in Sources */ = {isa = PBXBuildFile; fileRef = 4A9E46E393846F32BB6AE56D /* SQLiteRemoteClientsAndTabs.swift */; };
		DF0324E386DF0AAF40CEE51A /* db_iter.cc in Sources */ = {isa = PBXBuildFile; fileRef = 66D18A8C8455B1E777D874DB /* db_iter.cc */; };
		E04B515A88DAC58FCCF4E991 /* port_posix.h in Headers */ = {isa = PBXBuildFile; fileRef = 5E2DD2C9767F04D79BD241B0 /* port_posix.h */; };
		E12A5FD09E22642F5AD30719 /* BrowserTable.swift in Sources */ = {isa = PBXBuildFile; fileRef = FB11AE05F20D82A81CDDB0D0 /* BrowserTable.swift */; };
		E2B4AF2CA18EBFF4E118049E /* Browser.swift in Sources */ = {isa = PBXBuildFile; fileRef = 9A12D86BF942CEEDD82DF302 /* Browser.swift */; };
		E2BD0520BB757B42E90BF36F /* DeferredDBOperation.swift in Sources */ = {isa = PBXBuildFile; fileRef = C4FCC64BEAD27781355801AA /* DeferredDBOperation.swift */; };
		E2D33EC35C1599109A588B7E /* UIImageViewExtensions.swift in Sources */ = {isa = PBXBuildFile; fileRef = FE1FB09C21B187C3C06E32BC /* UIImageViewExtensions.swift */; };
		E2E956A6C13C602CE5A68623 /* BrowserLocationView.swift in Sources */ = {isa = PBXBuildFile; fileRef = A3F2FC6AC3AFE5BD6E376F55 /* BrowserLocationView.swift */; };
		E37145E30F71657D57F6747C /* CertError.html in Resources */ = {isa = PBXBuildFile; fileRef = 1A30431AEBBA142C2586BE85 /* CertError.html */; };
		E39C2782941C47224F91EAF6 /* testharness.h in Headers */ = {isa = PBXBuildFile; fileRef = F9D3CABEF53998D2DA67C56A /* testharness.h */; };
		E428294E231DA4CAE65470A6 /* Brave.entitlements in Resources */ = {isa = PBXBuildFile; fileRef = B036144E80BFD02638E7E647 /* Brave.entitlements */; };
		E4309BC56F1431FEA791E157 /* BlankTargetDetector.js in Resources */ = {isa = PBXBuildFile; fileRef = 72EAAB187C3C4D4963F67CD6 /* BlankTargetDetector.js */; };
		E4483B5A1ADED63300B485A7 /* Shared.framework in Frameworks */ = {isa = PBXBuildFile; fileRef = 288A2D861AB8B3260023ABC3 /* Shared.framework */; };
		E46B3A85CE3EEB162E7691FF /* AuralProgressBar.swift in Sources */ = {isa = PBXBuildFile; fileRef = A039A46D3958AB005BCBE545 /* AuralProgressBar.swift */; };
		E4CB04CE57189DE29391DA11 /* histogram.cc in Sources */ = {isa = PBXBuildFile; fileRef = C8ED06F8D4F8DF4936BB88C5 /* histogram.cc */; };
		E4D567231ADECE2700F1EFE7 /* ReadingList.framework in Frameworks */ = {isa = PBXBuildFile; fileRef = E4D567181ADECE2700F1EFE7 /* ReadingList.framework */; };
		E4D5672F1ADECE2800F1EFE7 /* ReadingList.framework in Frameworks */ = {isa = PBXBuildFile; fileRef = E4D567181ADECE2700F1EFE7 /* ReadingList.framework */; };
		E4D567301ADECE2800F1EFE7 /* ReadingList.framework in Copy Frameworks */ = {isa = PBXBuildFile; fileRef = E4D567181ADECE2700F1EFE7 /* ReadingList.framework */; settings = {ATTRIBUTES = (CodeSignOnCopy, RemoveHeadersOnCopy, ); }; };
		E5F985933155B3E4117AFC18 /* FileAccessor.swift in Sources */ = {isa = PBXBuildFile; fileRef = 51E87861F27E0ADFE2E8CD86 /* FileAccessor.swift */; };
		E6231C011B90A44F005ABB0D /* libz.tbd in Frameworks */ = {isa = PBXBuildFile; fileRef = E6231C001B90A44F005ABB0D /* libz.tbd */; };
		E6231C031B90A466005ABB0D /* libstdc++.6.0.9.tbd in Frameworks */ = {isa = PBXBuildFile; fileRef = E6231C021B90A466005ABB0D /* libstdc++.6.0.9.tbd */; };
		E6231C051B90A472005ABB0D /* libxml2.2.tbd in Frameworks */ = {isa = PBXBuildFile; fileRef = E6231C041B90A472005ABB0D /* libxml2.2.tbd */; };
		E6F965121B2F1CF20034B023 /* Shared.framework in Frameworks */ = {isa = PBXBuildFile; fileRef = 288A2D861AB8B3260023ABC3 /* Shared.framework */; };
		E7026A766AA17FE4022C8F83 /* NSUserDefaultsPrefs.swift in Sources */ = {isa = PBXBuildFile; fileRef = 523D05ABFBD9436E6D8F2DB5 /* NSUserDefaultsPrefs.swift */; };
		E7137CFBEDF3A241B3FF612E /* MockLogins.swift in Sources */ = {isa = PBXBuildFile; fileRef = 35CB429412ED076CFF5E85FD /* MockLogins.swift */; };
		E74857EF8CE5864799349B87 /* DefaultSuggestedSites.swift in Sources */ = {isa = PBXBuildFile; fileRef = 98340FA08AFE0EA9B23DD3BC /* DefaultSuggestedSites.swift */; };
		E77C749FCE7245FCCE69C315 /* logging.cc in Sources */ = {isa = PBXBuildFile; fileRef = C3603756FF1A103E2F905E53 /* logging.cc */; };
		E88158BB7457CE7E9093BD73 /* RemoteTabs.swift in Sources */ = {isa = PBXBuildFile; fileRef = DF9CB6EF0E9F25746DCD514F /* RemoteTabs.swift */; };
		E89DEAF4A642EA060CAC3883 /* dbformat.cc in Sources */ = {isa = PBXBuildFile; fileRef = 63385F88C43F167A141D6643 /* dbformat.cc */; };
		E8A10AA61C5538355063C087 /* SwizzlingToHideSharePicker.h in Headers */ = {isa = PBXBuildFile; fileRef = 430FDA25DAA3C35191998991 /* SwizzlingToHideSharePicker.h */; };
		E9396A65893407CA10034653 /* BraveRightSidePanel.swift in Sources */ = {isa = PBXBuildFile; fileRef = ED441214938259EBE2ACD8DF /* BraveRightSidePanel.swift */; };
		E939FB81603AD73753142DF8 /* ReadingListRecord.swift in Sources */ = {isa = PBXBuildFile; fileRef = 18E51E27DCB5453F7C16BB51 /* ReadingListRecord.swift */; };
		E9736B8FFA056E24BE2EB834 /* SearchViewController.swift in Sources */ = {isa = PBXBuildFile; fileRef = 1EE4AD12872C0C02E21DFC2C /* SearchViewController.swift */; };
		E9788E828C3C9FEF2E9BD34E /* ToggleButton.swift in Sources */ = {isa = PBXBuildFile; fileRef = 30AE5F9165CE40F4F87CC86A /* ToggleButton.swift */; };
		EA13B15D4D6AF3EAC2B3177D /* TabTrayController.swift in Sources */ = {isa = PBXBuildFile; fileRef = C12F8F9AA927469C395A01A8 /* TabTrayController.swift */; };
		EAF3EC8A333CDF89EAF36E30 /* thread_annotations.h in Headers */ = {isa = PBXBuildFile; fileRef = 421F3D5F398D03429D10C994 /* thread_annotations.h */; };
		EB0090841E1BF23D00680DB8 /* base.h in Headers */ = {isa = PBXBuildFile; fileRef = EB00886E1E1BF23800680DB8 /* base.h */; };
		EB0090A01E1BF23D00680DB8 /* filter.h in Headers */ = {isa = PBXBuildFile; fileRef = EB0088981E1BF23800680DB8 /* filter.h */; };
		EB009BAF1E1BF44200680DB8 /* HashItem.h in Headers */ = {isa = PBXBuildFile; fileRef = EB0097E21E1BF44000680DB8 /* HashItem.h */; };
		EB009BB01E1BF44200680DB8 /* HashSet.cpp in Sources */ = {isa = PBXBuildFile; fileRef = EB0097E31E1BF44000680DB8 /* HashSet.cpp */; };
		EB009BB11E1BF44200680DB8 /* HashSet.h in Headers */ = {isa = PBXBuildFile; fileRef = EB0097E41E1BF44000680DB8 /* HashSet.h */; };
		EB00A2F51E1BF4CC00680DB8 /* BloomFilter.cpp in Sources */ = {isa = PBXBuildFile; fileRef = EB009F1E1E1BF4CA00680DB8 /* BloomFilter.cpp */; };
		EB00A2F61E1BF4CC00680DB8 /* BloomFilter.h in Headers */ = {isa = PBXBuildFile; fileRef = EB009F1F1E1BF4CA00680DB8 /* BloomFilter.h */; };
		EB00A3081E1BF4CC00680DB8 /* hashFn.cpp in Sources */ = {isa = PBXBuildFile; fileRef = EB009F391E1BF4CA00680DB8 /* hashFn.cpp */; };
		EB00A3091E1BF4CC00680DB8 /* hashFn.h in Headers */ = {isa = PBXBuildFile; fileRef = EB009F3A1E1BF4CA00680DB8 /* hashFn.h */; };
		EB00A6871E1C071000680DB8 /* ad_block_client.cc in Sources */ = {isa = PBXBuildFile; fileRef = EB00A6831E1C071000680DB8 /* ad_block_client.cc */; };
		EB00A6881E1C071000680DB8 /* ad_block_client.h in Headers */ = {isa = PBXBuildFile; fileRef = EB00A6841E1C071000680DB8 /* ad_block_client.h */; };
		EB00A6891E1C071000680DB8 /* cosmetic_filter.cc in Sources */ = {isa = PBXBuildFile; fileRef = EB00A6851E1C071000680DB8 /* cosmetic_filter.cc */; };
		EB00A68A1E1C071000680DB8 /* cosmetic_filter.h in Headers */ = {isa = PBXBuildFile; fileRef = EB00A6861E1C071000680DB8 /* cosmetic_filter.h */; };
		EB00A68C1E1C079800680DB8 /* filter.cc in Sources */ = {isa = PBXBuildFile; fileRef = EB00A68B1E1C079800680DB8 /* filter.cc */; };
		EB1D65801DF7337100F2E3AE /* ReaderModeTest.swift in Sources */ = {isa = PBXBuildFile; fileRef = EB1D657F1DF7337100F2E3AE /* ReaderModeTest.swift */; };
		EB1E55881D9EE37C008545DC /* IntroScreenTest.swift in Sources */ = {isa = PBXBuildFile; fileRef = EB36616C1D9C3CEC00445C92 /* IntroScreenTest.swift */; };
		EB288679122425F037A1375C /* InnerStrokedView.swift in Sources */ = {isa = PBXBuildFile; fileRef = 15432E6C3B2273969569F01D /* InnerStrokedView.swift */; };
		EB28B5EC1C9A5CEB00B237A3 /* BraveShareTo.appex in copy app extension */ = {isa = PBXBuildFile; fileRef = EB0F42511C9A46D800676650 /* BraveShareTo.appex */; settings = {ATTRIBUTES = (RemoveHeadersOnCopy, ); }; };
		EB3661761D9C3CEC00445C92 /* HttpsEverywhereTest.swift in Sources */ = {isa = PBXBuildFile; fileRef = EB36616E1D9C3CEC00445C92 /* HttpsEverywhereTest.swift */; };
		EB4E15ED1DB7F36600A4C7EA /* Localizable.strings in Resources */ = {isa = PBXBuildFile; fileRef = EB4E15DB1DB7F36600A4C7EA /* Localizable.strings */; };
		EB4E16011DB7F3C400A4C7EA /* BraveShareToInfoPlist.strings in Resources */ = {isa = PBXBuildFile; fileRef = EB4E15EF1DB7F3BA00A4C7EA /* BraveShareToInfoPlist.strings */; };
		EB62B7FD1DB53F3D006FD479 /* Punycode.swift in Sources */ = {isa = PBXBuildFile; fileRef = EB62B7FC1DB53F3D006FD479 /* Punycode.swift */; };
		EB62B8021DB59EF9006FD479 /* WebViewLoadTest.swift in Sources */ = {isa = PBXBuildFile; fileRef = EB3661711D9C3CEC00445C92 /* WebViewLoadTest.swift */; };
		EB8E3D661DF78237006EA0D1 /* FingerprintProtectionTest.swift in Sources */ = {isa = PBXBuildFile; fileRef = EB8E3D651DF78237006EA0D1 /* FingerprintProtectionTest.swift */; };
		EB8E3D711DF785CD006EA0D1 /* WebViewLoadTestUtils.swift in Sources */ = {isa = PBXBuildFile; fileRef = EB3661721D9C3CEC00445C92 /* WebViewLoadTestUtils.swift */; };
		EB8E3D721DF79ABA006EA0D1 /* KIF.framework in Frameworks */ = {isa = PBXBuildFile; fileRef = D30EBB6A1C75503800105AE9 /* KIF.framework */; };
		EB8E9B561C7CB4E1003AA90E /* libz.tbd in Frameworks */ = {isa = PBXBuildFile; fileRef = E6231C001B90A44F005ABB0D /* libz.tbd */; };
		EB8E9B581C7CB4E1003AA90E /* IOKit.framework in Frameworks */ = {isa = PBXBuildFile; fileRef = D36998881AD70A0A00650C6C /* IOKit.framework */; };
		EB8E9B591C7CB4E1003AA90E /* CoreGraphics.framework in Frameworks */ = {isa = PBXBuildFile; fileRef = D39FA16B1A83E17800EE869C /* CoreGraphics.framework */; };
		EB8F566F1DD0FC2800679A78 /* Readability.js in Resources */ = {isa = PBXBuildFile; fileRef = EB8F566E1DD0FC2800679A78 /* Readability.js */; };
		EB8F56971DD13DF300679A78 /* CharisSILB.ttf in Resources */ = {isa = PBXBuildFile; fileRef = 197FAAA7C19EE6AC040F4558 /* CharisSILB.ttf */; };
		EB8F56981DD13DF300679A78 /* CharisSILBI.ttf in Resources */ = {isa = PBXBuildFile; fileRef = 797B786D73B19443EE7AC18F /* CharisSILBI.ttf */; };
		EB8F56991DD13DF300679A78 /* CharisSILI.ttf in Resources */ = {isa = PBXBuildFile; fileRef = 8AAE028C64B419AFDEEDD89C /* CharisSILI.ttf */; };
		EB8F569A1DD13DF300679A78 /* CharisSILR.ttf in Resources */ = {isa = PBXBuildFile; fileRef = 09B26BBAC8D68EFA2A333975 /* CharisSILR.ttf */; };
		EB8F569B1DD13DF300679A78 /* FiraSans-Bold.ttf in Resources */ = {isa = PBXBuildFile; fileRef = C228461239640F53947A0964 /* FiraSans-Bold.ttf */; };
		EB8F569C1DD13DF300679A78 /* FiraSans-BoldItalic.ttf in Resources */ = {isa = PBXBuildFile; fileRef = 3EB5ABED5591BDD452C702A7 /* FiraSans-BoldItalic.ttf */; };
		EB8F569D1DD13DF300679A78 /* FiraSans-Book.ttf in Resources */ = {isa = PBXBuildFile; fileRef = 50438081018B3AA0DE9E3FF9 /* FiraSans-Book.ttf */; };
		EB8F569E1DD13DF300679A78 /* FiraSans-Italic.ttf in Resources */ = {isa = PBXBuildFile; fileRef = 15EC5680878673346481BD88 /* FiraSans-Italic.ttf */; };
		EB8F569F1DD13DF300679A78 /* FiraSans-Light.ttf in Resources */ = {isa = PBXBuildFile; fileRef = AC1FEF85CBD43B0AB6FD7312 /* FiraSans-Light.ttf */; };
		EB8F56A01DD13DF300679A78 /* FiraSans-Medium.ttf in Resources */ = {isa = PBXBuildFile; fileRef = 4D51D3125DCE8021CF113B80 /* FiraSans-Medium.ttf */; };
		EB8F56A11DD13DF300679A78 /* FiraSans-Regular.ttf in Resources */ = {isa = PBXBuildFile; fileRef = 3D5A0C238BFA68019EFA7599 /* FiraSans-Regular.ttf */; };
		EB8F56A21DD13DF300679A78 /* FiraSans-SemiBold.ttf in Resources */ = {isa = PBXBuildFile; fileRef = 2849F28840241B31DFD49F20 /* FiraSans-SemiBold.ttf */; };
		EB8F56A31DD13DF300679A78 /* FiraSans-UltraLight.ttf in Resources */ = {isa = PBXBuildFile; fileRef = 5465B72EA414E035DEAE5667 /* FiraSans-UltraLight.ttf */; };
		EB9CAB431DC2592700627A39 /* UIWebViewSwizzling.m in Sources */ = {isa = PBXBuildFile; fileRef = EB9CAB421DC2592700627A39 /* UIWebViewSwizzling.m */; };
		EB9D8F241D9CCE5F00CA1624 /* BookmarksTest.swift in Sources */ = {isa = PBXBuildFile; fileRef = EB9D8F211D9CCE5F00CA1624 /* BookmarksTest.swift */; };
		EB9D8F261D9CCE5F00CA1624 /* WebViewTest.swift in Sources */ = {isa = PBXBuildFile; fileRef = EB9D8F231D9CCE5F00CA1624 /* WebViewTest.swift */; };
		EBA11E1A1E2EB84800C964E0 /* adblock-regions.txt in Resources */ = {isa = PBXBuildFile; fileRef = EBA11E191E2EB84800C964E0 /* adblock-regions.txt */; };
		EBACC8551DF9BB3500D5E048 /* SettingsViewTest.swift in Sources */ = {isa = PBXBuildFile; fileRef = EBACC8541DF9BB3500D5E048 /* SettingsViewTest.swift */; };
		EBD312D01E4967FE0077934D /* SyncTest.swift in Sources */ = {isa = PBXBuildFile; fileRef = EBD312CF1E4967FE0077934D /* SyncTest.swift */; };
		EBDB7D471E14231900D744C7 /* Sync.swift in Sources */ = {isa = PBXBuildFile; fileRef = EBDB7D461E14231900D744C7 /* Sync.swift */; };
		EBDB7D571E14337800D744C7 /* ios-sync.js in Resources */ = {isa = PBXBuildFile; fileRef = EBDB7D561E14337800D744C7 /* ios-sync.js */; };
		EBE50B831DAE8D77000BC0A1 /* BookmarksTest.swift in Sources */ = {isa = PBXBuildFile; fileRef = EBE50B7C1DAE8D70000BC0A1 /* BookmarksTest.swift */; };
		EBE50B871DAEC689000BC0A1 /* Deferred.framework in Frameworks */ = {isa = PBXBuildFile; fileRef = EBE50B861DAEC689000BC0A1 /* Deferred.framework */; };
		EBE50B8A1DAEC8DD000BC0A1 /* UITestUtils.swift in Sources */ = {isa = PBXBuildFile; fileRef = EBE50B881DAEC884000BC0A1 /* UITestUtils.swift */; };
		EBE50B8D1DB02386000BC0A1 /* PrivateBrowsingTest.swift in Sources */ = {isa = PBXBuildFile; fileRef = EBE50B8C1DB02386000BC0A1 /* PrivateBrowsingTest.swift */; };
		ECFAE4736B3C8EE254C6E149 /* ODRefreshControl.h in Headers */ = {isa = PBXBuildFile; fileRef = C33D93B9B0CD0D4AD9E461AE /* ODRefreshControl.h */; };
		ED86C167052A9F70FAF747C4 /* log_reader.h in Headers */ = {isa = PBXBuildFile; fileRef = 9FEEC5779DCE986A2ADCC758 /* log_reader.h */; };
		EE651A235D2355ECC0865F46 /* crc32c.h in Headers */ = {isa = PBXBuildFile; fileRef = EAF179D957607D89D4BDC9A3 /* crc32c.h */; };
		EEEF79E07492339CF13D856A /* TwoLineCell.swift in Sources */ = {isa = PBXBuildFile; fileRef = D9360BEADE369EB8BB4A7BBD /* TwoLineCell.swift */; };
		EF875F2BA5E1EB136ADE64CA /* testutil.h in Headers */ = {isa = PBXBuildFile; fileRef = 496A2069937D1214E5D088D8 /* testutil.h */; };
		F0EA069256DABEECB329C591 /* binding.gyp in Sources */ = {isa = PBXBuildFile; fileRef = 0DD893DB0B65361DBB959310 /* binding.gyp */; };
		F1D4718E1D777C7C007B443D /* OnePasswordExtension.h in Headers */ = {isa = PBXBuildFile; fileRef = F1D471881D777C7C007B443D /* OnePasswordExtension.h */; };
		F1D4718F1D777C7C007B443D /* OnePasswordExtension.m in Sources */ = {isa = PBXBuildFile; fileRef = F1D471891D777C7C007B443D /* OnePasswordExtension.m */; };
		F237A2C22591D2085E22F775 /* RecentlyUsedCache.h in Headers */ = {isa = PBXBuildFile; fileRef = 8C587E6A28C775E781C04E29 /* RecentlyUsedCache.h */; };
		F3DF5AD139E1BA9D27631B8C /* TitleActivityItemProvider.swift in Sources */ = {isa = PBXBuildFile; fileRef = 6889A46373F182DFFDB59180 /* TitleActivityItemProvider.swift */; };
		F5723B6EE5165F5CBF544F6C /* SearchLoader.swift in Sources */ = {isa = PBXBuildFile; fileRef = BB991D7A481EEDB55783CEFC /* SearchLoader.swift */; };
		F6E88652464919F38A8A93DA /* port_example.h in Headers */ = {isa = PBXBuildFile; fileRef = 73A880B88D63BF5DFFF2AB28 /* port_example.h */; };
		F77753583610CDE305C0EE17 /* list.txt in Resources */ = {isa = PBXBuildFile; fileRef = 4B73C56F03641D9502B6092C /* list.txt */; };
		F7786B0416321F41C642619E /* BrowserPrompts.swift in Sources */ = {isa = PBXBuildFile; fileRef = 1B0A4457AFC855E3DCE6B038 /* BrowserPrompts.swift */; };
		F8210761AC1CD47310B219F6 /* SiteTableViewControllerHeader.xib in Resources */ = {isa = PBXBuildFile; fileRef = 4D8604C3CDEB6AEBCAC81B76 /* SiteTableViewControllerHeader.xib */; };
		F90CAD0FC189B7DC71007DA7 /* filter_block.h in Headers */ = {isa = PBXBuildFile; fileRef = F0ECF41FB25F301AD2BAD62D /* filter_block.h */; };
		F9DDDE64CF5ACAD94F495B1D /* SessionData.swift in Sources */ = {isa = PBXBuildFile; fileRef = B8E155181FB66C692C8277B2 /* SessionData.swift */; };
		FA00F294BBBF495131089C3E /* ReadingListBatchRecordResponse.swift in Sources */ = {isa = PBXBuildFile; fileRef = 7441C408F90B80EF015E198D /* ReadingListBatchRecordResponse.swift */; };
		FDADC87E22921282BB40B2BA /* ReadingListServerRecord.swift in Sources */ = {isa = PBXBuildFile; fileRef = D107A9136CC1FD66F2745769 /* ReadingListServerRecord.swift */; };
		FDE245E7396869A614D170C8 /* ReaderSettings.xcassets in Resources */ = {isa = PBXBuildFile; fileRef = AAD93FEA70EC09EF2D95A298 /* ReaderSettings.xcassets */; };
		FE87AE69E75D3BCA0217302B /* Images.xcassets in Resources */ = {isa = PBXBuildFile; fileRef = 0BB0AC9161A9CF9D96C7B547 /* Images.xcassets */; };
		FEE054125202A09D9B35CAB0 /* SQLiteHistory.swift in Sources */ = {isa = PBXBuildFile; fileRef = 2D6905FFBEC76A63A3D5D23C /* SQLiteHistory.swift */; };
/* End PBXBuildFile section */

/* Begin PBXContainerItemProxy section */
		0B742CCB1B32491400EE9264 /* PBXContainerItemProxy */ = {
			isa = PBXContainerItemProxy;
			containerPortal = 0B742CC61B32491400EE9264 /* sqlcipher.xcodeproj */;
			proxyType = 2;
			remoteGlobalIDString = D2AAC046055464E500DB518D;
			remoteInfo = sqlcipher;
		};
		0B742CCD1B32493800EE9264 /* PBXContainerItemProxy */ = {
			isa = PBXContainerItemProxy;
			containerPortal = 0B742CC61B32491400EE9264 /* sqlcipher.xcodeproj */;
			proxyType = 1;
			remoteGlobalIDString = D2AAC045055464E500DB518D;
			remoteInfo = sqlcipher;
		};
		288A2D9B1AB8B3260023ABC3 /* PBXContainerItemProxy */ = {
			isa = PBXContainerItemProxy;
			containerPortal = F84B21B61A090F8100AAB793 /* Project object */;
			proxyType = 1;
			remoteGlobalIDString = 288A2D851AB8B3260023ABC3;
			remoteInfo = Shared;
		};
		2FCAE2261ABB51F800877008 /* PBXContainerItemProxy */ = {
			isa = PBXContainerItemProxy;
			containerPortal = F84B21B61A090F8100AAB793 /* Project object */;
			proxyType = 1;
			remoteGlobalIDString = 2FCAE2191ABB51F800877008;
			remoteInfo = Storage;
		};
		2FCAE2281ABB51F800877008 /* PBXContainerItemProxy */ = {
			isa = PBXContainerItemProxy;
			containerPortal = F84B21B61A090F8100AAB793 /* Project object */;
			proxyType = 1;
			remoteGlobalIDString = F84B21BD1A090F8100AAB793;
			remoteInfo = Client;
		};
		2FCAE22F1ABB51F800877008 /* PBXContainerItemProxy */ = {
			isa = PBXContainerItemProxy;
			containerPortal = F84B21B61A090F8100AAB793 /* Project object */;
			proxyType = 1;
			remoteGlobalIDString = 2FCAE2191ABB51F800877008;
			remoteInfo = Storage;
		};
		2FCAE23B1ABB520700877008 /* PBXContainerItemProxy */ = {
			isa = PBXContainerItemProxy;
			containerPortal = F84B21B61A090F8100AAB793 /* Project object */;
			proxyType = 1;
			remoteGlobalIDString = 288A2D851AB8B3260023ABC3;
			remoteInfo = Shared;
		};
		5C82B4D11E1F5D0F00B8942C /* PBXContainerItemProxy */ = {
			isa = PBXContainerItemProxy;
			containerPortal = D30EBB5A1C75503800105AE9 /* KIF.xcodeproj */;
			proxyType = 2;
			remoteGlobalIDString = FAB89FFC1CAC546900C6DFC1;
			remoteInfo = KIFFrameworkConsumer;
		};
		5C82B4D31E1F5D0F00B8942C /* PBXContainerItemProxy */ = {
			isa = PBXContainerItemProxy;
			containerPortal = D30EBB5A1C75503800105AE9 /* KIF.xcodeproj */;
			proxyType = 2;
			remoteGlobalIDString = FAB8A0141CAC546A00C6DFC1;
			remoteInfo = KIFFrameworkConsumerTests;
		};
		5CD1641C1EDFB7090037ECCC /* PBXContainerItemProxy */ = {
			isa = PBXContainerItemProxy;
			containerPortal = 5CD164121EDFB7080037ECCC /* SQLite.xcodeproj */;
			proxyType = 2;
			remoteGlobalIDString = EE247AD31C3F04ED00AE3E12;
			remoteInfo = "SQLite iOS";
		};
		5CD1641E1EDFB7090037ECCC /* PBXContainerItemProxy */ = {
			isa = PBXContainerItemProxy;
			containerPortal = 5CD164121EDFB7080037ECCC /* SQLite.xcodeproj */;
			proxyType = 2;
			remoteGlobalIDString = EE247ADD1C3F04ED00AE3E12;
			remoteInfo = "SQLiteTests iOS";
		};
		5CD164201EDFB7090037ECCC /* PBXContainerItemProxy */ = {
			isa = PBXContainerItemProxy;
			containerPortal = 5CD164121EDFB7080037ECCC /* SQLite.xcodeproj */;
			proxyType = 2;
			remoteGlobalIDString = EE247B3C1C3F3ED000AE3E12;
			remoteInfo = "SQLite Mac";
		};
		5CD164221EDFB7090037ECCC /* PBXContainerItemProxy */ = {
			isa = PBXContainerItemProxy;
			containerPortal = 5CD164121EDFB7080037ECCC /* SQLite.xcodeproj */;
			proxyType = 2;
			remoteGlobalIDString = EE247B451C3F3ED000AE3E12;
			remoteInfo = "SQLiteTests Mac";
		};
		5CD164241EDFB7090037ECCC /* PBXContainerItemProxy */ = {
			isa = PBXContainerItemProxy;
			containerPortal = 5CD164121EDFB7080037ECCC /* SQLite.xcodeproj */;
			proxyType = 2;
			remoteGlobalIDString = 03A65E5A1C6BB0F50062603F;
			remoteInfo = "SQLite tvOS";
		};
		5CD164261EDFB7090037ECCC /* PBXContainerItemProxy */ = {
			isa = PBXContainerItemProxy;
			containerPortal = 5CD164121EDFB7080037ECCC /* SQLite.xcodeproj */;
			proxyType = 2;
			remoteGlobalIDString = 03A65E631C6BB0F60062603F;
			remoteInfo = "SQLiteTests tvOS";
		};
		5CD164281EDFB7090037ECCC /* PBXContainerItemProxy */ = {
			isa = PBXContainerItemProxy;
			containerPortal = 5CD164121EDFB7080037ECCC /* SQLite.xcodeproj */;
			proxyType = 2;
			remoteGlobalIDString = A121AC451CA35C79005A31D1;
			remoteInfo = "SQLite watchOS";
		};
		5D1C16981F39E4C800FB0A12 /* PBXContainerItemProxy */ = {
			isa = PBXContainerItemProxy;
			containerPortal = 5D4808BF1F13FA4200E04833 /* SwiftyJSON.xcodeproj */;
			proxyType = 2;
			remoteGlobalIDString = 2E4FEFDB19575BE100351305;
			remoteInfo = "SwiftyJSON iOS";
		};
		5D1C169A1F39E4C800FB0A12 /* PBXContainerItemProxy */ = {
			isa = PBXContainerItemProxy;
			containerPortal = 5D4808BF1F13FA4200E04833 /* SwiftyJSON.xcodeproj */;
			proxyType = 2;
			remoteGlobalIDString = 2E4FEFE619575BE100351305;
			remoteInfo = "SwiftyJSON iOS Tests";
		};
		5D1C169C1F39E4C800FB0A12 /* PBXContainerItemProxy */ = {
			isa = PBXContainerItemProxy;
			containerPortal = 5D4808BF1F13FA4200E04833 /* SwiftyJSON.xcodeproj */;
			proxyType = 2;
			remoteGlobalIDString = 9C7DFC5B1A9102BD005AA3F7;
			remoteInfo = "SwiftyJSON OSX";
		};
		5D1C169E1F39E4C800FB0A12 /* PBXContainerItemProxy */ = {
			isa = PBXContainerItemProxy;
			containerPortal = 5D4808BF1F13FA4200E04833 /* SwiftyJSON.xcodeproj */;
			proxyType = 2;
			remoteGlobalIDString = 9C7DFC651A9102BD005AA3F7;
			remoteInfo = "SwiftyJSON OSX Tests";
		};
		5D1C16A01F39E4C800FB0A12 /* PBXContainerItemProxy */ = {
			isa = PBXContainerItemProxy;
			containerPortal = 5D4808BF1F13FA4200E04833 /* SwiftyJSON.xcodeproj */;
			proxyType = 2;
			remoteGlobalIDString = E4D7CCE81B9465A700EE7221;
			remoteInfo = "SwiftyJSON watchOS";
		};
		5D1C16A21F39E4C800FB0A12 /* PBXContainerItemProxy */ = {
			isa = PBXContainerItemProxy;
			containerPortal = 5D4808BF1F13FA4200E04833 /* SwiftyJSON.xcodeproj */;
			proxyType = 2;
			remoteGlobalIDString = 7236B4F61BAC14150020529B;
			remoteInfo = "SwiftyJSON tvOS";
		};
		5D1C16A41F39E4C800FB0A12 /* PBXContainerItemProxy */ = {
			isa = PBXContainerItemProxy;
			containerPortal = 5D4808BF1F13FA4200E04833 /* SwiftyJSON.xcodeproj */;
			proxyType = 2;
			remoteGlobalIDString = A8580F741BCF5C5B00DA927B;
			remoteInfo = "SwiftyJSON tvOS Tests";
		};
		5D75A1E91F1420F0003FB8C7 /* PBXContainerItemProxy */ = {
			isa = PBXContainerItemProxy;
			containerPortal = 5CD164121EDFB7080037ECCC /* SQLite.xcodeproj */;
			proxyType = 1;
			remoteGlobalIDString = EE247AD21C3F04ED00AE3E12;
			remoteInfo = "SQLite iOS";
		};
		D30EBB631C75503800105AE9 /* PBXContainerItemProxy */ = {
			isa = PBXContainerItemProxy;
			containerPortal = D30EBB5A1C75503800105AE9 /* KIF.xcodeproj */;
			proxyType = 2;
			remoteGlobalIDString = EABD46AA1857A0C700A5F081;
			remoteInfo = KIF;
		};
		D30EBB651C75503800105AE9 /* PBXContainerItemProxy */ = {
			isa = PBXContainerItemProxy;
			containerPortal = D30EBB5A1C75503800105AE9 /* KIF.xcodeproj */;
			proxyType = 2;
			remoteGlobalIDString = EB60ECC1177F8C83005A041A;
			remoteInfo = "Test Host";
		};
		D30EBB671C75503800105AE9 /* PBXContainerItemProxy */ = {
			isa = PBXContainerItemProxy;
			containerPortal = D30EBB5A1C75503800105AE9 /* KIF.xcodeproj */;
			proxyType = 2;
			remoteGlobalIDString = EABD46CD1857A0F300A5F081;
			remoteInfo = "KIF Tests";
		};
		D30EBB691C75503800105AE9 /* PBXContainerItemProxy */ = {
			isa = PBXContainerItemProxy;
			containerPortal = D30EBB5A1C75503800105AE9 /* KIF.xcodeproj */;
			proxyType = 2;
			remoteGlobalIDString = 9CC9673B1AD4B1B600576D13;
			remoteInfo = KIFFramework;
		};
		E4D567241ADECE2700F1EFE7 /* PBXContainerItemProxy */ = {
			isa = PBXContainerItemProxy;
			containerPortal = F84B21B61A090F8100AAB793 /* Project object */;
			proxyType = 1;
			remoteGlobalIDString = E4D567171ADECE2700F1EFE7;
			remoteInfo = ReadingList;
		};
		E4D567261ADECE2800F1EFE7 /* PBXContainerItemProxy */ = {
			isa = PBXContainerItemProxy;
			containerPortal = F84B21B61A090F8100AAB793 /* Project object */;
			proxyType = 1;
			remoteGlobalIDString = F84B21BD1A090F8100AAB793;
			remoteInfo = Client;
		};
		E4D5672D1ADECE2800F1EFE7 /* PBXContainerItemProxy */ = {
			isa = PBXContainerItemProxy;
			containerPortal = F84B21B61A090F8100AAB793 /* Project object */;
			proxyType = 1;
			remoteGlobalIDString = E4D567171ADECE2700F1EFE7;
			remoteInfo = ReadingList;
		};
		E63CD1B11B31B66400A63AFF /* PBXContainerItemProxy */ = {
			isa = PBXContainerItemProxy;
			containerPortal = F84B21B61A090F8100AAB793 /* Project object */;
			proxyType = 1;
			remoteGlobalIDString = 288A2D851AB8B3260023ABC3;
			remoteInfo = Shared;
		};
		E63CD1B21B31B66400A63AFF /* PBXContainerItemProxy */ = {
			isa = PBXContainerItemProxy;
			containerPortal = F84B21B61A090F8100AAB793 /* Project object */;
			proxyType = 1;
			remoteGlobalIDString = F84B21BD1A090F8100AAB793;
			remoteInfo = Client;
		};
		EB0F42591C9A46D800676650 /* PBXContainerItemProxy */ = {
			isa = PBXContainerItemProxy;
			containerPortal = F84B21B61A090F8100AAB793 /* Project object */;
			proxyType = 1;
			remoteGlobalIDString = EB0F42501C9A46D800676650;
			remoteInfo = BraveShareTo;
		};
		EB53D1001D9C2BB20093077A /* PBXContainerItemProxy */ = {
			isa = PBXContainerItemProxy;
			containerPortal = F84B21B61A090F8100AAB793 /* Project object */;
			proxyType = 1;
			remoteGlobalIDString = F84B21BD1A090F8100AAB793;
			remoteInfo = Client;
		};
		EB8E9B371C7CB4E1003AA90E /* PBXContainerItemProxy */ = {
			isa = PBXContainerItemProxy;
			containerPortal = F84B21B61A090F8100AAB793 /* Project object */;
			proxyType = 1;
			remoteGlobalIDString = F84B21BD1A090F8100AAB793;
			remoteInfo = Client;
		};
/* End PBXContainerItemProxy section */

/* Begin PBXCopyFilesBuildPhase section */
		5C10DFC81EEAFAEE00203C93 /* CopyFiles */ = {
			isa = PBXCopyFilesBuildPhase;
			buildActionMask = 2147483647;
			dstPath = "";
			dstSubfolderSpec = 7;
			files = (
			);
			runOnlyForDeploymentPostprocessing = 0;
		};
		EB28B5DE1C9A5CCE00B237A3 /* copy app extension */ = {
			isa = PBXCopyFilesBuildPhase;
			buildActionMask = 2147483647;
			dstPath = "";
			dstSubfolderSpec = 13;
			files = (
				EB28B5EC1C9A5CEB00B237A3 /* BraveShareTo.appex in copy app extension */,
			);
			name = "copy app extension";
			runOnlyForDeploymentPostprocessing = 0;
		};
		F84B22351A09144D00AAB793 /* Copy Frameworks */ = {
			isa = PBXCopyFilesBuildPhase;
			buildActionMask = 12;
			dstPath = "";
			dstSubfolderSpec = 10;
			files = (
				E4D567301ADECE2800F1EFE7 /* ReadingList.framework in Copy Frameworks */,
				2FCAE2321ABB51F800877008 /* Storage.framework in Copy Frameworks */,
				5D75A1E81F1420F0003FB8C7 /* SQLite.framework in Copy Frameworks */,
				288A2D9E1AB8B3260023ABC3 /* Shared.framework in Copy Frameworks */,
			);
			name = "Copy Frameworks";
			runOnlyForDeploymentPostprocessing = 0;
		};
/* End PBXCopyFilesBuildPhase section */

/* Begin PBXFileReference section */
		00B90745791B75F3C766B545 /* memtable.h */ = {isa = PBXFileReference; includeInIndex = 1; lastKnownFileType = sourcecode.c.h; name = memtable.h; path = ./brave/ThirdParty/leveldb/db/memtable.h; sourceTree = "<group>"; };
		00C49EE7A6BE925459C9BB20 /* SWTableViewCell-Info.plist */ = {isa = PBXFileReference; includeInIndex = 1; lastKnownFileType = text.plist.xml; name = "SWTableViewCell-Info.plist"; path = "./ThirdParty/SWTableViewCell/SWTableViewCell-Info.plist"; sourceTree = "<group>"; };
		00F0C79A1A031D0298A1167B /* DiskImageStore.swift */ = {isa = PBXFileReference; includeInIndex = 1; lastKnownFileType = sourcecode.swift; name = DiskImageStore.swift; path = ./Storage/DiskImageStore.swift; sourceTree = "<group>"; };
		016FF6C150629D4A91A838B8 /* Crasher.m */ = {isa = PBXFileReference; includeInIndex = 1; lastKnownFileType = sourcecode.c.objc; name = Crasher.m; path = ./Client/Application/Crasher.m; sourceTree = "<group>"; };
		01A57127C178E1032C56625F /* Info.plist */ = {isa = PBXFileReference; includeInIndex = 1; lastKnownFileType = text.plist.xml; name = Info.plist; path = ./ReadingList/Info.plist; sourceTree = "<group>"; };
		02C139BC9FA47F8C0F789FF0 /* CertError.css */ = {isa = PBXFileReference; includeInIndex = 1; lastKnownFileType = text.css; name = CertError.css; path = ./Client/Assets/CertError.css; sourceTree = "<group>"; };
		03435436D07EB2E82C401AA6 /* ThumbnailCell.swift */ = {isa = PBXFileReference; includeInIndex = 1; lastKnownFileType = sourcecode.swift; name = ThumbnailCell.swift; path = ./Client/Frontend/Widgets/ThumbnailCell.swift; sourceTree = "<group>"; };
		03E632C3081928FF6C86DEE4 /* memtable.cc */ = {isa = PBXFileReference; includeInIndex = 1; lastKnownFileType = sourcecode.cpp.cpp; name = memtable.cc; path = ./brave/ThirdParty/leveldb/db/memtable.cc; sourceTree = "<group>"; };
		043594F69F9449D488B068A2 /* main.m */ = {isa = PBXFileReference; includeInIndex = 1; lastKnownFileType = sourcecode.c.objc; name = main.m; path = ./ThirdParty/UIImageViewAligned/Example/ImageAlignment/main.m; sourceTree = "<group>"; };
		044A09CA3AB626543290E03B /* MenuHelper.swift */ = {isa = PBXFileReference; includeInIndex = 1; lastKnownFileType = sourcecode.swift; name = MenuHelper.swift; path = ./Utils/MenuHelper.swift; sourceTree = "<group>"; };
		04B2B929DA420D27682ACF82 /* env.h */ = {isa = PBXFileReference; includeInIndex = 1; lastKnownFileType = sourcecode.c.h; name = env.h; path = ./brave/ThirdParty/leveldb/include/leveldb/env.h; sourceTree = "<group>"; };
		0535A68D60D1523E2C71A3A8 /* cross@2x.png */ = {isa = PBXFileReference; includeInIndex = 1; lastKnownFileType = image.png; name = "cross@2x.png"; path = "./ThirdParty/SWTableViewCell/cross@2x.png"; sourceTree = "<group>"; };
		05853EA6194DFB05DAD2C6FD /* Clearables.swift */ = {isa = PBXFileReference; includeInIndex = 1; lastKnownFileType = sourcecode.swift; name = Clearables.swift; path = ./Client/Frontend/Settings/Clearables.swift; sourceTree = "<group>"; };
		05DE4CC5A534AD91F7BDD7C2 /* DynamicFontHelper.swift */ = {isa = PBXFileReference; includeInIndex = 1; lastKnownFileType = sourcecode.swift; name = DynamicFontHelper.swift; path = ./Utils/DynamicFontHelper.swift; sourceTree = "<group>"; };
		06452EAA9A8F4B6769447D20 /* Info.plist */ = {isa = PBXFileReference; includeInIndex = 1; lastKnownFileType = text.plist.xml; name = Info.plist; path = ./Extensions/ShareTo/Info.plist; sourceTree = "<group>"; };
		0673E6B0F226F20D46B220A9 /* UIPasteboardExtensions.swift */ = {isa = PBXFileReference; includeInIndex = 1; lastKnownFileType = sourcecode.swift; name = UIPasteboardExtensions.swift; path = ./Client/Extensions/UIPasteboardExtensions.swift; sourceTree = "<group>"; };
		06897A227A4C0E4D01463FD5 /* SuggestedSites.swift */ = {isa = PBXFileReference; includeInIndex = 1; lastKnownFileType = sourcecode.swift; name = SuggestedSites.swift; path = ./Storage/SuggestedSites.swift; sourceTree = "<group>"; };
		08373AAA053C26FAD1A95023 /* Info.plist */ = {isa = PBXFileReference; includeInIndex = 1; lastKnownFileType = text.plist.xml; name = Info.plist; path = ./Storage/Info.plist; sourceTree = "<group>"; };
		0994D8CB826BBAE3C446B125 /* Crasher.h */ = {isa = PBXFileReference; includeInIndex = 1; lastKnownFileType = sourcecode.c.h; name = Crasher.h; path = ./Client/Application/Crasher.h; sourceTree = "<group>"; };
		09B26BBAC8D68EFA2A333975 /* CharisSILR.ttf */ = {isa = PBXFileReference; includeInIndex = 1; lastKnownFileType = file; name = CharisSILR.ttf; path = ./Client/Assets/Fonts/CharisSILR.ttf; sourceTree = "<group>"; };
<<<<<<< HEAD
		0A8053951FC59D82008D6822 /* DAU.swift */ = {isa = PBXFileReference; fileEncoding = 4; lastKnownFileType = sourcecode.swift; path = DAU.swift; sourceTree = "<group>"; };
		0A8053971FC59D93008D6822 /* DauTest.swift */ = {isa = PBXFileReference; fileEncoding = 4; lastKnownFileType = sourcecode.swift; path = DauTest.swift; sourceTree = "<group>"; };
=======
>>>>>>> 47062b8f
		0AFA596F1FA09D6B00E9F2EE /* LaunchScreen.storyboard */ = {isa = PBXFileReference; lastKnownFileType = file.storyboard; path = LaunchScreen.storyboard; sourceTree = "<group>"; };
		0B5DA2C8E2A696FCBB8FC07F /* CompletionOps.swift */ = {isa = PBXFileReference; includeInIndex = 1; lastKnownFileType = sourcecode.swift; name = CompletionOps.swift; path = ./Storage/CompletionOps.swift; sourceTree = "<group>"; };
		0B742CC61B32491400EE9264 /* sqlcipher.xcodeproj */ = {isa = PBXFileReference; lastKnownFileType = "wrapper.pb-project"; name = sqlcipher.xcodeproj; path = ThirdParty/sqlcipher/sqlcipher.xcodeproj; sourceTree = "<group>"; };
		0B8E0FF31A932BD500161DC3 /* ImageIO.framework */ = {isa = PBXFileReference; lastKnownFileType = wrapper.framework; name = ImageIO.framework; path = System/Library/Frameworks/ImageIO.framework; sourceTree = SDKROOT; };
		0BB0AC9161A9CF9D96C7B547 /* Images.xcassets */ = {isa = PBXFileReference; includeInIndex = 1; lastKnownFileType = folder.assetcatalog; name = Images.xcassets; path = ./Client/Assets/Images.xcassets; sourceTree = "<group>"; };
		0C1214A52B19342123EA2DDC /* ImageAlignment-Prefix.pch */ = {isa = PBXFileReference; includeInIndex = 1; lastKnownFileType = sourcecode.c.h; name = "ImageAlignment-Prefix.pch"; path = "./ThirdParty/UIImageViewAligned/Example/ImageAlignment/ImageAlignment-Prefix.pch"; sourceTree = "<group>"; };
		0C1EC8C1DDF251BC04F959BC /* URLBarView.swift */ = {isa = PBXFileReference; includeInIndex = 1; lastKnownFileType = sourcecode.swift; name = URLBarView.swift; path = ./Client/Frontend/Browser/URLBarView.swift; sourceTree = "<group>"; };
		0DD893DB0B65361DBB959310 /* binding.gyp */ = {isa = PBXFileReference; includeInIndex = 1; lastKnownFileType = text; name = binding.gyp; path = ./brave/src/webfilters/httpse_cpp/binding.gyp; sourceTree = "<group>"; };
		0DEF3C3476D68E9346DDABE9 /* TabsButton.swift */ = {isa = PBXFileReference; includeInIndex = 1; lastKnownFileType = sourcecode.swift; name = TabsButton.swift; path = ./Client/Frontend/Widgets/TabsButton.swift; sourceTree = "<group>"; };
		0E2C6937D1EBDCCAEC20B669 /* ReadingListSQLStorage.swift */ = {isa = PBXFileReference; includeInIndex = 1; lastKnownFileType = sourcecode.swift; name = ReadingListSQLStorage.swift; path = ./ReadingList/ReadingListSQLStorage.swift; sourceTree = "<group>"; };
		0E42E238F2AF15B6C9DD2B52 /* Licenses.html */ = {isa = PBXFileReference; includeInIndex = 1; lastKnownFileType = text.html; name = Licenses.html; path = ./Client/Assets/About/Licenses.html; sourceTree = "<group>"; };
		0EBAEAC982DAE4A8FAF2C080 /* ViewController.h */ = {isa = PBXFileReference; includeInIndex = 1; lastKnownFileType = sourcecode.c.h; name = ViewController.h; path = ./ThirdParty/SWTableViewCell/ViewController.h; sourceTree = "<group>"; };
		0EBC2ADD319427C267D1BEAF /* iterator.cc */ = {isa = PBXFileReference; includeInIndex = 1; lastKnownFileType = sourcecode.cpp.cpp; name = iterator.cc; path = ./brave/ThirdParty/leveldb/table/iterator.cc; sourceTree = "<group>"; };
		0F0A684D27A3A8B902FBBCBA /* PrivateBrowsing.swift */ = {isa = PBXFileReference; includeInIndex = 1; lastKnownFileType = sourcecode.swift; name = PrivateBrowsing.swift; path = ./brave/src/webview/PrivateBrowsing.swift; sourceTree = "<group>"; };
		0F23E0D14B92A0A3784D5630 /* ErrorToast.swift */ = {isa = PBXFileReference; includeInIndex = 1; lastKnownFileType = sourcecode.swift; name = ErrorToast.swift; path = ./Client/Frontend/Widgets/ErrorToast.swift; sourceTree = "<group>"; };
		0FA8929C0D08EA248F350718 /* testutil.cc */ = {isa = PBXFileReference; includeInIndex = 1; lastKnownFileType = sourcecode.cpp.cpp; name = testutil.cc; path = ./brave/ThirdParty/leveldb/util/testutil.cc; sourceTree = "<group>"; };
		105A3ED2E6BEFE42CDC7E572 /* BraveMainWindow.swift */ = {isa = PBXFileReference; includeInIndex = 1; lastKnownFileType = sourcecode.swift; name = BraveMainWindow.swift; path = ./brave/src/frontend/BraveMainWindow.swift; sourceTree = "<group>"; };
		1081FC02756E52D6E7B045EC /* HistorySwiper.swift */ = {isa = PBXFileReference; includeInIndex = 1; lastKnownFileType = sourcecode.swift; name = HistorySwiper.swift; path = ./brave/src/frontend/HistorySwiper.swift; sourceTree = "<group>"; };
		10BF445F325FC67CA1BE469B /* BrowserViewController+WKNavigationDelegate.swift */ = {isa = PBXFileReference; includeInIndex = 1; lastKnownFileType = sourcecode.swift; name = "BrowserViewController+WKNavigationDelegate.swift"; path = "./Client/Frontend/Browser/BrowserViewController/BrowserViewController+WKNavigationDelegate.swift"; sourceTree = "<group>"; };
		115851A2B56FABCD4F4AFC2C /* Favicons.swift */ = {isa = PBXFileReference; includeInIndex = 1; lastKnownFileType = sourcecode.swift; name = Favicons.swift; path = ./Storage/Favicons.swift; sourceTree = "<group>"; };
		123F09362D0AC9517D38B999 /* ContextMenuHelper.swift */ = {isa = PBXFileReference; includeInIndex = 1; lastKnownFileType = sourcecode.swift; name = ContextMenuHelper.swift; path = ./Client/Frontend/Browser/ContextMenuHelper.swift; sourceTree = "<group>"; };
		13A21A5C7DDA36F0C9C60E0C /* Try.h */ = {isa = PBXFileReference; includeInIndex = 1; lastKnownFileType = sourcecode.c.h; name = Try.h; path = ./Utils/Try.h; sourceTree = "<group>"; };
		13E174F50F25AD3E32BBFFF8 /* InfoPlist.strings */ = {isa = PBXFileReference; includeInIndex = 1; lastKnownFileType = text.plist.strings; name = InfoPlist.strings; path = ./brave/src/resources/en.lproj/InfoPlist.strings; sourceTree = "<group>"; };
		141B758FC2676D4F76EC3CE6 /* README.md */ = {isa = PBXFileReference; includeInIndex = 1; lastKnownFileType = net.daringfireball.markdown; name = README.md; path = ./ThirdParty/Result/README.md; sourceTree = "<group>"; };
		1457A0C4F733CEFBA915C45A /* Default.png */ = {isa = PBXFileReference; includeInIndex = 1; lastKnownFileType = image.png; name = Default.png; path = ./ThirdParty/SWTableViewCell/Default.png; sourceTree = "<group>"; };
		153CFCBEC63A613A0699D370 /* ODRefreshControl.m */ = {isa = PBXFileReference; includeInIndex = 1; lastKnownFileType = sourcecode.c.objc; name = ODRefreshControl.m; path = ./brave/src/frontend/ODRefreshControl.m; sourceTree = "<group>"; };
		15432E6C3B2273969569F01D /* InnerStrokedView.swift */ = {isa = PBXFileReference; includeInIndex = 1; lastKnownFileType = sourcecode.swift; name = InnerStrokedView.swift; path = ./Client/Frontend/Widgets/InnerStrokedView.swift; sourceTree = "<group>"; };
		154ABFEE676FAE0D12F2C7D5 /* BrowserViewController+TabManagerDelegate.swift */ = {isa = PBXFileReference; includeInIndex = 1; lastKnownFileType = sourcecode.swift; name = "BrowserViewController+TabManagerDelegate.swift"; path = "./Client/Frontend/Browser/BrowserViewController/BrowserViewController+TabManagerDelegate.swift"; sourceTree = "<group>"; };
		15CBF8A3328920BDA39ACE03 /* topdomains.txt */ = {isa = PBXFileReference; includeInIndex = 1; lastKnownFileType = text; name = topdomains.txt; path = ./Client/Assets/topdomains.txt; sourceTree = "<group>"; };
		15EC5680878673346481BD88 /* FiraSans-Italic.ttf */ = {isa = PBXFileReference; includeInIndex = 1; lastKnownFileType = file; name = "FiraSans-Italic.ttf"; path = "./Client/Assets/Fonts/FiraSans-Italic.ttf"; sourceTree = "<group>"; };
		15EC61F64D5344E6C858CB77 /* UIImage+ImageEffects.h */ = {isa = PBXFileReference; includeInIndex = 1; lastKnownFileType = sourcecode.c.h; name = "UIImage+ImageEffects.h"; path = "./ThirdParty/Apple/UIImage+ImageEffects.h"; sourceTree = "<group>"; };
		16AB8BEB99743A86D8FAB8EE /* UIImage+Compare.h */ = {isa = PBXFileReference; includeInIndex = 1; lastKnownFileType = sourcecode.c.h; name = "UIImage+Compare.h"; path = "./ThirdParty/FBSnapshotTestCase/UIImage+Compare.h"; sourceTree = "<group>"; };
		17953E8D200A5E66CC3CB7C7 /* Cursor.swift */ = {isa = PBXFileReference; includeInIndex = 1; lastKnownFileType = sourcecode.swift; name = Cursor.swift; path = ./Storage/Cursor.swift; sourceTree = "<group>"; };
		180A8B5C1868B0AC0DBB5581 /* AppDelegate.m */ = {isa = PBXFileReference; includeInIndex = 1; lastKnownFileType = sourcecode.c.objc; name = AppDelegate.m; path = ./ThirdParty/SWTableViewCell/AppDelegate.m; sourceTree = "<group>"; };
		18310D02AC095C274A9D4149 /* clock@2x.png */ = {isa = PBXFileReference; includeInIndex = 1; lastKnownFileType = image.png; name = "clock@2x.png"; path = "./ThirdParty/SWTableViewCell/clock@2x.png"; sourceTree = "<group>"; };
		1852F166F6BAB2154A8BEA92 /* Crashlytics.framework */ = {isa = PBXFileReference; lastKnownFileType = wrapper.framework; path = Crashlytics.framework; sourceTree = "<group>"; };
		1853DEB0D5080049170E58F2 /* table_cache.h */ = {isa = PBXFileReference; includeInIndex = 1; lastKnownFileType = sourcecode.c.h; name = table_cache.h; path = ./brave/ThirdParty/leveldb/db/table_cache.h; sourceTree = "<group>"; };
		18C80071AA062AE67BD5314D /* BookmarksPanel.swift */ = {isa = PBXFileReference; includeInIndex = 1; lastKnownFileType = sourcecode.swift; name = BookmarksPanel.swift; path = ./Client/Frontend/Home/BookmarksPanel.swift; sourceTree = "<group>"; };
		18CF882B686F0A49E665B882 /* WindowCloseHelper.js */ = {isa = PBXFileReference; includeInIndex = 1; lastKnownFileType = sourcecode.javascript; name = WindowCloseHelper.js; path = ./Client/Assets/WindowCloseHelper.js; sourceTree = "<group>"; };
		18E51E27DCB5453F7C16BB51 /* ReadingListRecord.swift */ = {isa = PBXFileReference; includeInIndex = 1; lastKnownFileType = sourcecode.swift; name = ReadingListRecord.swift; path = ./ReadingList/ReadingListRecord.swift; sourceTree = "<group>"; };
		197FAAA7C19EE6AC040F4558 /* CharisSILB.ttf */ = {isa = PBXFileReference; includeInIndex = 1; lastKnownFileType = file; name = CharisSILB.ttf; path = ./Client/Assets/Fonts/CharisSILB.ttf; sourceTree = "<group>"; };
		19AA8249F3CBE273A6D90038 /* ReadingListBasicAuthAuthenticator.swift */ = {isa = PBXFileReference; includeInIndex = 1; lastKnownFileType = sourcecode.swift; name = ReadingListBasicAuthAuthenticator.swift; path = ./ReadingList/ReadingListBasicAuthAuthenticator.swift; sourceTree = "<group>"; };
		19DFABA7EF021729ECE808D1 /* AppSettingsTableViewController.swift */ = {isa = PBXFileReference; includeInIndex = 1; lastKnownFileType = sourcecode.swift; name = AppSettingsTableViewController.swift; path = ./Client/Frontend/Settings/AppSettingsTableViewController.swift; sourceTree = "<group>"; };
		19E95A110371DA6DCBFE6EB3 /* Clients.swift */ = {isa = PBXFileReference; includeInIndex = 1; lastKnownFileType = sourcecode.swift; name = Clients.swift; path = ./Storage/Clients.swift; sourceTree = "<group>"; };
		1A30431AEBBA142C2586BE85 /* CertError.html */ = {isa = PBXFileReference; includeInIndex = 1; lastKnownFileType = text.html; name = CertError.html; path = ./Client/Assets/CertError.html; sourceTree = "<group>"; };
		1A6D95C23337865036C98FDB /* ReaderModeStyleViewController.swift */ = {isa = PBXFileReference; includeInIndex = 1; lastKnownFileType = sourcecode.swift; name = ReaderModeStyleViewController.swift; path = ./Client/Frontend/Reader/ReaderModeStyleViewController.swift; sourceTree = "<group>"; };
		1AE7F2514D6093589F258163 /* Visit.swift */ = {isa = PBXFileReference; includeInIndex = 1; lastKnownFileType = sourcecode.swift; name = Visit.swift; path = ./Storage/Visit.swift; sourceTree = "<group>"; };
		1B0A4457AFC855E3DCE6B038 /* BrowserPrompts.swift */ = {isa = PBXFileReference; includeInIndex = 1; lastKnownFileType = sourcecode.swift; name = BrowserPrompts.swift; path = ./Client/Frontend/Browser/BrowserPrompts.swift; sourceTree = "<group>"; };
		1B1A17F5F0EE66790543A151 /* format.h */ = {isa = PBXFileReference; includeInIndex = 1; lastKnownFileType = sourcecode.c.h; name = format.h; path = ./brave/ThirdParty/leveldb/table/format.h; sourceTree = "<group>"; };
		1B76A990D16A2AE724D9324E /* port_posix.cc */ = {isa = PBXFileReference; includeInIndex = 1; lastKnownFileType = sourcecode.cpp.cpp; name = port_posix.cc; path = ./brave/ThirdParty/leveldb/port/port_posix.cc; sourceTree = "<group>"; };
		1CB8D9CB1F82F469000BEE18 /* BraveBrowserToolbarButtonActions.swift */ = {isa = PBXFileReference; lastKnownFileType = sourcecode.swift; name = BraveBrowserToolbarButtonActions.swift; path = brave/src/frontend/BraveBrowserToolbarButtonActions.swift; sourceTree = "<group>"; };
		1D91C891407BB96DEA87E046 /* Result.swift */ = {isa = PBXFileReference; includeInIndex = 1; lastKnownFileType = sourcecode.swift; name = Result.swift; path = ./ThirdParty/Result/Result.swift; sourceTree = "<group>"; };
		1E58C3281FDE6485E48B42D3 /* ReadingListFetchSpec.swift */ = {isa = PBXFileReference; includeInIndex = 1; lastKnownFileType = sourcecode.swift; name = ReadingListFetchSpec.swift; path = ./ReadingList/ReadingListFetchSpec.swift; sourceTree = "<group>"; };
		1E8A4C274A1DE42346F4DADA /* AppSettingsOptions.swift */ = {isa = PBXFileReference; includeInIndex = 1; lastKnownFileType = sourcecode.swift; name = AppSettingsOptions.swift; path = ./Client/Frontend/Settings/AppSettingsOptions.swift; sourceTree = "<group>"; };
		1EE4AD12872C0C02E21DFC2C /* SearchViewController.swift */ = {isa = PBXFileReference; includeInIndex = 1; lastKnownFileType = sourcecode.swift; name = SearchViewController.swift; path = ./Client/Frontend/Browser/SearchViewController.swift; sourceTree = "<group>"; };
		209D7E86C279706A100E8D88 /* SidePanelBaseViewController.swift */ = {isa = PBXFileReference; includeInIndex = 1; lastKnownFileType = sourcecode.swift; name = SidePanelBaseViewController.swift; path = ./brave/src/frontend/sidepanels/SidePanelBaseViewController.swift; sourceTree = "<group>"; };
		221C89002AFF8CAA7A46AED0 /* write_batch.h */ = {isa = PBXFileReference; includeInIndex = 1; lastKnownFileType = sourcecode.c.h; name = write_batch.h; path = ./brave/ThirdParty/leveldb/include/leveldb/write_batch.h; sourceTree = "<group>"; };
		23742BDDA52668C11FC7C59F /* DatabaseError.swift */ = {isa = PBXFileReference; includeInIndex = 1; lastKnownFileType = sourcecode.swift; name = DatabaseError.swift; path = ./Storage/DatabaseError.swift; sourceTree = "<group>"; };
		24E7EB795FD310C03CA104FF /* scrape_plugins.py */ = {isa = PBXFileReference; includeInIndex = 1; lastKnownFileType = text.script.python; name = scrape_plugins.py; path = ./Client/Assets/Search/scrape_plugins.py; sourceTree = "<group>"; };
		281FBE9AF8B7F6EFCAF1C39F /* Bookmarks.swift */ = {isa = PBXFileReference; includeInIndex = 1; lastKnownFileType = sourcecode.swift; name = Bookmarks.swift; path = ./Storage/Bookmarks/Bookmarks.swift; sourceTree = "<group>"; };
		2849F28840241B31DFD49F20 /* FiraSans-SemiBold.ttf */ = {isa = PBXFileReference; includeInIndex = 1; lastKnownFileType = file; name = "FiraSans-SemiBold.ttf"; path = "./Client/Assets/Fonts/FiraSans-SemiBold.ttf"; sourceTree = "<group>"; };
		28642F23E2CE9D7D43B28CFA /* UIImage+ImageEffects.m */ = {isa = PBXFileReference; includeInIndex = 1; lastKnownFileType = sourcecode.c.objc; name = "UIImage+ImageEffects.m"; path = "./ThirdParty/Apple/UIImage+ImageEffects.m"; sourceTree = "<group>"; };
		288A2D861AB8B3260023ABC3 /* Shared.framework */ = {isa = PBXFileReference; explicitFileType = wrapper.framework; includeInIndex = 0; path = Shared.framework; sourceTree = BUILT_PRODUCTS_DIR; };
		28B36C3F85252AC06EB2CEA7 /* RXMLElement.m */ = {isa = PBXFileReference; includeInIndex = 1; lastKnownFileType = sourcecode.c.objc; name = RXMLElement.m; path = ./ThirdParty/RaptureXML/RXMLElement.m; sourceTree = "<group>"; };
		29311D3AC154C483EAB3021A /* filter_policy.h */ = {isa = PBXFileReference; includeInIndex = 1; lastKnownFileType = sourcecode.c.h; name = filter_policy.h; path = ./brave/ThirdParty/leveldb/include/leveldb/filter_policy.h; sourceTree = "<group>"; };
		2932A3FE9BEA1C5424721AA1 /* FBSnapshotTestController.h */ = {isa = PBXFileReference; includeInIndex = 1; lastKnownFileType = sourcecode.c.h; name = FBSnapshotTestController.h; path = ./ThirdParty/FBSnapshotTestCase/FBSnapshotTestController.h; sourceTree = "<group>"; };
		297C9F7E7B235E8B4EF7E3A5 /* SchemaTable.swift */ = {isa = PBXFileReference; includeInIndex = 1; lastKnownFileType = sourcecode.swift; name = SchemaTable.swift; path = ./Storage/SQL/SchemaTable.swift; sourceTree = "<group>"; };
		2999273D53D63157E5CCE0F1 /* Try.m */ = {isa = PBXFileReference; includeInIndex = 1; lastKnownFileType = sourcecode.c.objc; name = Try.m; path = ./Utils/Try.m; sourceTree = "<group>"; };
		2A8B45D2FC56D5EE52F16C62 /* AppDelegate.h */ = {isa = PBXFileReference; includeInIndex = 1; lastKnownFileType = sourcecode.c.h; name = AppDelegate.h; path = ./ThirdParty/UIImageViewAligned/Example/ImageAlignment/AppDelegate.h; sourceTree = "<group>"; };
		2B38010CBB5F7DD8B2735223 /* BrowserViewController+WKUIDelegate.swift */ = {isa = PBXFileReference; includeInIndex = 1; lastKnownFileType = sourcecode.swift; name = "BrowserViewController+WKUIDelegate.swift"; path = "./Client/Frontend/Browser/BrowserViewController/BrowserViewController+WKUIDelegate.swift"; sourceTree = "<group>"; };
		2B91E389F463E032B3FA08B9 /* ReadingList-Bridging-Header.h */ = {isa = PBXFileReference; includeInIndex = 1; lastKnownFileType = sourcecode.c.h; name = "ReadingList-Bridging-Header.h"; path = "./ReadingList/ReadingList-Bridging-Header.h"; sourceTree = "<group>"; };
		2BF6D7E2B35078DF1FE7BE68 /* LoginListViewController.swift */ = {isa = PBXFileReference; includeInIndex = 1; lastKnownFileType = sourcecode.swift; name = LoginListViewController.swift; path = "./Client/Frontend/Login Management/LoginListViewController.swift"; sourceTree = "<group>"; };
		2C8E3137EC81353B137F8FDA /* ReadingListError.swift */ = {isa = PBXFileReference; includeInIndex = 1; lastKnownFileType = sourcecode.swift; name = ReadingListError.swift; path = ./ReadingList/ReadingListError.swift; sourceTree = "<group>"; };
		2D4544B27480EB0BE187D1B5 /* ReadabilityBrowserHelper.swift */ = {isa = PBXFileReference; includeInIndex = 1; lastKnownFileType = sourcecode.swift; name = ReadabilityBrowserHelper.swift; path = ./Client/Frontend/Reader/ReadabilityBrowserHelper.swift; sourceTree = "<group>"; };
		2D6905FFBEC76A63A3D5D23C /* SQLiteHistory.swift */ = {isa = PBXFileReference; includeInIndex = 1; lastKnownFileType = sourcecode.swift; name = SQLiteHistory.swift; path = ./Storage/SQL/SQLiteHistory.swift; sourceTree = "<group>"; };
		2DA2FD0C651BD36B4DFEE46F /* BrowserViewController+ToolbarAndUrlbarDelegate.swift */ = {isa = PBXFileReference; includeInIndex = 1; lastKnownFileType = sourcecode.swift; name = "BrowserViewController+ToolbarAndUrlbarDelegate.swift"; path = "./Client/Frontend/Browser/BrowserViewController/BrowserViewController+ToolbarAndUrlbarDelegate.swift"; sourceTree = "<group>"; };
		2F847EB375FCD6228AC6F2A3 /* NSFileManager+Tar.h */ = {isa = PBXFileReference; includeInIndex = 1; lastKnownFileType = sourcecode.c.h; name = "NSFileManager+Tar.h"; path = "./brave/ThirdParty/NSFileManager+Tar.h"; sourceTree = "<group>"; };
		2FCAE21A1ABB51F800877008 /* Storage.framework */ = {isa = PBXFileReference; explicitFileType = wrapper.framework; includeInIndex = 0; path = Storage.framework; sourceTree = BUILT_PRODUCTS_DIR; };
		2FCAE2241ABB51F800877008 /* StorageTests.xctest */ = {isa = PBXFileReference; explicitFileType = wrapper.cfbundle; includeInIndex = 0; path = StorageTests.xctest; sourceTree = BUILT_PRODUCTS_DIR; };
		3068E336E4706F9A280980E0 /* Main.storyboard */ = {isa = PBXFileReference; includeInIndex = 1; lastKnownFileType = file.storyboard; name = Main.storyboard; path = ./ThirdParty/UIImageViewAligned/Example/ImageAlignment/Base.lproj/Main.storyboard; sourceTree = "<group>"; };
		30AE5F9165CE40F4F87CC86A /* ToggleButton.swift */ = {isa = PBXFileReference; includeInIndex = 1; lastKnownFileType = sourcecode.swift; name = ToggleButton.swift; path = ./Client/Frontend/Widgets/ToggleButton.swift; sourceTree = "<group>"; };
		32454E9E39178D4B3CD31294 /* FirstPartyHost.h */ = {isa = PBXFileReference; includeInIndex = 1; lastKnownFileType = sourcecode.c.h; path = FirstPartyHost.h; sourceTree = "<group>"; };
		328648B91B53FB403160DF08 /* block_.h */ = {isa = PBXFileReference; includeInIndex = 1; lastKnownFileType = sourcecode.c.h; name = block_.h; path = ./brave/ThirdParty/leveldb/table/block_.h; sourceTree = "<group>"; };
		32DE82BEFE4A1706E4211F41 /* HttpsEverywhere.swift */ = {isa = PBXFileReference; includeInIndex = 1; lastKnownFileType = sourcecode.swift; name = HttpsEverywhere.swift; path = ./brave/src/webfilters/HttpsEverywhere.swift; sourceTree = "<group>"; };
		33FB8F3ADE3F46C30830F3C8 /* NSData+GZIP.m */ = {isa = PBXFileReference; includeInIndex = 1; lastKnownFileType = sourcecode.c.objc; name = "NSData+GZIP.m"; path = "./brave/ThirdParty/NSData+GZIP.m"; sourceTree = "<group>"; };
		35AC1F3ECFB9EAC673B0F876 /* wikipedia.xml */ = {isa = PBXFileReference; includeInIndex = 1; lastKnownFileType = text.xml; name = wikipedia.xml; path = ./Client/Assets/Search/SearchOverrides/en/wikipedia.xml; sourceTree = "<group>"; };
		35CB429412ED076CFF5E85FD /* MockLogins.swift */ = {isa = PBXFileReference; includeInIndex = 1; lastKnownFileType = sourcecode.swift; name = MockLogins.swift; path = ./Storage/MockLogins.swift; sourceTree = "<group>"; };
		35E413620EF5D1B803AF3D7D /* table.cc */ = {isa = PBXFileReference; includeInIndex = 1; lastKnownFileType = sourcecode.cpp.cpp; name = table.cc; path = ./brave/ThirdParty/leveldb/table/table.cc; sourceTree = "<group>"; };
		3646C785759BD2F9EDC310C7 /* MainSidePanelViewController.swift */ = {isa = PBXFileReference; includeInIndex = 1; lastKnownFileType = sourcecode.swift; name = MainSidePanelViewController.swift; path = ./brave/src/frontend/sidepanels/MainSidePanelViewController.swift; sourceTree = "<group>"; };
		36C647DC00749BCC944D6EC6 /* LICENSE */ = {isa = PBXFileReference; includeInIndex = 1; lastKnownFileType = text; name = LICENSE; path = ./brave/ThirdParty/leveldb/LICENSE; sourceTree = "<group>"; };
		375118584E8D0F8D403BD580 /* comparator.h */ = {isa = PBXFileReference; includeInIndex = 1; lastKnownFileType = sourcecode.c.h; name = comparator.h; path = ./brave/ThirdParty/leveldb/include/leveldb/comparator.h; sourceTree = "<group>"; };
		37CCF11E8A21B0F740AE061C /* UIImage+Diff.m */ = {isa = PBXFileReference; includeInIndex = 1; lastKnownFileType = sourcecode.c.objc; name = "UIImage+Diff.m"; path = "./ThirdParty/FBSnapshotTestCase/UIImage+Diff.m"; sourceTree = "<group>"; };
		385BCC19527D552B3A5A62CA /* Syncable.swift */ = {isa = PBXFileReference; includeInIndex = 1; lastKnownFileType = sourcecode.swift; name = Syncable.swift; path = ./Storage/Syncable.swift; sourceTree = "<group>"; };
		38D2A7274015F5CFD209EA31 /* slice.h */ = {isa = PBXFileReference; includeInIndex = 1; lastKnownFileType = sourcecode.c.h; name = slice.h; path = ./brave/ThirdParty/leveldb/include/leveldb/slice.h; sourceTree = "<group>"; };
		392EA1C4570EF57722D166C3 /* table_builder.h */ = {isa = PBXFileReference; includeInIndex = 1; lastKnownFileType = sourcecode.c.h; name = table_builder.h; path = ./brave/ThirdParty/leveldb/include/leveldb/table_builder.h; sourceTree = "<group>"; };
		394747630A3208C0183000C2 /* FaviconManager.swift */ = {isa = PBXFileReference; includeInIndex = 1; lastKnownFileType = sourcecode.swift; name = FaviconManager.swift; path = ./Client/Frontend/Browser/FaviconManager.swift; sourceTree = "<group>"; };
		3A1603EBC9F917E49206597F /* Logins.swift */ = {isa = PBXFileReference; includeInIndex = 1; lastKnownFileType = sourcecode.swift; lineEnding = 0; name = Logins.swift; path = ./Storage/Logins.swift; sourceTree = "<group>"; xcLanguageSpecificationIdentifier = xcode.lang.swift; };
		3A17EA52E38E83395749035F /* c.cc */ = {isa = PBXFileReference; includeInIndex = 1; lastKnownFileType = sourcecode.cpp.cpp; name = c.cc; path = ./brave/ThirdParty/leveldb/db/c.cc; sourceTree = "<group>"; };
		3A2DE0F39BB39DADF655D114 /* MainStoryboard.storyboard */ = {isa = PBXFileReference; includeInIndex = 1; lastKnownFileType = file.storyboard; name = MainStoryboard.storyboard; path = ./ThirdParty/SWTableViewCell/en.lproj/MainStoryboard.storyboard; sourceTree = "<group>"; };
		3A34CC3E591D2465D0000AAA /* write_batch.cc */ = {isa = PBXFileReference; includeInIndex = 1; lastKnownFileType = sourcecode.cpp.cpp; name = write_batch.cc; path = ./brave/ThirdParty/leveldb/db/write_batch.cc; sourceTree = "<group>"; };
		3A92266752BB20FAD5298E56 /* ViewController.m */ = {isa = PBXFileReference; includeInIndex = 1; lastKnownFileType = sourcecode.c.objc; name = ViewController.m; path = ./ThirdParty/SWTableViewCell/ViewController.m; sourceTree = "<group>"; };
		3AFA720AEE3F432355F29EEA /* TPParser.h */ = {isa = PBXFileReference; includeInIndex = 1; lastKnownFileType = sourcecode.c.h; path = TPParser.h; sourceTree = "<group>"; };
		3B425E955080FE76FD586900 /* version_edit.h */ = {isa = PBXFileReference; includeInIndex = 1; lastKnownFileType = sourcecode.c.h; name = version_edit.h; path = ./brave/ThirdParty/leveldb/db/version_edit.h; sourceTree = "<group>"; };
		3BB6CFD603F29620B7FDD72B /* write_batch_internal.h */ = {isa = PBXFileReference; includeInIndex = 1; lastKnownFileType = sourcecode.c.h; name = write_batch_internal.h; path = ./brave/ThirdParty/leveldb/db/write_batch_internal.h; sourceTree = "<group>"; };
		3C883D0122036ECFBAE221EB /* HttpsEverywhereObjC.mm */ = {isa = PBXFileReference; includeInIndex = 1; lastKnownFileType = sourcecode.cpp.objcpp; name = HttpsEverywhereObjC.mm; path = ./brave/src/webfilters/httpse_cpp/HttpsEverywhereObjC.mm; sourceTree = "<group>"; };
		3CB164FB4D60884D27DFCA0B /* options.h */ = {isa = PBXFileReference; includeInIndex = 1; lastKnownFileType = sourcecode.c.h; name = options.h; path = ./brave/ThirdParty/leveldb/include/leveldb/options.h; sourceTree = "<group>"; };
		3CBB2471B8BCB257B93C548B /* InsetButton.swift */ = {isa = PBXFileReference; includeInIndex = 1; lastKnownFileType = sourcecode.swift; name = InsetButton.swift; path = ./Client/Frontend/Widgets/InsetButton.swift; sourceTree = "<group>"; };
		3D0161A70E588406035D9F53 /* Swizzling.m */ = {isa = PBXFileReference; includeInIndex = 1; lastKnownFileType = sourcecode.c.objc; name = Swizzling.m; path = ./Utils/Swizzling.m; sourceTree = "<group>"; };
		3D31D4C1809E37971C7425A0 /* SwiftSupport.swift */ = {isa = PBXFileReference; includeInIndex = 1; lastKnownFileType = sourcecode.swift; name = SwiftSupport.swift; path = ./ThirdParty/FBSnapshotTestCase/SwiftSupport.swift; sourceTree = "<group>"; };
		3D5A0C238BFA68019EFA7599 /* FiraSans-Regular.ttf */ = {isa = PBXFileReference; includeInIndex = 1; lastKnownFileType = file; name = "FiraSans-Regular.ttf"; path = "./Client/Assets/Fonts/FiraSans-Regular.ttf"; sourceTree = "<group>"; };
		3D896344B52D542A2D6AF48F /* BraveShareToInfo.plist */ = {isa = PBXFileReference; includeInIndex = 1; lastKnownFileType = text.plist.xml; name = BraveShareToInfo.plist; path = ./BraveShareTo/BraveShareToInfo.plist; sourceTree = "<group>"; };
		3D9746805E2869918BFE1A92 /* memenv.h */ = {isa = PBXFileReference; includeInIndex = 1; lastKnownFileType = sourcecode.c.h; name = memenv.h; path = ./brave/ThirdParty/leveldb/helpers/memenv/memenv.h; sourceTree = "<group>"; };
		3DEE61BC5B8E404D11F5547F /* BraveBrowserBottomToolbar.swift */ = {isa = PBXFileReference; includeInIndex = 1; lastKnownFileType = sourcecode.swift; name = BraveBrowserBottomToolbar.swift; path = ./brave/src/frontend/BraveBrowserBottomToolbar.swift; sourceTree = "<group>"; };
		3E2B364C727B9A34AB89A2A0 /* BravePageUnloadHelper.swift */ = {isa = PBXFileReference; includeInIndex = 1; lastKnownFileType = sourcecode.swift; name = BravePageUnloadHelper.swift; path = "./brave/src/page-hooks/BravePageUnloadHelper.swift"; sourceTree = "<group>"; };
		3E56C0216FAEB62B2CDF5FE7 /* WebViewProgress.swift */ = {isa = PBXFileReference; includeInIndex = 1; lastKnownFileType = sourcecode.swift; name = WebViewProgress.swift; path = ./brave/src/webview/WebViewProgress.swift; sourceTree = "<group>"; };
		3E697ECEC4280D34946774F6 /* two_level_iterator.h */ = {isa = PBXFileReference; includeInIndex = 1; lastKnownFileType = sourcecode.c.h; name = two_level_iterator.h; path = ./brave/ThirdParty/leveldb/table/two_level_iterator.h; sourceTree = "<group>"; };
		3EB5ABED5591BDD452C702A7 /* FiraSans-BoldItalic.ttf */ = {isa = PBXFileReference; includeInIndex = 1; lastKnownFileType = file; name = "FiraSans-BoldItalic.ttf"; path = "./Client/Assets/Fonts/FiraSans-BoldItalic.ttf"; sourceTree = "<group>"; };
		3F8C87651157C51F01D4D96F /* ReaderPanel.swift */ = {isa = PBXFileReference; includeInIndex = 1; lastKnownFileType = sourcecode.swift; name = ReaderPanel.swift; path = ./Client/Frontend/Home/ReaderPanel.swift; sourceTree = "<group>"; };
		3FF3DEB1602874A5B2FF6610 /* FBSnapshotTestCasePlatform.m */ = {isa = PBXFileReference; includeInIndex = 1; lastKnownFileType = sourcecode.c.objc; name = FBSnapshotTestCasePlatform.m; path = ./ThirdParty/FBSnapshotTestCase/FBSnapshotTestCasePlatform.m; sourceTree = "<group>"; };
		421F3D5F398D03429D10C994 /* thread_annotations.h */ = {isa = PBXFileReference; includeInIndex = 1; lastKnownFileType = sourcecode.c.h; name = thread_annotations.h; path = ./brave/ThirdParty/leveldb/port/thread_annotations.h; sourceTree = "<group>"; };
		42B92EC10DACFBFF5E890E54 /* ClearPrivateDataTableViewController.swift */ = {isa = PBXFileReference; includeInIndex = 1; lastKnownFileType = sourcecode.swift; name = ClearPrivateDataTableViewController.swift; path = ./Client/Frontend/Settings/ClearPrivateDataTableViewController.swift; sourceTree = "<group>"; };
		42E7370C905EB0AE722AA0C5 /* block_builder.cc */ = {isa = PBXFileReference; includeInIndex = 1; lastKnownFileType = sourcecode.cpp.cpp; name = block_builder.cc; path = ./brave/ThirdParty/leveldb/table/block_builder.cc; sourceTree = "<group>"; };
		430FDA25DAA3C35191998991 /* SwizzlingToHideSharePicker.h */ = {isa = PBXFileReference; includeInIndex = 1; lastKnownFileType = sourcecode.c.h; name = SwizzlingToHideSharePicker.h; path = ./brave/src/frontend/SwizzlingToHideSharePicker.h; sourceTree = "<group>"; };
		43D1777F9AA8762221511A28 /* BraveScrollController.swift */ = {isa = PBXFileReference; includeInIndex = 1; lastKnownFileType = sourcecode.swift; name = BraveScrollController.swift; path = ./brave/src/frontend/BraveScrollController.swift; sourceTree = "<group>"; };
		44A1D7CEF39DC47354E3383E /* ABPFilterLibWrapper.mm */ = {isa = PBXFileReference; includeInIndex = 1; lastKnownFileType = sourcecode.cpp.objcpp; name = ABPFilterLibWrapper.mm; path = ./brave/src/webfilters/ABPFilterLibWrapper.mm; sourceTree = "<group>"; };
		44B732CC7870DC69264D3197 /* FBSnapshotTestCase-Info.plist */ = {isa = PBXFileReference; includeInIndex = 1; lastKnownFileType = text.plist.xml; name = "FBSnapshotTestCase-Info.plist"; path = "./ThirdParty/FBSnapshotTestCase/FBSnapshotTestCase-Info.plist"; sourceTree = "<group>"; };
		452C39CD747B928F9CF126B1 /* SearchInputView.swift */ = {isa = PBXFileReference; includeInIndex = 1; lastKnownFileType = sourcecode.swift; name = SearchInputView.swift; path = ./Client/Frontend/Widgets/SearchInputView.swift; sourceTree = "<group>"; };
		45E472D18112457D39A86291 /* Home.xcassets */ = {isa = PBXFileReference; includeInIndex = 1; lastKnownFileType = folder.assetcatalog; name = Home.xcassets; path = ./Client/Frontend/Home/Home.xcassets; sourceTree = "<group>"; };
		461700B5DC204E19F6F5F0B5 /* ShareViewController.swift */ = {isa = PBXFileReference; includeInIndex = 1; lastKnownFileType = sourcecode.swift; name = ShareViewController.swift; path = ./Extensions/ShareTo/ShareViewController.swift; sourceTree = "<group>"; };
		470C37FDCDBA7F0B4F53CC4D /* SQLiteBookmarksBase.swift */ = {isa = PBXFileReference; includeInIndex = 1; lastKnownFileType = sourcecode.swift; name = SQLiteBookmarksBase.swift; path = ./Storage/SQL/SQLiteBookmarksBase.swift; sourceTree = "<group>"; };
		47A8978FCB8EF048CF9D8BC7 /* SQLiteBookmarksResetting.swift */ = {isa = PBXFileReference; includeInIndex = 1; lastKnownFileType = sourcecode.swift; name = SQLiteBookmarksResetting.swift; path = ./Storage/SQL/SQLiteBookmarksResetting.swift; sourceTree = "<group>"; };
		47F905FA4F0EF9F49CE8A3F7 /* yahoo.xml */ = {isa = PBXFileReference; includeInIndex = 1; lastKnownFileType = text.xml; name = yahoo.xml; path = ./Client/Assets/Search/SearchOverrides/en/yahoo.xml; sourceTree = "<group>"; };
		48F5A8D4175792F4A8242779 /* PrintHelper.swift */ = {isa = PBXFileReference; includeInIndex = 1; lastKnownFileType = sourcecode.swift; name = PrintHelper.swift; path = ./Client/Frontend/Browser/PrintHelper.swift; sourceTree = "<group>"; };
		4910D433026D7E3ED997EDCB /* melinda_portrait.jpg */ = {isa = PBXFileReference; includeInIndex = 1; lastKnownFileType = image.jpeg; name = melinda_portrait.jpg; path = ./ThirdParty/UIImageViewAligned/Example/ImageAlignment/melinda_portrait.jpg; sourceTree = "<group>"; };
		496A2069937D1214E5D088D8 /* testutil.h */ = {isa = PBXFileReference; includeInIndex = 1; lastKnownFileType = sourcecode.c.h; name = testutil.h; path = ./brave/ThirdParty/leveldb/util/testutil.h; sourceTree = "<group>"; };
		49B46C33DD00B2A2DA25A97E /* UMTableViewCell.h */ = {isa = PBXFileReference; includeInIndex = 1; lastKnownFileType = sourcecode.c.h; name = UMTableViewCell.h; path = ./ThirdParty/SWTableViewCell/UMTableViewCell.h; sourceTree = "<group>"; };
		4A01E0C243FA16CD4A8D1BB6 /* HomePanels.swift */ = {isa = PBXFileReference; includeInIndex = 1; lastKnownFileType = sourcecode.swift; name = HomePanels.swift; path = ./Client/Frontend/Home/HomePanels.swift; sourceTree = "<group>"; };
		4A3DBBA58E534C89EA119ABA /* UIConstants.swift */ = {isa = PBXFileReference; includeInIndex = 1; lastKnownFileType = sourcecode.swift; name = UIConstants.swift; path = ./Client/Frontend/UIConstants.swift; sourceTree = "<group>"; };
		4A968F5D043E33C1866219E7 /* BraveApp.swift */ = {isa = PBXFileReference; includeInIndex = 1; lastKnownFileType = sourcecode.swift; name = BraveApp.swift; path = ./brave/src/BraveApp.swift; sourceTree = "<group>"; };
		4A9E46E393846F32BB6AE56D /* SQLiteRemoteClientsAndTabs.swift */ = {isa = PBXFileReference; includeInIndex = 1; lastKnownFileType = sourcecode.swift; name = SQLiteRemoteClientsAndTabs.swift; path = ./Storage/SQL/SQLiteRemoteClientsAndTabs.swift; sourceTree = "<group>"; };
		4AEB01189011D65668503900 /* QuickActions.swift */ = {isa = PBXFileReference; includeInIndex = 1; lastKnownFileType = sourcecode.swift; name = QuickActions.swift; path = ./Client/Application/QuickActions.swift; sourceTree = "<group>"; };
		4B2B45122FEC198975B82223 /* SyncQueue.swift */ = {isa = PBXFileReference; includeInIndex = 1; lastKnownFileType = sourcecode.swift; name = SyncQueue.swift; path = ./Storage/SyncQueue.swift; sourceTree = "<group>"; };
		4B73C56F03641D9502B6092C /* list.txt */ = {isa = PBXFileReference; includeInIndex = 1; lastKnownFileType = text; name = list.txt; path = ./Client/Assets/Search/SearchOverrides/en/list.txt; sourceTree = "<group>"; };
		4BC23E768DAEB6A039B62C56 /* Makefile */ = {isa = PBXFileReference; includeInIndex = 1; lastKnownFileType = sourcecode.make; name = Makefile; path = ./brave/src/webfilters/httpse_cpp/Makefile; sourceTree = "<group>"; };
		4C0EF34FD8FF09F54B890AAD /* SnackBar.swift */ = {isa = PBXFileReference; includeInIndex = 1; lastKnownFileType = sourcecode.swift; name = SnackBar.swift; path = ./Client/Frontend/Widgets/SnackBar.swift; sourceTree = "<group>"; };
		4C88E5E907585E86BD78ED19 /* FBSnapshotTestController.m */ = {isa = PBXFileReference; includeInIndex = 1; lastKnownFileType = sourcecode.c.objc; name = FBSnapshotTestController.m; path = ./ThirdParty/FBSnapshotTestCase/FBSnapshotTestController.m; sourceTree = "<group>"; };
		4D3874D9BE90A50CE9FD63DC /* PageUnload.js */ = {isa = PBXFileReference; includeInIndex = 1; lastKnownFileType = sourcecode.javascript; name = PageUnload.js; path = "./brave/src/page-hooks/PageUnload.js"; sourceTree = "<group>"; };
		4D51D3125DCE8021CF113B80 /* FiraSans-Medium.ttf */ = {isa = PBXFileReference; includeInIndex = 1; lastKnownFileType = file; name = "FiraSans-Medium.ttf"; path = "./Client/Assets/Fonts/FiraSans-Medium.ttf"; sourceTree = "<group>"; };
		4D8604C3CDEB6AEBCAC81B76 /* SiteTableViewControllerHeader.xib */ = {isa = PBXFileReference; includeInIndex = 1; lastKnownFileType = file.xib; name = SiteTableViewControllerHeader.xib; path = ./Client/Frontend/Widgets/SiteTableViewControllerHeader.xib; sourceTree = "<group>"; };
		4E1E4CDC0059A25FA8AA8F69 /* melinda_landscape.jpg */ = {isa = PBXFileReference; includeInIndex = 1; lastKnownFileType = image.jpeg; name = melinda_landscape.jpg; path = ./ThirdParty/UIImageViewAligned/Example/ImageAlignment/melinda_landscape.jpg; sourceTree = "<group>"; };
		4F16AEF9760886DB545D51B6 /* SafeBrowsingError.html */ = {isa = PBXFileReference; includeInIndex = 1; lastKnownFileType = text.html; name = SafeBrowsingError.html; path = ./brave/src/webfilters/SafeBrowsingError.html; sourceTree = "<group>"; };
		4FF424D6BA9C9B0ED879E681 /* env.cc */ = {isa = PBXFileReference; includeInIndex = 1; lastKnownFileType = sourcecode.cpp.cpp; name = env.cc; path = ./brave/ThirdParty/leveldb/util/env.cc; sourceTree = "<group>"; };
		50438081018B3AA0DE9E3FF9 /* FiraSans-Book.ttf */ = {isa = PBXFileReference; includeInIndex = 1; lastKnownFileType = file; name = "FiraSans-Book.ttf"; path = "./Client/Assets/Fonts/FiraSans-Book.ttf"; sourceTree = "<group>"; };
		509747D7D42AF963402467C2 /* Toolbar.swift */ = {isa = PBXFileReference; includeInIndex = 1; lastKnownFileType = sourcecode.swift; name = Toolbar.swift; path = ./Client/Frontend/Widgets/Toolbar.swift; sourceTree = "<group>"; };
		50DC5BA8C28692176DFC4C46 /* memenv.cc */ = {isa = PBXFileReference; includeInIndex = 1; lastKnownFileType = sourcecode.cpp.cpp; name = memenv.cc; path = ./brave/ThirdParty/leveldb/helpers/memenv/memenv.cc; sourceTree = "<group>"; };
		51BCF20655243A605CF61B2A /* db.h */ = {isa = PBXFileReference; includeInIndex = 1; lastKnownFileType = sourcecode.c.h; name = db.h; path = ./brave/ThirdParty/leveldb/include/leveldb/db.h; sourceTree = "<group>"; };
		51E87861F27E0ADFE2E8CD86 /* FileAccessor.swift */ = {isa = PBXFileReference; includeInIndex = 1; lastKnownFileType = sourcecode.swift; name = FileAccessor.swift; path = ./Storage/FileAccessor.swift; sourceTree = "<group>"; };
		523D05ABFBD9436E6D8F2DB5 /* NSUserDefaultsPrefs.swift */ = {isa = PBXFileReference; includeInIndex = 1; lastKnownFileType = sourcecode.swift; name = NSUserDefaultsPrefs.swift; path = ./Providers/NSUserDefaultsPrefs.swift; sourceTree = "<group>"; };
		526055DC47C8027F95E5B650 /* env_posix.cc */ = {isa = PBXFileReference; includeInIndex = 1; lastKnownFileType = sourcecode.cpp.cpp; name = env_posix.cc; path = ./brave/ThirdParty/leveldb/util/env_posix.cc; sourceTree = "<group>"; };
		537D2877A356B516D2AD8F3E /* builder.cc */ = {isa = PBXFileReference; includeInIndex = 1; lastKnownFileType = sourcecode.cpp.cpp; name = builder.cc; path = ./brave/ThirdParty/leveldb/db/builder.cc; sourceTree = "<group>"; };
		5465B72EA414E035DEAE5667 /* FiraSans-UltraLight.ttf */ = {isa = PBXFileReference; includeInIndex = 1; lastKnownFileType = file; name = "FiraSans-UltraLight.ttf"; path = "./Client/Assets/Fonts/FiraSans-UltraLight.ttf"; sourceTree = "<group>"; };
		54CC27D1519C3A454491A6F1 /* AdBlocker.swift */ = {isa = PBXFileReference; includeInIndex = 1; lastKnownFileType = sourcecode.swift; name = AdBlocker.swift; path = ./brave/src/webfilters/AdBlocker.swift; sourceTree = "<group>"; };
		55826461E9AB2732B670F9A7 /* ReadingListUtils.swift */ = {isa = PBXFileReference; includeInIndex = 1; lastKnownFileType = sourcecode.swift; name = ReadingListUtils.swift; path = ./ReadingList/ReadingListUtils.swift; sourceTree = "<group>"; };
		56908D315724D806F9CC627A /* LoginsHelper+1PW.swift */ = {isa = PBXFileReference; includeInIndex = 1; lastKnownFileType = sourcecode.swift; name = "LoginsHelper+1PW.swift"; path = "./brave/src/page-hooks/LoginsHelper+1PW.swift"; sourceTree = "<group>"; };
		58184DA7976EF6CAD44D586F /* InfoPlist.strings */ = {isa = PBXFileReference; includeInIndex = 1; lastKnownFileType = text.plist.strings; name = InfoPlist.strings; path = ./ThirdParty/UIImageViewAligned/Example/ImageAlignment/en.lproj/InfoPlist.strings; sourceTree = "<group>"; };
		5878D427F83867906A0A1F13 /* FindInPageActivity.swift */ = {isa = PBXFileReference; includeInIndex = 1; lastKnownFileType = sourcecode.swift; name = FindInPageActivity.swift; path = ./Client/Frontend/Share/FindInPageActivity.swift; sourceTree = "<group>"; };
		591A8B6147A5DEB22E75A873 /* NSFileManager+Tar.m */ = {isa = PBXFileReference; includeInIndex = 1; lastKnownFileType = sourcecode.c.objc; name = "NSFileManager+Tar.m"; path = "./brave/ThirdParty/NSFileManager+Tar.m"; sourceTree = "<group>"; };
		599EC63A8464C30F44D63B47 /* atomic_pointer.h */ = {isa = PBXFileReference; includeInIndex = 1; lastKnownFileType = sourcecode.c.h; name = atomic_pointer.h; path = ./brave/ThirdParty/leveldb/port/atomic_pointer.h; sourceTree = "<group>"; };
		5A00CD3C06748E570CF9958C /* testharness.cc */ = {isa = PBXFileReference; includeInIndex = 1; lastKnownFileType = sourcecode.cpp.cpp; name = testharness.cc; path = ./brave/ThirdParty/leveldb/util/testharness.cc; sourceTree = "<group>"; };
		5A87ACB72B7E9CFBDD70B863 /* Locking.swift */ = {isa = PBXFileReference; includeInIndex = 1; lastKnownFileType = sourcecode.swift; name = Locking.swift; path = ./Providers/Locking.swift; sourceTree = "<group>"; };
		5A96238B8C31C177C5873A11 /* version_set.cc */ = {isa = PBXFileReference; includeInIndex = 1; lastKnownFileType = sourcecode.cpp.cpp; name = version_set.cc; path = ./brave/ThirdParty/leveldb/db/version_set.cc; sourceTree = "<group>"; };
		5AA509FEB7174C79CDAFE79D /* SwiftData.swift */ = {isa = PBXFileReference; includeInIndex = 1; lastKnownFileType = sourcecode.swift; name = SwiftData.swift; path = ./Storage/ThirdParty/SwiftData.swift; sourceTree = "<group>"; };
		5AB640D568784D267BA03D84 /* UIImage+Snapshot.h */ = {isa = PBXFileReference; includeInIndex = 1; lastKnownFileType = sourcecode.c.h; name = "UIImage+Snapshot.h"; path = "./ThirdParty/FBSnapshotTestCase/UIImage+Snapshot.h"; sourceTree = "<group>"; };
		5ACBCE3DABC6D74A4FCAC427 /* MI.png */ = {isa = PBXFileReference; includeInIndex = 1; lastKnownFileType = image.png; name = MI.png; path = ./ThirdParty/SWTableViewCell/MI.png; sourceTree = "<group>"; };
		5B60ED58454699DB9549B34B /* AutocompleteTextField.swift */ = {isa = PBXFileReference; includeInIndex = 1; lastKnownFileType = sourcecode.swift; name = AutocompleteTextField.swift; path = ./Client/Frontend/Widgets/AutocompleteTextField.swift; sourceTree = "<group>"; };
		5B7417C2784852C8AA016A94 /* filename.cc */ = {isa = PBXFileReference; includeInIndex = 1; lastKnownFileType = sourcecode.cpp.cpp; name = filename.cc; path = ./brave/ThirdParty/leveldb/db/filename.cc; sourceTree = "<group>"; };
		5B8A3FF8C10C5708D9DAD03D /* BraveUX.swift */ = {isa = PBXFileReference; includeInIndex = 1; lastKnownFileType = sourcecode.swift; name = BraveUX.swift; path = ./brave/src/frontend/BraveUX.swift; sourceTree = "<group>"; };
		5C0293841E70D9AE00CA99D0 /* MigrateData.swift */ = {isa = PBXFileReference; fileEncoding = 4; lastKnownFileType = sourcecode.swift; name = MigrateData.swift; path = brave/src/data/MigrateData.swift; sourceTree = "<group>"; };
		5C062FD91F76583900D51BC7 /* Model5.xcdatamodel */ = {isa = PBXFileReference; lastKnownFileType = wrapper.xcdatamodel; path = Model5.xcdatamodel; sourceTree = "<group>"; };
		5C0FCE4C1E5FB3810016DF0F /* SyncWelcomeViewController.swift */ = {isa = PBXFileReference; fileEncoding = 4; lastKnownFileType = sourcecode.swift; name = SyncWelcomeViewController.swift; path = brave/src/frontend/sync/SyncWelcomeViewController.swift; sourceTree = "<group>"; };
		5C0FCE521E637B9D0016DF0F /* SyncAddDeviceViewController.swift */ = {isa = PBXFileReference; fileEncoding = 4; lastKnownFileType = sourcecode.swift; name = SyncAddDeviceViewController.swift; path = brave/src/frontend/sync/SyncAddDeviceViewController.swift; sourceTree = "<group>"; };
		5C0FCE5B1E637C160016DF0F /* SyncPairCameraViewController.swift */ = {isa = PBXFileReference; fileEncoding = 4; lastKnownFileType = sourcecode.swift; name = SyncPairCameraViewController.swift; path = brave/src/frontend/sync/SyncPairCameraViewController.swift; sourceTree = "<group>"; };
		5C0FCE5D1E6381B70016DF0F /* SyncSettingsViewController.swift */ = {isa = PBXFileReference; fileEncoding = 4; lastKnownFileType = sourcecode.swift; name = SyncSettingsViewController.swift; path = brave/src/frontend/sync/SyncSettingsViewController.swift; sourceTree = "<group>"; };
		5C0FCE5F1E63E1790016DF0F /* SyncBarcodeView.swift */ = {isa = PBXFileReference; fileEncoding = 4; lastKnownFileType = sourcecode.swift; name = SyncBarcodeView.swift; path = brave/src/frontend/sync/SyncBarcodeView.swift; sourceTree = "<group>"; };
		5C0FCE611E63E1D90016DF0F /* SyncCodewordsView.swift */ = {isa = PBXFileReference; fileEncoding = 4; lastKnownFileType = sourcecode.swift; name = SyncCodewordsView.swift; path = brave/src/frontend/sync/SyncCodewordsView.swift; sourceTree = "<group>"; };
		5C0FCE631E63EA170016DF0F /* SyncPairWordsViewController.swift */ = {isa = PBXFileReference; fileEncoding = 4; lastKnownFileType = sourcecode.swift; name = SyncPairWordsViewController.swift; path = brave/src/frontend/sync/SyncPairWordsViewController.swift; sourceTree = "<group>"; };
		5C0FCE651E63EB8B0016DF0F /* SyncCameraView.swift */ = {isa = PBXFileReference; fileEncoding = 4; lastKnownFileType = sourcecode.swift; name = SyncCameraView.swift; path = brave/src/frontend/sync/SyncCameraView.swift; sourceTree = "<group>"; };
		5C10DF4C1EE9BF1C00203C93 /* Accessibility.swift */ = {isa = PBXFileReference; fileEncoding = 4; lastKnownFileType = sourcecode.swift; name = Accessibility.swift; path = Shared/Accessibility.swift; sourceTree = "<group>"; };
		5C10DF4D1EE9BF1C00203C93 /* AppConstants.swift */ = {isa = PBXFileReference; fileEncoding = 4; lastKnownFileType = sourcecode.swift; name = AppConstants.swift; path = Shared/AppConstants.swift; sourceTree = "<group>"; };
		5C10DF4E1EE9BF1C00203C93 /* AppInfo.swift */ = {isa = PBXFileReference; fileEncoding = 4; lastKnownFileType = sourcecode.swift; name = AppInfo.swift; path = Shared/AppInfo.swift; sourceTree = "<group>"; };
		5C10DF4F1EE9BF1C00203C93 /* AssertionUtils.swift */ = {isa = PBXFileReference; fileEncoding = 4; lastKnownFileType = sourcecode.swift; name = AssertionUtils.swift; path = Shared/AssertionUtils.swift; sourceTree = "<group>"; };
		5C10DF501EE9BF1C00203C93 /* AsyncReducer.swift */ = {isa = PBXFileReference; fileEncoding = 4; lastKnownFileType = sourcecode.swift; name = AsyncReducer.swift; path = Shared/AsyncReducer.swift; sourceTree = "<group>"; };
		5C10DF511EE9BF1C00203C93 /* AuthenticationKeychainInfo.swift */ = {isa = PBXFileReference; fileEncoding = 4; lastKnownFileType = sourcecode.swift; name = AuthenticationKeychainInfo.swift; path = Shared/AuthenticationKeychainInfo.swift; sourceTree = "<group>"; };
		5C10DF521EE9BF1C00203C93 /* Bytes.swift */ = {isa = PBXFileReference; fileEncoding = 4; lastKnownFileType = sourcecode.swift; name = Bytes.swift; path = Shared/Bytes.swift; sourceTree = "<group>"; };
		5C10DF531EE9BF1C00203C93 /* Cancellable.swift */ = {isa = PBXFileReference; fileEncoding = 4; lastKnownFileType = sourcecode.swift; name = Cancellable.swift; path = Shared/Cancellable.swift; sourceTree = "<group>"; };
		5C10DF541EE9BF1C00203C93 /* CrashSimulator.h */ = {isa = PBXFileReference; fileEncoding = 4; lastKnownFileType = sourcecode.c.h; name = CrashSimulator.h; path = Shared/CrashSimulator.h; sourceTree = "<group>"; };
		5C10DF551EE9BF1C00203C93 /* CrashSimulator.m */ = {isa = PBXFileReference; fileEncoding = 4; lastKnownFileType = sourcecode.c.objc; name = CrashSimulator.m; path = Shared/CrashSimulator.m; sourceTree = "<group>"; };
		5C10DF561EE9BF1C00203C93 /* DeferredUtils.swift */ = {isa = PBXFileReference; fileEncoding = 4; lastKnownFileType = sourcecode.swift; name = DeferredUtils.swift; path = Shared/DeferredUtils.swift; sourceTree = "<group>"; };
		5C10DF571EE9BF1C00203C93 /* DeviceInfo.swift */ = {isa = PBXFileReference; fileEncoding = 4; lastKnownFileType = sourcecode.swift; name = DeviceInfo.swift; path = Shared/DeviceInfo.swift; sourceTree = "<group>"; };
		5C10DF581EE9BF1C00203C93 /* effective_tld_names.dat */ = {isa = PBXFileReference; fileEncoding = 4; lastKnownFileType = text; name = effective_tld_names.dat; path = Shared/effective_tld_names.dat; sourceTree = "<group>"; };
		5C10DF5A1EE9BF1C00203C93 /* FeatureSwitch.swift */ = {isa = PBXFileReference; fileEncoding = 4; lastKnownFileType = sourcecode.swift; name = FeatureSwitch.swift; path = Shared/FeatureSwitch.swift; sourceTree = "<group>"; };
		5C10DF5B1EE9BF1C00203C93 /* FSUtils.h */ = {isa = PBXFileReference; fileEncoding = 4; lastKnownFileType = sourcecode.c.h; name = FSUtils.h; path = Shared/FSUtils.h; sourceTree = "<group>"; };
		5C10DF5C1EE9BF1C00203C93 /* FSUtils.m */ = {isa = PBXFileReference; fileEncoding = 4; lastKnownFileType = sourcecode.c.objc; name = FSUtils.m; path = Shared/FSUtils.m; sourceTree = "<group>"; };
		5C10DF5D1EE9BF1C00203C93 /* Functions.swift */ = {isa = PBXFileReference; fileEncoding = 4; lastKnownFileType = sourcecode.swift; name = Functions.swift; path = Shared/Functions.swift; sourceTree = "<group>"; };
		5C10DF5E1EE9BF1C00203C93 /* KeyboardHelper.swift */ = {isa = PBXFileReference; fileEncoding = 4; lastKnownFileType = sourcecode.swift; name = KeyboardHelper.swift; path = Shared/KeyboardHelper.swift; sourceTree = "<group>"; };
		5C10DF5F1EE9BF1C00203C93 /* KeychainCache.swift */ = {isa = PBXFileReference; fileEncoding = 4; lastKnownFileType = sourcecode.swift; name = KeychainCache.swift; path = Shared/KeychainCache.swift; sourceTree = "<group>"; };
		5C10DF601EE9BF1C00203C93 /* LaunchArguments.swift */ = {isa = PBXFileReference; fileEncoding = 4; lastKnownFileType = sourcecode.swift; name = LaunchArguments.swift; path = Shared/LaunchArguments.swift; sourceTree = "<group>"; };
		5C10DF611EE9BF1C00203C93 /* Loader.swift */ = {isa = PBXFileReference; fileEncoding = 4; lastKnownFileType = sourcecode.swift; name = Loader.swift; path = Shared/Loader.swift; sourceTree = "<group>"; };
		5C10DF621EE9BF1C00203C93 /* Logger.swift */ = {isa = PBXFileReference; fileEncoding = 4; lastKnownFileType = sourcecode.swift; name = Logger.swift; path = Shared/Logger.swift; sourceTree = "<group>"; };
		5C10DF631EE9BF1C00203C93 /* NotificationConstants.swift */ = {isa = PBXFileReference; fileEncoding = 4; lastKnownFileType = sourcecode.swift; name = NotificationConstants.swift; path = Shared/NotificationConstants.swift; sourceTree = "<group>"; };
		5C10DF641EE9BF1C00203C93 /* PhoneNumberFormatter.swift */ = {isa = PBXFileReference; fileEncoding = 4; lastKnownFileType = sourcecode.swift; name = PhoneNumberFormatter.swift; path = Shared/PhoneNumberFormatter.swift; sourceTree = "<group>"; };
		5C10DF651EE9BF1C00203C93 /* Prefs.swift */ = {isa = PBXFileReference; fileEncoding = 4; lastKnownFileType = sourcecode.swift; name = Prefs.swift; path = Shared/Prefs.swift; sourceTree = "<group>"; };
		5C10DF661EE9BF1C00203C93 /* RollingFileLogger.swift */ = {isa = PBXFileReference; fileEncoding = 4; lastKnownFileType = sourcecode.swift; name = RollingFileLogger.swift; path = Shared/RollingFileLogger.swift; sourceTree = "<group>"; };
		5C10DF691EE9BF1C00203C93 /* SupportUtils.swift */ = {isa = PBXFileReference; fileEncoding = 4; lastKnownFileType = sourcecode.swift; name = SupportUtils.swift; path = Shared/SupportUtils.swift; sourceTree = "<group>"; };
		5C10DF6A1EE9BF1C00203C93 /* SystemUtils.swift */ = {isa = PBXFileReference; fileEncoding = 4; lastKnownFileType = sourcecode.swift; name = SystemUtils.swift; path = Shared/SystemUtils.swift; sourceTree = "<group>"; };
		5C10DF6B1EE9BF1C00203C93 /* TimeConstants.swift */ = {isa = PBXFileReference; fileEncoding = 4; lastKnownFileType = sourcecode.swift; name = TimeConstants.swift; path = Shared/TimeConstants.swift; sourceTree = "<group>"; };
		5C10DF6C1EE9BF1C00203C93 /* UserAgent.swift */ = {isa = PBXFileReference; fileEncoding = 4; lastKnownFileType = sourcecode.swift; name = UserAgent.swift; path = Shared/UserAgent.swift; sourceTree = "<group>"; };
		5C10DF6D1EE9BF1C00203C93 /* WeakList.swift */ = {isa = PBXFileReference; fileEncoding = 4; lastKnownFileType = sourcecode.swift; name = WeakList.swift; path = Shared/WeakList.swift; sourceTree = "<group>"; };
		5C10DF941EE9BF4F00203C93 /* Info.plist */ = {isa = PBXFileReference; fileEncoding = 4; lastKnownFileType = text.plist.xml; name = Info.plist; path = "Shared/Supporting Files/Info.plist"; sourceTree = "<group>"; };
		5C10DF961EE9BF5A00203C93 /* AlamofireExtensions.swift */ = {isa = PBXFileReference; fileEncoding = 4; lastKnownFileType = sourcecode.swift; name = AlamofireExtensions.swift; path = Shared/Extensions/AlamofireExtensions.swift; sourceTree = "<group>"; };
		5C10DF971EE9BF5A00203C93 /* ArrayExtensions.swift */ = {isa = PBXFileReference; fileEncoding = 4; lastKnownFileType = sourcecode.swift; name = ArrayExtensions.swift; path = Shared/Extensions/ArrayExtensions.swift; sourceTree = "<group>"; };
		5C10DF981EE9BF5A00203C93 /* DataExtensions.swift */ = {isa = PBXFileReference; fileEncoding = 4; lastKnownFileType = sourcecode.swift; name = DataExtensions.swift; path = Shared/Extensions/DataExtensions.swift; sourceTree = "<group>"; };
		5C10DF991EE9BF5A00203C93 /* DictionaryExtensions.swift */ = {isa = PBXFileReference; fileEncoding = 4; lastKnownFileType = sourcecode.swift; name = DictionaryExtensions.swift; path = Shared/Extensions/DictionaryExtensions.swift; sourceTree = "<group>"; };
		5C10DF9B1EE9BF5A00203C93 /* HexExtensions.swift */ = {isa = PBXFileReference; fileEncoding = 4; lastKnownFileType = sourcecode.swift; name = HexExtensions.swift; path = Shared/Extensions/HexExtensions.swift; sourceTree = "<group>"; };
		5C10DF9C1EE9BF5A00203C93 /* JSONExtensions.swift */ = {isa = PBXFileReference; fileEncoding = 4; lastKnownFileType = sourcecode.swift; name = JSONExtensions.swift; path = Shared/Extensions/JSONExtensions.swift; sourceTree = "<group>"; };
		5C10DF9D1EE9BF5A00203C93 /* KeychainWrapperExtensions.swift */ = {isa = PBXFileReference; fileEncoding = 4; lastKnownFileType = sourcecode.swift; name = KeychainWrapperExtensions.swift; path = Shared/Extensions/KeychainWrapperExtensions.swift; sourceTree = "<group>"; };
		5C10DF9E1EE9BF5A00203C93 /* NSCharacterSetExtensions.swift */ = {isa = PBXFileReference; fileEncoding = 4; lastKnownFileType = sourcecode.swift; name = NSCharacterSetExtensions.swift; path = Shared/Extensions/NSCharacterSetExtensions.swift; sourceTree = "<group>"; };
		5C10DF9F1EE9BF5A00203C93 /* NSCoderExtensions.swift */ = {isa = PBXFileReference; fileEncoding = 4; lastKnownFileType = sourcecode.swift; name = NSCoderExtensions.swift; path = Shared/Extensions/NSCoderExtensions.swift; sourceTree = "<group>"; };
		5C10DFA01EE9BF5A00203C93 /* NSFileManagerExtensions.swift */ = {isa = PBXFileReference; fileEncoding = 4; lastKnownFileType = sourcecode.swift; name = NSFileManagerExtensions.swift; path = Shared/Extensions/NSFileManagerExtensions.swift; sourceTree = "<group>"; };
		5C10DFA11EE9BF5A00203C93 /* NSMutableAttributedStringExtensions.swift */ = {isa = PBXFileReference; fileEncoding = 4; lastKnownFileType = sourcecode.swift; name = NSMutableAttributedStringExtensions.swift; path = Shared/Extensions/NSMutableAttributedStringExtensions.swift; sourceTree = "<group>"; };
		5C10DFA21EE9BF5A00203C93 /* NSScannerExtensions.swift */ = {isa = PBXFileReference; fileEncoding = 4; lastKnownFileType = sourcecode.swift; name = NSScannerExtensions.swift; path = Shared/Extensions/NSScannerExtensions.swift; sourceTree = "<group>"; };
		5C10DFA31EE9BF5A00203C93 /* NSStringExtensions.swift */ = {isa = PBXFileReference; fileEncoding = 4; lastKnownFileType = sourcecode.swift; name = NSStringExtensions.swift; path = Shared/Extensions/NSStringExtensions.swift; sourceTree = "<group>"; };
		5C10DFA41EE9BF5A00203C93 /* NSURLExtensions.swift */ = {isa = PBXFileReference; fileEncoding = 4; lastKnownFileType = sourcecode.swift; name = NSURLExtensions.swift; path = Shared/Extensions/NSURLExtensions.swift; sourceTree = "<group>"; };
		5C10DFA51EE9BF5A00203C93 /* NSURLProtectionSpaceExtensions.swift */ = {isa = PBXFileReference; fileEncoding = 4; lastKnownFileType = sourcecode.swift; name = NSURLProtectionSpaceExtensions.swift; path = Shared/Extensions/NSURLProtectionSpaceExtensions.swift; sourceTree = "<group>"; };
		5C10DFA61EE9BF5A00203C93 /* OptionalExtensions.swift */ = {isa = PBXFileReference; fileEncoding = 4; lastKnownFileType = sourcecode.swift; name = OptionalExtensions.swift; path = Shared/Extensions/OptionalExtensions.swift; sourceTree = "<group>"; };
		5C10DFA81EE9BF5A00203C93 /* StringExtensions.swift */ = {isa = PBXFileReference; fileEncoding = 4; lastKnownFileType = sourcecode.swift; name = StringExtensions.swift; path = Shared/Extensions/StringExtensions.swift; sourceTree = "<group>"; };
		5C10DFA91EE9BF5A00203C93 /* UIColorExtensions.swift */ = {isa = PBXFileReference; fileEncoding = 4; lastKnownFileType = sourcecode.swift; name = UIColorExtensions.swift; path = Shared/Extensions/UIColorExtensions.swift; sourceTree = "<group>"; };
		5C10DFAA1EE9BF5A00203C93 /* UIImageExtensions.swift */ = {isa = PBXFileReference; fileEncoding = 4; lastKnownFileType = sourcecode.swift; name = UIImageExtensions.swift; path = Shared/Extensions/UIImageExtensions.swift; sourceTree = "<group>"; };
		5C10DFAB1EE9BF5A00203C93 /* URLRequestExtensions.swift */ = {isa = PBXFileReference; fileEncoding = 4; lastKnownFileType = sourcecode.swift; name = URLRequestExtensions.swift; path = Shared/Extensions/URLRequestExtensions.swift; sourceTree = "<group>"; };
		5C10DFC21EE9C90100203C93 /* HashExtensions.swift */ = {isa = PBXFileReference; fileEncoding = 4; lastKnownFileType = sourcecode.swift; name = HashExtensions.swift; path = Shared/Extensions/HashExtensions.swift; sourceTree = "<group>"; };
		5C10DFC31EE9C90100203C93 /* SetExtensions.swift */ = {isa = PBXFileReference; fileEncoding = 4; lastKnownFileType = sourcecode.swift; name = SetExtensions.swift; path = Shared/Extensions/SetExtensions.swift; sourceTree = "<group>"; };
		5C10DFC61EEAF1D900203C93 /* Shared-Bridging-Header.h */ = {isa = PBXFileReference; fileEncoding = 4; lastKnownFileType = sourcecode.c.h; name = "Shared-Bridging-Header.h"; path = "Shared/Shared-Bridging-Header.h"; sourceTree = "<group>"; };
		5C10E0AF1EEF07D400203C93 /* SQLiteMetadata.swift */ = {isa = PBXFileReference; fileEncoding = 4; lastKnownFileType = sourcecode.swift; name = SQLiteMetadata.swift; path = Storage/SQL/SQLiteMetadata.swift; sourceTree = "<group>"; };
		5C10E0B01EEF07D400203C93 /* SQLiteHistoryRecommendations.swift */ = {isa = PBXFileReference; fileEncoding = 4; lastKnownFileType = sourcecode.swift; name = SQLiteHistoryRecommendations.swift; path = Storage/SQL/SQLiteHistoryRecommendations.swift; sourceTree = "<group>"; };
		5C10E0B11EEF07D400203C93 /* SQLiteHistoryFactories.swift */ = {isa = PBXFileReference; fileEncoding = 4; lastKnownFileType = sourcecode.swift; name = SQLiteHistoryFactories.swift; path = Storage/SQL/SQLiteHistoryFactories.swift; sourceTree = "<group>"; };
		5C10E0C61EEF07F400203C93 /* RecentlyClosedTabs.swift */ = {isa = PBXFileReference; fileEncoding = 4; lastKnownFileType = sourcecode.swift; name = RecentlyClosedTabs.swift; path = Storage/RecentlyClosedTabs.swift; sourceTree = "<group>"; };
		5C10E0C71EEF07F400203C93 /* PageMetadata.swift */ = {isa = PBXFileReference; fileEncoding = 4; lastKnownFileType = sourcecode.swift; name = PageMetadata.swift; path = Storage/PageMetadata.swift; sourceTree = "<group>"; };
		5C10E0C81EEF07F400203C93 /* Metadata.swift */ = {isa = PBXFileReference; fileEncoding = 4; lastKnownFileType = sourcecode.swift; name = Metadata.swift; path = Storage/Metadata.swift; sourceTree = "<group>"; };
		5C10E0C91EEF07F400203C93 /* ExtensionUtils.swift */ = {isa = PBXFileReference; fileEncoding = 4; lastKnownFileType = sourcecode.swift; name = ExtensionUtils.swift; path = Storage/ExtensionUtils.swift; sourceTree = "<group>"; };
		5C1A9E841F97D6060071495E /* PopupView.swift */ = {isa = PBXFileReference; lastKnownFileType = sourcecode.swift; name = PopupView.swift; path = brave/src/frontend/popups/PopupView.swift; sourceTree = "<group>"; };
<<<<<<< HEAD
=======
		5C1A9E9A1F97E2F80071495E /* AlertPopupView.swift */ = {isa = PBXFileReference; lastKnownFileType = sourcecode.swift; path = AlertPopupView.swift; sourceTree = "<group>"; };
>>>>>>> 47062b8f
		5C2CD4471F72FA6C004AAB5D /* TopSite.swift */ = {isa = PBXFileReference; fileEncoding = 4; lastKnownFileType = sourcecode.swift; name = TopSite.swift; path = brave/src/data/TopSite.swift; sourceTree = "<group>"; };
		5C2D8B271F72D4F100B1C311 /* Model4.xcdatamodel */ = {isa = PBXFileReference; lastKnownFileType = wrapper.xcdatamodel; path = Model4.xcdatamodel; sourceTree = "<group>"; };
		5C39A9721F0FECF98A48015E /* BraveBrowserViewController.swift */ = {isa = PBXFileReference; includeInIndex = 1; lastKnownFileType = sourcecode.swift; name = BraveBrowserViewController.swift; path = ./brave/src/frontend/BraveBrowserViewController.swift; sourceTree = "<group>"; };
		5C44C0C21E38479200B1FD81 /* CoreData.framework */ = {isa = PBXFileReference; lastKnownFileType = wrapper.framework; name = CoreData.framework; path = System/Library/Frameworks/CoreData.framework; sourceTree = SDKROOT; };
		5C44C0D11E384AE700B1FD81 /* DataController.swift */ = {isa = PBXFileReference; fileEncoding = 4; lastKnownFileType = sourcecode.swift; name = DataController.swift; path = brave/src/data/DataController.swift; sourceTree = "<group>"; };
		5C44C0D61E3C08B400B1FD81 /* Bookmark.swift */ = {isa = PBXFileReference; fileEncoding = 4; lastKnownFileType = sourcecode.swift; name = Bookmark.swift; path = brave/src/data/Bookmark.swift; sourceTree = "<group>"; };
		5C44C0D91E3EE42D00B1FD81 /* Domain.swift */ = {isa = PBXFileReference; fileEncoding = 4; lastKnownFileType = sourcecode.swift; name = Domain.swift; path = brave/src/data/Domain.swift; sourceTree = "<group>"; };
		5C44C0DD1E3EE47B00B1FD81 /* History.swift */ = {isa = PBXFileReference; fileEncoding = 4; lastKnownFileType = sourcecode.swift; name = History.swift; path = brave/src/data/History.swift; sourceTree = "<group>"; };
		5C6F1B1C1E67433F008B0ADD /* CoreImage.framework */ = {isa = PBXFileReference; lastKnownFileType = wrapper.framework; name = CoreImage.framework; path = System/Library/Frameworks/CoreImage.framework; sourceTree = SDKROOT; };
		5C78D3E31F69DF5100E0C73B /* PinController.swift */ = {isa = PBXFileReference; fileEncoding = 4; lastKnownFileType = sourcecode.swift; name = PinController.swift; path = brave/src/frontend/PinController.swift; sourceTree = "<group>"; };
		5C82452B1E68E95600D3CA09 /* AVFoundation.framework */ = {isa = PBXFileReference; lastKnownFileType = wrapper.framework; name = AVFoundation.framework; path = System/Library/Frameworks/AVFoundation.framework; sourceTree = SDKROOT; };
		5C94B8EC1F58A87800DE5FEE /* ImageCache.swift */ = {isa = PBXFileReference; fileEncoding = 4; lastKnownFileType = sourcecode.swift; name = ImageCache.swift; path = brave/src/util/ImageCache.swift; sourceTree = "<group>"; };
		5CD164121EDFB7080037ECCC /* SQLite.xcodeproj */ = {isa = PBXFileReference; lastKnownFileType = "wrapper.pb-project"; name = SQLite.xcodeproj; path = ThirdParty/SQLite.swift/SQLite.xcodeproj; sourceTree = "<group>"; };
		5CD7F38D1E3EFBF100A12BB9 /* FaviconMO.swift */ = {isa = PBXFileReference; fileEncoding = 4; lastKnownFileType = sourcecode.swift; name = FaviconMO.swift; path = brave/src/data/FaviconMO.swift; sourceTree = "<group>"; };
		5CD7F38F1E3FB7FA00A12BB9 /* TabMO.swift */ = {isa = PBXFileReference; fileEncoding = 4; lastKnownFileType = sourcecode.swift; name = TabMO.swift; path = brave/src/data/TabMO.swift; sourceTree = "<group>"; };
		5CDC06281FC64EDA00E54C95 /* AlertPopupView.swift */ = {isa = PBXFileReference; fileEncoding = 4; lastKnownFileType = sourcecode.swift; name = AlertPopupView.swift; path = brave/src/frontend/popups/AlertPopupView.swift; sourceTree = "<group>"; };
		5CE70E441E022FAB008B307A /* BraveShieldStatsView.swift */ = {isa = PBXFileReference; fileEncoding = 4; lastKnownFileType = sourcecode.swift; name = BraveShieldStatsView.swift; path = brave/src/frontend/BraveShieldStatsView.swift; sourceTree = "<group>"; };
		5CFC706C1D9D9F30008A7B7A /* BraveTermsViewController.swift */ = {isa = PBXFileReference; fileEncoding = 4; lastKnownFileType = sourcecode.swift; name = BraveTermsViewController.swift; path = brave/src/frontend/BraveTermsViewController.swift; sourceTree = "<group>"; };
		5D09BD4576555D874B5D0D4A /* db_impl.h */ = {isa = PBXFileReference; includeInIndex = 1; lastKnownFileType = sourcecode.c.h; name = db_impl.h; path = ./brave/ThirdParty/leveldb/db/db_impl.h; sourceTree = "<group>"; };
		5D0BD4031ED356B6003421CF /* SyncDevice.swift */ = {isa = PBXFileReference; fileEncoding = 4; lastKnownFileType = sourcecode.swift; path = SyncDevice.swift; sourceTree = "<group>"; };
		5D11B1821F0195A7007B1DF4 /* JSONSerializationExtensions.swift */ = {isa = PBXFileReference; fileEncoding = 4; lastKnownFileType = sourcecode.swift; name = JSONSerializationExtensions.swift; path = Client/Extensions/JSONSerializationExtensions.swift; sourceTree = "<group>"; };
		5D11B1921F01A5F8007B1DF4 /* UIViewExtensions.swift */ = {isa = PBXFileReference; fileEncoding = 4; lastKnownFileType = sourcecode.swift; path = UIViewExtensions.swift; sourceTree = "<group>"; };
		5D27858C1E70CC660066EC15 /* NicewareTest.swift */ = {isa = PBXFileReference; fileEncoding = 4; lastKnownFileType = sourcecode.swift; path = NicewareTest.swift; sourceTree = "<group>"; };
		5D2785991E70D7EF0066EC15 /* JSInjector.swift */ = {isa = PBXFileReference; fileEncoding = 4; lastKnownFileType = sourcecode.swift; path = JSInjector.swift; sourceTree = "<group>"; };
		5D2AE6F51E83F3EC00BC274C /* SyncBookmark.swift */ = {isa = PBXFileReference; fileEncoding = 4; lastKnownFileType = sourcecode.swift; path = SyncBookmark.swift; sourceTree = "<group>"; };
		5D2AE6F71E83F3EC00BC274C /* SyncSite.swift */ = {isa = PBXFileReference; fileEncoding = 4; lastKnownFileType = sourcecode.swift; path = SyncSite.swift; sourceTree = "<group>"; };
		5D2B07EA1E6733B900244C39 /* niceware.js */ = {isa = PBXFileReference; fileEncoding = 4; lastKnownFileType = sourcecode.javascript; name = niceware.js; path = Carthage/Checkouts/niceware/browser/niceware.js; sourceTree = SOURCE_ROOT; };
		5D2F10651EC9E8AD00CF0E0D /* Model3.xcdatamodel */ = {isa = PBXFileReference; lastKnownFileType = wrapper.xcdatamodel; path = Model3.xcdatamodel; sourceTree = "<group>"; };
		5D2F106D1ECA0E3100CF0E0D /* Device.swift */ = {isa = PBXFileReference; fileEncoding = 4; lastKnownFileType = sourcecode.swift; name = Device.swift; path = brave/src/data/Device.swift; sourceTree = "<group>"; };
		5D2F109D1ECA40DC00CF0E0D /* SyncRecord.swift */ = {isa = PBXFileReference; fileEncoding = 4; lastKnownFileType = sourcecode.swift; path = SyncRecord.swift; sourceTree = "<group>"; };
		5D3892541E98108F00F959E6 /* Model.xcdatamodel */ = {isa = PBXFileReference; lastKnownFileType = wrapper.xcdatamodel; path = Model.xcdatamodel; sourceTree = "<group>"; };
		5D3892561E9810B400F959E6 /* Model2.xcdatamodel */ = {isa = PBXFileReference; lastKnownFileType = wrapper.xcdatamodel; path = Model2.xcdatamodel; sourceTree = "<group>"; };
		5D448B471EA1572A00F1BA98 /* WebsitePresentable.swift */ = {isa = PBXFileReference; fileEncoding = 4; lastKnownFileType = sourcecode.swift; name = WebsitePresentable.swift; path = brave/src/data/WebsitePresentable.swift; sourceTree = "<group>"; };
		5D48087B1F13C07D00E04833 /* IntExtensions.swift */ = {isa = PBXFileReference; fileEncoding = 4; lastKnownFileType = sourcecode.swift; name = IntExtensions.swift; path = Client/Extensions/IntExtensions.swift; sourceTree = "<group>"; };
		5D4808BF1F13FA4200E04833 /* SwiftyJSON.xcodeproj */ = {isa = PBXFileReference; lastKnownFileType = "wrapper.pb-project"; name = SwiftyJSON.xcodeproj; path = Carthage/Checkouts/SwiftyJSON/SwiftyJSON.xcodeproj; sourceTree = "<group>"; };
		5D71B69A1E6885E00073621F /* Niceware.swift */ = {isa = PBXFileReference; fileEncoding = 4; lastKnownFileType = sourcecode.swift; path = Niceware.swift; sourceTree = "<group>"; };
		5D7443D91F2BDB2B001653E9 /* sv */ = {isa = PBXFileReference; lastKnownFileType = text.plist.strings; name = sv; path = sv.lproj/Localizable.strings; sourceTree = "<group>"; };
		5D7443DA1F2BDB2B001653E9 /* sv */ = {isa = PBXFileReference; lastKnownFileType = text.plist.strings; name = sv; path = sv.lproj/BraveShareToInfoPlist.strings; sourceTree = "<group>"; };
		5D84AB2CBD701CBBDC40620C /* ReadingListAuthenticator.swift */ = {isa = PBXFileReference; includeInIndex = 1; lastKnownFileType = sourcecode.swift; name = ReadingListAuthenticator.swift; path = ./ReadingList/ReadingListAuthenticator.swift; sourceTree = "<group>"; };
		5DA05E2C1EFC4315001D7EDE /* ErrorExtensions.swift */ = {isa = PBXFileReference; fileEncoding = 4; lastKnownFileType = sourcecode.swift; name = ErrorExtensions.swift; path = Client/Extensions/ErrorExtensions.swift; sourceTree = "<group>"; };
		5DB199141E859F9100A851B6 /* SyncResponse.swift */ = {isa = PBXFileReference; fileEncoding = 4; lastKnownFileType = sourcecode.swift; path = SyncResponse.swift; sourceTree = "<group>"; };
		5DC5CFBD1F0D4126009553C4 /* GeometryExtensions.swift */ = {isa = PBXFileReference; fileEncoding = 4; lastKnownFileType = sourcecode.swift; name = GeometryExtensions.swift; path = Client/Extensions/GeometryExtensions.swift; sourceTree = "<group>"; };
		5DC93C70E9DA3485A2FD2BD3 /* Error.swift */ = {isa = PBXFileReference; includeInIndex = 1; lastKnownFileType = sourcecode.swift; name = Error.swift; path = ./ThirdParty/Result/Error.swift; sourceTree = "<group>"; };
		5E2DD2C9767F04D79BD241B0 /* port_posix.h */ = {isa = PBXFileReference; includeInIndex = 1; lastKnownFileType = sourcecode.c.h; name = port_posix.h; path = ./brave/ThirdParty/leveldb/port/port_posix.h; sourceTree = "<group>"; };
		5ED8720B8C08231F6A2FC090 /* SettingsTableViewController.swift */ = {isa = PBXFileReference; includeInIndex = 1; lastKnownFileType = sourcecode.swift; name = SettingsTableViewController.swift; path = ./Client/Frontend/Settings/SettingsTableViewController.swift; sourceTree = "<group>"; };
		603F85E39F9E018441B742A3 /* amazondotcom.xml */ = {isa = PBXFileReference; includeInIndex = 1; lastKnownFileType = text.xml; name = amazondotcom.xml; path = ./Client/Assets/Search/SearchOverrides/en/amazondotcom.xml; sourceTree = "<group>"; };
		603F9DB2AF9BF800E8C52208 /* skiplist.h */ = {isa = PBXFileReference; includeInIndex = 1; lastKnownFileType = sourcecode.c.h; name = skiplist.h; path = ./brave/ThirdParty/leveldb/db/skiplist.h; sourceTree = "<group>"; };
		60BDFA099D42674F2B2CE3CC /* SearchEngines.swift */ = {isa = PBXFileReference; includeInIndex = 1; lastKnownFileType = sourcecode.swift; name = SearchEngines.swift; path = ./Client/Frontend/Browser/SearchEngines.swift; sourceTree = "<group>"; };
		613C23408ACD9671D68C805E /* scrape_defaults.py */ = {isa = PBXFileReference; includeInIndex = 1; lastKnownFileType = text.script.python; name = scrape_defaults.py; path = ./Client/Assets/scrape_defaults.py; sourceTree = "<group>"; };
		6158AD0BA2B975342CC2D557 /* dumpfile.h */ = {isa = PBXFileReference; includeInIndex = 1; lastKnownFileType = sourcecode.c.h; name = dumpfile.h; path = ./brave/ThirdParty/leveldb/include/leveldb/dumpfile.h; sourceTree = "<group>"; };
		62AAE6F491DAD1591445A285 /* BlankTargetLinkHandler.swift */ = {isa = PBXFileReference; includeInIndex = 1; lastKnownFileType = sourcecode.swift; name = BlankTargetLinkHandler.swift; path = "./brave/src/page-hooks/BlankTargetLinkHandler.swift"; sourceTree = "<group>"; };
		63385F88C43F167A141D6643 /* dbformat.cc */ = {isa = PBXFileReference; includeInIndex = 1; lastKnownFileType = sourcecode.cpp.cpp; name = dbformat.cc; path = ./brave/ThirdParty/leveldb/db/dbformat.cc; sourceTree = "<group>"; };
		63B327094DCD1CFF237021F3 /* HideEmptyImages.js */ = {isa = PBXFileReference; includeInIndex = 1; lastKnownFileType = sourcecode.javascript; name = HideEmptyImages.js; path = "./brave/src/page-hooks/HideEmptyImages.js"; sourceTree = "<group>"; };
		63E8EDD738DCC5576C50A0C9 /* log_reader.cc */ = {isa = PBXFileReference; includeInIndex = 1; lastKnownFileType = sourcecode.cpp.cpp; name = log_reader.cc; path = ./brave/ThirdParty/leveldb/db/log_reader.cc; sourceTree = "<group>"; };
		649B1272F9C9DAD1CD4E4CA0 /* SQLiteQueue.swift */ = {isa = PBXFileReference; includeInIndex = 1; lastKnownFileType = sourcecode.swift; name = SQLiteQueue.swift; path = ./Storage/SQL/SQLiteQueue.swift; sourceTree = "<group>"; };
		64CFAD3123BF24C24EDA6133 /* comparator.cc */ = {isa = PBXFileReference; includeInIndex = 1; lastKnownFileType = sourcecode.cpp.cpp; name = comparator.cc; path = ./brave/ThirdParty/leveldb/util/comparator.cc; sourceTree = "<group>"; };
		66D18A8C8455B1E777D874DB /* db_iter.cc */ = {isa = PBXFileReference; includeInIndex = 1; lastKnownFileType = sourcecode.cpp.cpp; name = db_iter.cc; path = ./brave/ThirdParty/leveldb/db/db_iter.cc; sourceTree = "<group>"; };
		66D3A58E6D0C44E21FA3C542 /* ReadingListClientMetadata.swift */ = {isa = PBXFileReference; includeInIndex = 1; lastKnownFileType = sourcecode.swift; name = ReadingListClientMetadata.swift; path = ./ReadingList/ReadingListClientMetadata.swift; sourceTree = "<group>"; };
		685E9059120FA15712A37853 /* BrowserScrollController.swift */ = {isa = PBXFileReference; includeInIndex = 1; lastKnownFileType = sourcecode.swift; name = BrowserScrollController.swift; path = ./Client/Frontend/Browser/BrowserScrollController.swift; sourceTree = "<group>"; };
		688233797A721230F347C8CA /* LICENSE */ = {isa = PBXFileReference; includeInIndex = 1; lastKnownFileType = text; name = LICENSE; path = ./ThirdParty/UIImageViewAligned/LICENSE; sourceTree = "<group>"; };
		6889A46373F182DFFDB59180 /* TitleActivityItemProvider.swift */ = {isa = PBXFileReference; includeInIndex = 1; lastKnownFileType = sourcecode.swift; name = TitleActivityItemProvider.swift; path = ./Client/Frontend/Share/TitleActivityItemProvider.swift; sourceTree = "<group>"; };
		688FD5A6B7436E480B4E55E3 /* TabsBarViewController.swift */ = {isa = PBXFileReference; includeInIndex = 1; lastKnownFileType = sourcecode.swift; name = TabsBarViewController.swift; path = ./brave/src/frontend/tabsbar/TabsBarViewController.swift; sourceTree = "<group>"; };
		68BE753A35DBD484DFC00563 /* SQLiteBookmarksModel.swift */ = {isa = PBXFileReference; includeInIndex = 1; lastKnownFileType = sourcecode.swift; name = SQLiteBookmarksModel.swift; path = ./Storage/SQL/SQLiteBookmarksModel.swift; sourceTree = "<group>"; };
		6928610E288C47F9546A63E4 /* PicklistSetting.swift */ = {isa = PBXFileReference; includeInIndex = 1; lastKnownFileType = sourcecode.swift; name = PicklistSetting.swift; path = ./brave/src/frontend/PicklistSetting.swift; sourceTree = "<group>"; };
		6961928E2984A658CB03CC00 /* BraveTopViewController.swift */ = {isa = PBXFileReference; includeInIndex = 1; lastKnownFileType = sourcecode.swift; lineEnding = 0; name = BraveTopViewController.swift; path = ./brave/src/frontend/BraveTopViewController.swift; sourceTree = "<group>"; xcLanguageSpecificationIdentifier = xcode.lang.swift; };
		69F844BC795EEA30C11B370E /* ReadingListRecordResponse.swift */ = {isa = PBXFileReference; includeInIndex = 1; lastKnownFileType = sourcecode.swift; name = ReadingListRecordResponse.swift; path = ./ReadingList/ReadingListRecordResponse.swift; sourceTree = "<group>"; };
		6A648044FB6FE3E6891916CA /* JsonCpp.h */ = {isa = PBXFileReference; includeInIndex = 1; lastKnownFileType = sourcecode.c.h; name = JsonCpp.h; path = ./brave/src/webfilters/httpse_cpp/JsonCpp.h; sourceTree = "<group>"; };
		6A8EF46DEDD284137E2279BB /* Storage-Bridging-Header.h */ = {isa = PBXFileReference; includeInIndex = 1; lastKnownFileType = sourcecode.c.h; name = "Storage-Bridging-Header.h"; path = "./Storage/Storage-Bridging-Header.h"; sourceTree = "<group>"; };
		6BE52965320D238B33B28B46 /* AppDelegate.m */ = {isa = PBXFileReference; includeInIndex = 1; lastKnownFileType = sourcecode.c.objc; name = AppDelegate.m; path = ./ThirdParty/UIImageViewAligned/Example/ImageAlignment/AppDelegate.m; sourceTree = "<group>"; };
		6C5D371DB2D8DCC7AE567D7C /* ReadingListResponse.swift */ = {isa = PBXFileReference; includeInIndex = 1; lastKnownFileType = sourcecode.swift; name = ReadingListResponse.swift; path = ./ReadingList/ReadingListResponse.swift; sourceTree = "<group>"; };
		6D50CEDAD9F74F6910B465D2 /* ReadingListSynchronizer.swift */ = {isa = PBXFileReference; includeInIndex = 1; lastKnownFileType = sourcecode.swift; name = ReadingListSynchronizer.swift; path = ./ReadingList/ReadingListSynchronizer.swift; sourceTree = "<group>"; };
		6D6FDA5C371B055CC92AA0BA /* baidu.xml */ = {isa = PBXFileReference; includeInIndex = 1; lastKnownFileType = text.xml; name = baidu.xml; path = ./Client/Assets/Search/SearchOverlays/baidu.xml; sourceTree = "<group>"; };
		6E3892D38D4A1AB5E4966CCB /* NSAttributedStringExtensions.swift */ = {isa = PBXFileReference; includeInIndex = 1; lastKnownFileType = sourcecode.swift; name = NSAttributedStringExtensions.swift; path = ./Client/Extensions/NSAttributedStringExtensions.swift; sourceTree = "<group>"; };
		6E4F971F06CCD5FE5475FF99 /* adInfo-divquerytemplate.js */ = {isa = PBXFileReference; includeInIndex = 1; lastKnownFileType = sourcecode.javascript; name = "adInfo-divquerytemplate.js"; path = "./brave/src/adinfo/adInfo-divquerytemplate.js"; sourceTree = "<group>"; };
		6EAABA8CA7B7C5801509E9D0 /* repair.cc */ = {isa = PBXFileReference; includeInIndex = 1; lastKnownFileType = sourcecode.cpp.cpp; name = repair.cc; path = ./brave/ThirdParty/leveldb/db/repair.cc; sourceTree = "<group>"; };
		6F8856E29DAA2D9EAC4F9A85 /* BraveUtil.swift */ = {isa = PBXFileReference; includeInIndex = 1; lastKnownFileType = sourcecode.swift; name = BraveUtil.swift; path = ./brave/src/BraveUtil.swift; sourceTree = "<group>"; };
		70ACC2E069D0CB11B0D2A266 /* BookmarksModel.swift */ = {isa = PBXFileReference; includeInIndex = 1; lastKnownFileType = sourcecode.swift; lineEnding = 0; name = BookmarksModel.swift; path = ./Storage/Bookmarks/BookmarksModel.swift; sourceTree = "<group>"; xcLanguageSpecificationIdentifier = xcode.lang.swift; };
		71E0A7D9250B837EB95AF8E5 /* LoginTableViewCell.swift */ = {isa = PBXFileReference; includeInIndex = 1; lastKnownFileType = sourcecode.swift; name = LoginTableViewCell.swift; path = ./Client/Frontend/Widgets/LoginTableViewCell.swift; sourceTree = "<group>"; };
		720790A29D8DD7451D408244 /* Reader.css */ = {isa = PBXFileReference; includeInIndex = 1; lastKnownFileType = text.css; name = Reader.css; path = ./Client/Frontend/Reader/Reader.css; sourceTree = "<group>"; };
		72A6830742B56C1897034B17 /* LICENSE */ = {isa = PBXFileReference; includeInIndex = 1; lastKnownFileType = text; name = LICENSE; path = ./ThirdParty/Box/LICENSE; sourceTree = "<group>"; };
		72EAAB187C3C4D4963F67CD6 /* BlankTargetDetector.js */ = {isa = PBXFileReference; includeInIndex = 1; lastKnownFileType = sourcecode.javascript; name = BlankTargetDetector.js; path = "./brave/src/page-hooks/BlankTargetDetector.js"; sourceTree = "<group>"; };
		72F94204C0EC007236424A86 /* AppDelegate.swift */ = {isa = PBXFileReference; includeInIndex = 1; lastKnownFileType = sourcecode.swift; name = AppDelegate.swift; path = ./Client/Application/AppDelegate.swift; sourceTree = "<group>"; };
		730D1C8B8EAD5A34A6E4AF0D /* SessionRestoreHelper.swift */ = {isa = PBXFileReference; includeInIndex = 1; lastKnownFileType = sourcecode.swift; name = SessionRestoreHelper.swift; path = ./Client/Frontend/Browser/SessionRestoreHelper.swift; sourceTree = "<group>"; };
		7394570E60761F3AC8F2667E /* iterator_wrapper.h */ = {isa = PBXFileReference; includeInIndex = 1; lastKnownFileType = sourcecode.c.h; name = iterator_wrapper.h; path = ./brave/ThirdParty/leveldb/table/iterator_wrapper.h; sourceTree = "<group>"; };
		73A880B88D63BF5DFFF2AB28 /* port_example.h */ = {isa = PBXFileReference; includeInIndex = 1; lastKnownFileType = sourcecode.c.h; name = port_example.h; path = ./brave/ThirdParty/leveldb/port/port_example.h; sourceTree = "<group>"; };
		741038B9CDCB128024B01FFA /* HttpsEverywhere.cpp */ = {isa = PBXFileReference; includeInIndex = 1; lastKnownFileType = sourcecode.cpp.cpp; name = HttpsEverywhere.cpp; path = ./brave/src/webfilters/httpse_cpp/HttpsEverywhere.cpp; sourceTree = "<group>"; };
		74164849C9714685B0F2B1EE /* ViewController.h */ = {isa = PBXFileReference; includeInIndex = 1; lastKnownFileType = sourcecode.c.h; name = ViewController.h; path = ./ThirdParty/UIImageViewAligned/Example/ImageAlignment/ViewController.h; sourceTree = "<group>"; };
		74188F55F41BB289D0595E00 /* ReadingListClient.swift */ = {isa = PBXFileReference; includeInIndex = 1; lastKnownFileType = sourcecode.swift; name = ReadingListClient.swift; path = ./ReadingList/ReadingListClient.swift; sourceTree = "<group>"; };
		7441C408F90B80EF015E198D /* ReadingListBatchRecordResponse.swift */ = {isa = PBXFileReference; includeInIndex = 1; lastKnownFileType = sourcecode.swift; name = ReadingListBatchRecordResponse.swift; path = ./ReadingList/ReadingListBatchRecordResponse.swift; sourceTree = "<group>"; };
		746EED2B1340B91CD6058A91 /* WebViewBackForward.swift */ = {isa = PBXFileReference; includeInIndex = 1; lastKnownFileType = sourcecode.swift; name = WebViewBackForward.swift; path = ./brave/src/webview/WebViewBackForward.swift; sourceTree = "<group>"; };
		74F371D05B609063A51549E8 /* BrowserTrayAnimators.swift */ = {isa = PBXFileReference; includeInIndex = 1; lastKnownFileType = sourcecode.swift; name = BrowserTrayAnimators.swift; path = ./Client/Frontend/Browser/BrowserTrayAnimators.swift; sourceTree = "<group>"; };
		7603332AE0280F9C718F188E /* main.m */ = {isa = PBXFileReference; includeInIndex = 1; lastKnownFileType = sourcecode.c.objc; name = main.m; path = ./ThirdParty/SWTableViewCell/main.m; sourceTree = "<group>"; };
		76F97764BF56AA792C3FCDCE /* Theme.swift */ = {isa = PBXFileReference; includeInIndex = 1; lastKnownFileType = sourcecode.swift; name = Theme.swift; path = ./Client/Frontend/Widgets/Theme.swift; sourceTree = "<group>"; };
		77608A4209364B0714688815 /* PrintHelper.js */ = {isa = PBXFileReference; includeInIndex = 1; lastKnownFileType = sourcecode.javascript; name = PrintHelper.js; path = ./Client/Assets/PrintHelper.js; sourceTree = "<group>"; };
		77ED3937A3D82C40D330F6A3 /* format.cc */ = {isa = PBXFileReference; includeInIndex = 1; lastKnownFileType = sourcecode.cpp.cpp; name = format.cc; path = ./brave/ThirdParty/leveldb/table/format.cc; sourceTree = "<group>"; };
		77EFB88EB71D5FFA5A679AC5 /* filename.h */ = {isa = PBXFileReference; includeInIndex = 1; lastKnownFileType = sourcecode.c.h; name = filename.h; path = ./brave/ThirdParty/leveldb/db/filename.h; sourceTree = "<group>"; };
		782049002C40114E12F2B757 /* Trees.swift */ = {isa = PBXFileReference; includeInIndex = 1; lastKnownFileType = sourcecode.swift; name = Trees.swift; path = ./Storage/Bookmarks/Trees.swift; sourceTree = "<group>"; };
		78C221FEB531A8D07123FBA6 /* dbformat.h */ = {isa = PBXFileReference; includeInIndex = 1; lastKnownFileType = sourcecode.c.h; name = dbformat.h; path = ./brave/ThirdParty/leveldb/db/dbformat.h; sourceTree = "<group>"; };
		79444F29F140A78B0DB50AC5 /* FBSnapshotTestCase.m */ = {isa = PBXFileReference; includeInIndex = 1; lastKnownFileType = sourcecode.c.objc; name = FBSnapshotTestCase.m; path = ./ThirdParty/FBSnapshotTestCase/FBSnapshotTestCase.m; sourceTree = "<group>"; };
		797B786D73B19443EE7AC18F /* CharisSILBI.ttf */ = {isa = PBXFileReference; includeInIndex = 1; lastKnownFileType = file; name = CharisSILBI.ttf; path = ./Client/Assets/Fonts/CharisSILBI.ttf; sourceTree = "<group>"; };
		7A31D3A52214549AEB2B3AF6 /* AboutUtils.swift */ = {isa = PBXFileReference; includeInIndex = 1; lastKnownFileType = sourcecode.swift; name = AboutUtils.swift; path = ./Utils/AboutUtils.swift; sourceTree = "<group>"; };
		7A9FEA052186A12CC19E3F6D /* CachingItemSource.swift */ = {isa = PBXFileReference; includeInIndex = 1; lastKnownFileType = sourcecode.swift; name = CachingItemSource.swift; path = ./Storage/Bookmarks/CachingItemSource.swift; sourceTree = "<group>"; };
		7AA3F113A31F6DD6D7CAFEFC /* block.cc */ = {isa = PBXFileReference; includeInIndex = 1; lastKnownFileType = sourcecode.cpp.cpp; name = block.cc; path = ./brave/ThirdParty/leveldb/table/block.cc; sourceTree = "<group>"; };
		7BBBD72900C0EEB46DEFD557 /* log_writer.h */ = {isa = PBXFileReference; includeInIndex = 1; lastKnownFileType = sourcecode.c.h; name = log_writer.h; path = ./brave/ThirdParty/leveldb/db/log_writer.h; sourceTree = "<group>"; };
		7E40A01632FC93D27BE261DD /* Reader.xcassets */ = {isa = PBXFileReference; includeInIndex = 1; lastKnownFileType = folder.assetcatalog; name = Reader.xcassets; path = ./Client/Frontend/Reader/Reader.xcassets; sourceTree = "<group>"; };
		7F4B124230452AE5DE5730A3 /* Queue.swift */ = {isa = PBXFileReference; includeInIndex = 1; lastKnownFileType = sourcecode.swift; name = Queue.swift; path = ./Storage/Queue.swift; sourceTree = "<group>"; };
		7FC8EFB9D2EEECBBC4E226C3 /* histogram.h */ = {isa = PBXFileReference; includeInIndex = 1; lastKnownFileType = sourcecode.c.h; name = histogram.h; path = ./brave/ThirdParty/leveldb/util/histogram.h; sourceTree = "<group>"; };
		80019BA6EA272282E68FCA7C /* SettingsContentViewController.swift */ = {isa = PBXFileReference; includeInIndex = 1; lastKnownFileType = sourcecode.swift; name = SettingsContentViewController.swift; path = ./Client/Frontend/Settings/SettingsContentViewController.swift; sourceTree = "<group>"; };
		80451726171D6116E291906A /* ImageAlignment-Info.plist */ = {isa = PBXFileReference; includeInIndex = 1; lastKnownFileType = text.plist.xml; name = "ImageAlignment-Info.plist"; path = "./ThirdParty/UIImageViewAligned/Example/ImageAlignment/ImageAlignment-Info.plist"; sourceTree = "<group>"; };
		80F6AF3AD51405F4E6DD7477 /* ReaderModeCache.swift */ = {isa = PBXFileReference; includeInIndex = 1; lastKnownFileType = sourcecode.swift; lineEnding = 0; name = ReaderModeCache.swift; path = ./Client/Frontend/Reader/ReaderModeCache.swift; sourceTree = "<group>"; xcLanguageSpecificationIdentifier = xcode.lang.swift; };
		816CE109F94469972C475A8C /* Swizzling.h */ = {isa = PBXFileReference; includeInIndex = 1; lastKnownFileType = sourcecode.c.h; name = Swizzling.h; path = ./Utils/Swizzling.h; sourceTree = "<group>"; };
		81718B80CF233F354112CA85 /* FaviconsTable.swift */ = {isa = PBXFileReference; includeInIndex = 1; lastKnownFileType = sourcecode.swift; name = FaviconsTable.swift; path = ./Storage/SQL/FaviconsTable.swift; sourceTree = "<group>"; };
		81F57A3BC5DC16D6451500BA /* WebViewScripting.swift */ = {isa = PBXFileReference; includeInIndex = 1; lastKnownFileType = sourcecode.swift; name = WebViewScripting.swift; path = ./brave/src/webview/WebViewScripting.swift; sourceTree = "<group>"; };
		832562D9A827564459A77468 /* UrlProtocol.swift */ = {isa = PBXFileReference; includeInIndex = 1; lastKnownFileType = sourcecode.swift; name = UrlProtocol.swift; path = ./brave/src/webfilters/UrlProtocol.swift; sourceTree = "<group>"; };
		832E1DC75049B86680569B29 /* logging.h */ = {isa = PBXFileReference; includeInIndex = 1; lastKnownFileType = sourcecode.c.h; name = logging.h; path = ./brave/ThirdParty/leveldb/util/logging.h; sourceTree = "<group>"; };
		84234E9D923E84AF3E4E5FB3 /* LICENSE */ = {isa = PBXFileReference; includeInIndex = 1; lastKnownFileType = text; name = LICENSE; path = ./brave/src/webfilters/httpse_cpp/LICENSE; sourceTree = "<group>"; };
		843FE3C79F6DF96D365FD7D6 /* SpotlightHelper.swift */ = {isa = PBXFileReference; includeInIndex = 1; lastKnownFileType = sourcecode.swift; name = SpotlightHelper.swift; path = ./Client/Helpers/SpotlightHelper.swift; sourceTree = "<group>"; };
		8447DC2D14288124090AADAD /* TrackingProtection.swift */ = {isa = PBXFileReference; includeInIndex = 1; lastKnownFileType = sourcecode.swift; name = TrackingProtection.swift; path = ./brave/src/webfilters/TrackingProtection.swift; sourceTree = "<group>"; };
		84C51F13ADC0C2BC71D40BEF /* SwizzlingToHideSharePicker.m */ = {isa = PBXFileReference; includeInIndex = 1; lastKnownFileType = sourcecode.c.objc; name = SwizzlingToHideSharePicker.m; path = ./brave/src/frontend/SwizzlingToHideSharePicker.m; sourceTree = "<group>"; };
		859496CA1147745C5A79ACA5 /* merger.h */ = {isa = PBXFileReference; includeInIndex = 1; lastKnownFileType = sourcecode.c.h; name = merger.h; path = ./brave/ThirdParty/leveldb/table/merger.h; sourceTree = "<group>"; };
		85E716FFF91D45F8DBE93E59 /* ReadabilityBrowserHelper.js */ = {isa = PBXFileReference; includeInIndex = 1; lastKnownFileType = sourcecode.javascript; name = ReadabilityBrowserHelper.js; path = ./Client/Frontend/Reader/ReadabilityBrowserHelper.js; sourceTree = "<group>"; };
		85E73012CDCAD318AC829281 /* URIFixup.swift */ = {isa = PBXFileReference; includeInIndex = 1; lastKnownFileType = sourcecode.swift; name = URIFixup.swift; path = ./Client/Frontend/Browser/URIFixup.swift; sourceTree = "<group>"; };
		870EB988AA65C4BB4CD0BCE2 /* table_builder.cc */ = {isa = PBXFileReference; includeInIndex = 1; lastKnownFileType = sourcecode.cpp.cpp; name = table_builder.cc; path = ./brave/ThirdParty/leveldb/table/table_builder.cc; sourceTree = "<group>"; };
		87678C04836F13BD02C57749 /* SearchEnginePicker.swift */ = {isa = PBXFileReference; includeInIndex = 1; lastKnownFileType = sourcecode.swift; name = SearchEnginePicker.swift; path = ./Client/Frontend/Settings/SearchEnginePicker.swift; sourceTree = "<group>"; };
		87E6BAC631D43FC504CC2291 /* README.md */ = {isa = PBXFileReference; includeInIndex = 1; lastKnownFileType = net.daringfireball.markdown; name = README.md; path = ./Client/Assets/Search/README.md; sourceTree = "<group>"; };
		882EBF0C05C3676F1DE9EBE5 /* ImageAlignmentTests.m */ = {isa = PBXFileReference; includeInIndex = 1; lastKnownFileType = sourcecode.c.objc; name = ImageAlignmentTests.m; path = ./ThirdParty/UIImageViewAligned/Example/ImageAlignmentTests/ImageAlignmentTests.m; sourceTree = "<group>"; };
		88ED2F5C9425FC56B427D327 /* UIImage+Snapshot.m */ = {isa = PBXFileReference; includeInIndex = 1; lastKnownFileType = sourcecode.c.objc; name = "UIImage+Snapshot.m"; path = "./ThirdParty/FBSnapshotTestCase/UIImage+Snapshot.m"; sourceTree = "<group>"; };
		89411D17AEA4B121AF3290A8 /* ReadingListService.swift */ = {isa = PBXFileReference; includeInIndex = 1; lastKnownFileType = sourcecode.swift; name = ReadingListService.swift; path = ./ReadingList/ReadingListService.swift; sourceTree = "<group>"; };
		8AAE028C64B419AFDEEDD89C /* CharisSILI.ttf */ = {isa = PBXFileReference; includeInIndex = 1; lastKnownFileType = file; name = CharisSILI.ttf; path = ./Client/Assets/Fonts/CharisSILI.ttf; sourceTree = "<group>"; };
		8AD518CD61521727267829F7 /* UIAlertControllerExtensions.swift */ = {isa = PBXFileReference; includeInIndex = 1; lastKnownFileType = sourcecode.swift; name = UIAlertControllerExtensions.swift; path = ./Client/Extensions/UIAlertControllerExtensions.swift; sourceTree = "<group>"; };
		8B0B5E84787563E258467DE6 /* ReaderModeHandlers.swift */ = {isa = PBXFileReference; includeInIndex = 1; lastKnownFileType = sourcecode.swift; name = ReaderModeHandlers.swift; path = ./Client/Frontend/Reader/ReaderModeHandlers.swift; sourceTree = "<group>"; };
		8BA42171BC46246A6B974A34 /* FingerprintingProtection.swift */ = {isa = PBXFileReference; includeInIndex = 1; lastKnownFileType = sourcecode.swift; name = FingerprintingProtection.swift; path = "./brave/src/page-hooks/FingerprintingProtection.swift"; sourceTree = "<group>"; };
		8BE39E512689513A2A395390 /* DebugSettingsBundleOptions.swift */ = {isa = PBXFileReference; includeInIndex = 1; lastKnownFileType = sourcecode.swift; name = DebugSettingsBundleOptions.swift; path = ./Client/Application/DebugSettingsBundleOptions.swift; sourceTree = "<group>"; };
		8C01BFC6542838ADE925277D /* InfoPlist.strings */ = {isa = PBXFileReference; includeInIndex = 1; lastKnownFileType = text.plist.strings; name = InfoPlist.strings; path = ./ThirdParty/UIImageViewAligned/Example/ImageAlignmentTests/en.lproj/InfoPlist.strings; sourceTree = "<group>"; };
		8C587E6A28C775E781C04E29 /* RecentlyUsedCache.h */ = {isa = PBXFileReference; includeInIndex = 1; lastKnownFileType = sourcecode.c.h; name = RecentlyUsedCache.h; path = ./brave/src/webfilters/httpse_cpp/RecentlyUsedCache.h; sourceTree = "<group>"; };
		8D2103ADBE0A0DF85F53754B /* twitter.xml */ = {isa = PBXFileReference; includeInIndex = 1; lastKnownFileType = text.xml; name = twitter.xml; path = ./Client/Assets/Search/SearchOverrides/en/twitter.xml; sourceTree = "<group>"; };
		8D47EEDBF68F4F4E9E88320A /* BraveShieldState.swift */ = {isa = PBXFileReference; includeInIndex = 1; lastKnownFileType = sourcecode.swift; name = BraveShieldState.swift; path = ./brave/src/webfilters/BraveShieldState.swift; sourceTree = "<group>"; };
		8DF55BD77888D4FCB23AA0A8 /* ReadabilityService.swift */ = {isa = PBXFileReference; includeInIndex = 1; lastKnownFileType = sourcecode.swift; name = ReadabilityService.swift; path = ./Client/Frontend/Reader/ReadabilityService.swift; sourceTree = "<group>"; };
		8E1494716738E2CB4298AB7F /* ReadingListOAuthAuthenticator.swift */ = {isa = PBXFileReference; includeInIndex = 1; lastKnownFileType = sourcecode.swift; name = ReadingListOAuthAuthenticator.swift; path = ./ReadingList/ReadingListOAuthAuthenticator.swift; sourceTree = "<group>"; };
		8EB8D48AF931FF80F7189644 /* append.xml */ = {isa = PBXFileReference; includeInIndex = 1; lastKnownFileType = text.xml; name = append.xml; path = ./Client/Assets/Search/Tests/Expected/append.xml; sourceTree = "<group>"; };
		8F2BD742868BF371DEF34E82 /* HistoryPanel.swift */ = {isa = PBXFileReference; includeInIndex = 1; lastKnownFileType = sourcecode.swift; name = HistoryPanel.swift; path = ./Client/Frontend/Home/HistoryPanel.swift; sourceTree = "<group>"; };
		8FD32DFF23D2E6882260066D /* NSData+GZIP.h */ = {isa = PBXFileReference; includeInIndex = 1; lastKnownFileType = sourcecode.c.h; name = "NSData+GZIP.h"; path = "./brave/ThirdParty/NSData+GZIP.h"; sourceTree = "<group>"; };
		8FF4C7923637CF2F8DA083AB /* replace.xml */ = {isa = PBXFileReference; includeInIndex = 1; lastKnownFileType = text.xml; name = replace.xml; path = ./Client/Assets/Search/Tests/Expected/replace.xml; sourceTree = "<group>"; };
		8FFA045288C7CF6656937FC1 /* adInfo.js */ = {isa = PBXFileReference; includeInIndex = 1; lastKnownFileType = sourcecode.javascript; name = adInfo.js; path = ./brave/src/adinfo/adInfo.js; sourceTree = "<group>"; };
		91344C46EFD16FE63ECA1664 /* ScreenshotHelper.swift */ = {isa = PBXFileReference; includeInIndex = 1; lastKnownFileType = sourcecode.swift; name = ScreenshotHelper.swift; path = ./Client/Frontend/Browser/ScreenshotHelper.swift; sourceTree = "<group>"; };
		914E8DD963925C8047EC06A8 /* TabWidget.swift */ = {isa = PBXFileReference; includeInIndex = 1; lastKnownFileType = sourcecode.swift; name = TabWidget.swift; path = ./brave/src/frontend/tabsbar/TabWidget.swift; sourceTree = "<group>"; };
		9164CEA067CD6A2A4C4D2465 /* scrape_plugins.py */ = {isa = PBXFileReference; includeInIndex = 1; lastKnownFileType = text.script.python; name = scrape_plugins.py; path = ./Client/Assets/scrape_plugins.py; sourceTree = "<group>"; };
		920586BB12CA9EBD08EF7E8D /* UIImageViewAligned.podspec */ = {isa = PBXFileReference; includeInIndex = 1; lastKnownFileType = text; name = UIImageViewAligned.podspec; path = ./ThirdParty/UIImageViewAligned/UIImageViewAligned.podspec; sourceTree = "<group>"; };
		920E53BE1E3B81364A9985D3 /* ShareToBraveViewController.swift */ = {isa = PBXFileReference; includeInIndex = 1; lastKnownFileType = sourcecode.swift; name = ShareToBraveViewController.swift; path = ./BraveShareTo/ShareToBraveViewController.swift; sourceTree = "<group>"; };
		956D5A8B62DE3039133550CF /* db_impl.cc */ = {isa = PBXFileReference; includeInIndex = 1; lastKnownFileType = sourcecode.cpp.cpp; name = db_impl.cc; path = ./brave/ThirdParty/leveldb/db/db_impl.cc; sourceTree = "<group>"; };
		959071D5C08B03B8201CE7A9 /* HttpsEverywhereObjC.h */ = {isa = PBXFileReference; includeInIndex = 1; lastKnownFileType = sourcecode.c.h; name = HttpsEverywhereObjC.h; path = ./brave/src/webfilters/httpse_cpp/HttpsEverywhereObjC.h; sourceTree = "<group>"; };
		95E8C8F2179FD79F8FCF95E8 /* UMTableViewCell.m */ = {isa = PBXFileReference; includeInIndex = 1; lastKnownFileType = sourcecode.c.objc; name = UMTableViewCell.m; path = ./ThirdParty/SWTableViewCell/UMTableViewCell.m; sourceTree = "<group>"; };
		9637DFE99CD1D4E6C5F91EDE /* FBSnapshotTestCasePlatform.h */ = {isa = PBXFileReference; includeInIndex = 1; lastKnownFileType = sourcecode.c.h; name = FBSnapshotTestCasePlatform.h; path = ./ThirdParty/FBSnapshotTestCase/FBSnapshotTestCasePlatform.h; sourceTree = "<group>"; };
		98340FA08AFE0EA9B23DD3BC /* DefaultSuggestedSites.swift */ = {isa = PBXFileReference; includeInIndex = 1; lastKnownFileType = sourcecode.swift; name = DefaultSuggestedSites.swift; path = ./Storage/DefaultSuggestedSites.swift; sourceTree = "<group>"; };
		987EE0A1B50EC601EB8E5C20 /* Root.strings */ = {isa = PBXFileReference; includeInIndex = 1; lastKnownFileType = text.plist.strings; name = Root.strings; path = ./Client/Application/Settings.bundle/en.lproj/Root.strings; sourceTree = "<group>"; };
		99F556DDB673288FC5E641BA /* get_supported_locales.swift */ = {isa = PBXFileReference; includeInIndex = 1; lastKnownFileType = sourcecode.swift; name = get_supported_locales.swift; path = ./Client/Assets/Search/get_supported_locales.swift; sourceTree = "<group>"; };
		9A12D86BF942CEEDD82DF302 /* Browser.swift */ = {isa = PBXFileReference; includeInIndex = 1; lastKnownFileType = sourcecode.swift; name = Browser.swift; path = ./Client/Frontend/Browser/Browser.swift; sourceTree = "<group>"; };
		9AFF43C086A6180B2C1A5BF8 /* mutexlock.h */ = {isa = PBXFileReference; includeInIndex = 1; lastKnownFileType = sourcecode.c.h; name = mutexlock.h; path = ./brave/ThirdParty/leveldb/util/mutexlock.h; sourceTree = "<group>"; };
		9B84F4FD474C6D1B60735D7C /* LoginDetailViewController.swift */ = {isa = PBXFileReference; includeInIndex = 1; lastKnownFileType = sourcecode.swift; name = LoginDetailViewController.swift; path = ./Client/Frontend/Settings/LoginDetailViewController.swift; sourceTree = "<group>"; };
		9BA9175CB5140E6C4D47DC15 /* BrowserViewController+FindInPage.swift */ = {isa = PBXFileReference; includeInIndex = 1; lastKnownFileType = sourcecode.swift; name = "BrowserViewController+FindInPage.swift"; path = "./Client/Frontend/Browser/BrowserViewController/BrowserViewController+FindInPage.swift"; sourceTree = "<group>"; };
		9C0FE62111208C1C3C2CF16A /* Favicons.js */ = {isa = PBXFileReference; includeInIndex = 1; lastKnownFileType = sourcecode.javascript; name = Favicons.js; path = ./Client/Assets/Favicons.js; sourceTree = "<group>"; };
		9C9584FB83BD374183DEA69E /* AdjustIntegration.swift */ = {isa = PBXFileReference; includeInIndex = 1; lastKnownFileType = sourcecode.swift; name = AdjustIntegration.swift; path = ./Client/Application/AdjustIntegration.swift; sourceTree = "<group>"; };
		9DCA6E04BC5A3B22F7504D26 /* UIImageViewAligned.h */ = {isa = PBXFileReference; includeInIndex = 1; lastKnownFileType = sourcecode.c.h; name = UIImageViewAligned.h; path = ./ThirdParty/UIImageViewAligned/UIImageViewAligned/UIImageViewAligned.h; sourceTree = "<group>"; };
		9ED613EE9C7959D2189FB39F /* ReaderMode.js */ = {isa = PBXFileReference; includeInIndex = 1; lastKnownFileType = sourcecode.javascript; name = ReaderMode.js; path = ./Client/Frontend/Reader/ReaderMode.js; sourceTree = "<group>"; };
		9F0E7E656F3E92BCDAE9C4D3 /* ViewController.m */ = {isa = PBXFileReference; includeInIndex = 1; lastKnownFileType = sourcecode.c.objc; name = ViewController.m; path = ./ThirdParty/UIImageViewAligned/Example/ImageAlignment/ViewController.m; sourceTree = "<group>"; };
		9FEEC5779DCE986A2ADCC758 /* log_reader.h */ = {isa = PBXFileReference; includeInIndex = 1; lastKnownFileType = sourcecode.c.h; name = log_reader.h; path = ./brave/ThirdParty/leveldb/db/log_reader.h; sourceTree = "<group>"; };
		A02DAFE3F94EDC75EAB9C4F6 /* FindInPageBar.swift */ = {isa = PBXFileReference; includeInIndex = 1; lastKnownFileType = sourcecode.swift; name = FindInPageBar.swift; path = ./Client/Frontend/Browser/FindInPageBar.swift; sourceTree = "<group>"; };
		A039A46D3958AB005BCBE545 /* AuralProgressBar.swift */ = {isa = PBXFileReference; includeInIndex = 1; lastKnownFileType = sourcecode.swift; name = AuralProgressBar.swift; path = ./Client/Frontend/Widgets/AuralProgressBar.swift; sourceTree = "<group>"; };
		A144D8E467E687B3871C8836 /* ReadingListClientRecord.swift */ = {isa = PBXFileReference; includeInIndex = 1; lastKnownFileType = sourcecode.swift; name = ReadingListClientRecord.swift; path = ./ReadingList/ReadingListClientRecord.swift; sourceTree = "<group>"; };
		A2805F59AFF335BB9E950000 /* adInfo-wrapper.js */ = {isa = PBXFileReference; includeInIndex = 1; lastKnownFileType = sourcecode.javascript; name = "adInfo-wrapper.js"; path = "./brave/src/adinfo/adInfo-wrapper.js"; sourceTree = "<group>"; };
		A2855E97F1A6BA46F570C2C2 /* UIImageViewAligned.m */ = {isa = PBXFileReference; includeInIndex = 1; lastKnownFileType = sourcecode.c.objc; name = UIImageViewAligned.m; path = ./ThirdParty/UIImageViewAligned/UIImageViewAligned/UIImageViewAligned.m; sourceTree = "<group>"; };
		A3F2FC6AC3AFE5BD6E376F55 /* BrowserLocationView.swift */ = {isa = PBXFileReference; includeInIndex = 1; lastKnownFileType = sourcecode.swift; name = BrowserLocationView.swift; path = ./Client/Frontend/Browser/BrowserLocationView.swift; sourceTree = "<group>"; };
		A513DCE559389AD0BDE0D411 /* SyncCommandsTable.swift */ = {isa = PBXFileReference; includeInIndex = 1; lastKnownFileType = sourcecode.swift; name = SyncCommandsTable.swift; path = ./Storage/SQL/SyncCommandsTable.swift; sourceTree = "<group>"; };
		A55035C70518D7C18E6528AE /* table.h */ = {isa = PBXFileReference; includeInIndex = 1; lastKnownFileType = sourcecode.c.h; name = table.h; path = ./brave/ThirdParty/leveldb/include/leveldb/table.h; sourceTree = "<group>"; };
		A6AC60F738711305C6585EC4 /* CrashReporter.swift */ = {isa = PBXFileReference; includeInIndex = 1; lastKnownFileType = sourcecode.swift; name = CrashReporter.swift; path = ./Client/Application/CrashReporter.swift; sourceTree = "<group>"; };
		A6AECDC0CC95E3DB88A22B72 /* SearchSettingsTableViewController.swift */ = {isa = PBXFileReference; includeInIndex = 1; lastKnownFileType = sourcecode.swift; name = SearchSettingsTableViewController.swift; path = ./Client/Frontend/Settings/SearchSettingsTableViewController.swift; sourceTree = "<group>"; };
		A7213910FF51709F3F5E2C59 /* RequestDesktopSiteActivity.swift */ = {isa = PBXFileReference; includeInIndex = 1; lastKnownFileType = sourcecode.swift; name = RequestDesktopSiteActivity.swift; path = ./Client/Frontend/Share/RequestDesktopSiteActivity.swift; sourceTree = "<group>"; };
		A75C80BE236B7505B69C6511 /* History.swift */ = {isa = PBXFileReference; includeInIndex = 1; lastKnownFileType = sourcecode.swift; name = History.swift; path = ./Storage/History.swift; sourceTree = "<group>"; };
		A7F8F5DEF756198CE9A08212 /* port.h */ = {isa = PBXFileReference; includeInIndex = 1; lastKnownFileType = sourcecode.c.h; name = port.h; path = ./brave/ThirdParty/leveldb/port/port.h; sourceTree = "<group>"; };
		A83C690AD6456A027FB0BF6E /* coding.h */ = {isa = PBXFileReference; includeInIndex = 1; lastKnownFileType = sourcecode.c.h; name = coding.h; path = ./brave/ThirdParty/leveldb/util/coding.h; sourceTree = "<group>"; };
		A88DB45B196E00624A7B7B90 /* dumpfile.cc */ = {isa = PBXFileReference; includeInIndex = 1; lastKnownFileType = sourcecode.cpp.cpp; name = dumpfile.cc; path = ./brave/ThirdParty/leveldb/db/dumpfile.cc; sourceTree = "<group>"; };
		A905F85597245201BB61FF20 /* InfoPlist.strings */ = {isa = PBXFileReference; includeInIndex = 1; lastKnownFileType = text.plist.strings; name = InfoPlist.strings; path = ./Client/en.lproj/InfoPlist.strings; sourceTree = "<group>"; };
		AA44EA103045B9E3603E2207 /* SearchPlugins */ = {isa = PBXFileReference; includeInIndex = 1; lastKnownFileType = folder; name = SearchPlugins; path = ./Client/Assets/Search/SearchPlugins; sourceTree = "<group>"; };
		AA78E8E10A95A340B4E62A8F /* UIImage+Diff.h */ = {isa = PBXFileReference; includeInIndex = 1; lastKnownFileType = sourcecode.c.h; name = "UIImage+Diff.h"; path = "./ThirdParty/FBSnapshotTestCase/UIImage+Diff.h"; sourceTree = "<group>"; };
		AAD93FEA70EC09EF2D95A298 /* ReaderSettings.xcassets */ = {isa = PBXFileReference; includeInIndex = 1; lastKnownFileType = folder.assetcatalog; name = ReaderSettings.xcassets; path = ./Client/Frontend/Reader/ReaderSettings.xcassets; sourceTree = "<group>"; };
		AADDAA844E92035E243155AA /* FaviconFetcher.swift */ = {isa = PBXFileReference; includeInIndex = 1; lastKnownFileType = sourcecode.swift; name = FaviconFetcher.swift; path = ./Utils/FaviconFetcher.swift; sourceTree = "<group>"; };
		AB6551ED2648F64583F2916E /* testplugin.xml */ = {isa = PBXFileReference; includeInIndex = 1; lastKnownFileType = text.xml; name = testplugin.xml; path = ./Client/Assets/Search/Tests/Base/testplugin.xml; sourceTree = "<group>"; };
		AB8C1E4FD7135E1EC6E37276 /* google.xml */ = {isa = PBXFileReference; includeInIndex = 1; lastKnownFileType = text.xml; name = google.xml; path = ./Client/Assets/Search/SearchOverrides/en/google.xml; sourceTree = "<group>"; };
		AC1FEF85CBD43B0AB6FD7312 /* FiraSans-Light.ttf */ = {isa = PBXFileReference; includeInIndex = 1; lastKnownFileType = file; name = "FiraSans-Light.ttf"; path = "./Client/Assets/Fonts/FiraSans-Light.ttf"; sourceTree = "<group>"; };
		ACAF288D28E0EF3AAA607042 /* BrowserToolbar.swift */ = {isa = PBXFileReference; includeInIndex = 1; lastKnownFileType = sourcecode.swift; name = BrowserToolbar.swift; path = ./Client/Frontend/Browser/BrowserToolbar.swift; sourceTree = "<group>"; };
		ACC55064B645BC69CDDBB640 /* UIImage+Compare.m */ = {isa = PBXFileReference; includeInIndex = 1; lastKnownFileType = sourcecode.c.objc; name = "UIImage+Compare.m"; path = "./ThirdParty/FBSnapshotTestCase/UIImage+Compare.m"; sourceTree = "<group>"; };
		ACD12801C24B9F1BD0B2FDC1 /* SettingsNavigationController.swift */ = {isa = PBXFileReference; includeInIndex = 1; lastKnownFileType = sourcecode.swift; name = SettingsNavigationController.swift; path = ./Client/Frontend/Settings/SettingsNavigationController.swift; sourceTree = "<group>"; };
		AD08043CC2777304E6002033 /* duckduckgo.xml */ = {isa = PBXFileReference; includeInIndex = 1; lastKnownFileType = text.xml; name = duckduckgo.xml; path = ./Client/Assets/Search/SearchOverrides/en/duckduckgo.xml; sourceTree = "<group>"; };
		AD4E2E1A8967DFB81A5BCB99 /* SessionRestore.html */ = {isa = PBXFileReference; includeInIndex = 1; lastKnownFileType = text.html; name = SessionRestore.html; path = ./Client/Assets/SessionRestore.html; sourceTree = "<group>"; };
		ADA7DED2447BA5A4E6FE7C35 /* ReaderModeBarView.swift */ = {isa = PBXFileReference; includeInIndex = 1; lastKnownFileType = sourcecode.swift; name = ReaderModeBarView.swift; path = ./Client/Frontend/Browser/ReaderModeBarView.swift; sourceTree = "<group>"; };
		ADB79191D08021A6D529BF4D /* ElementAtPoint.js */ = {isa = PBXFileReference; includeInIndex = 1; lastKnownFileType = sourcecode.javascript; name = ElementAtPoint.js; path = "./brave/src/page-hooks/ElementAtPoint.js"; sourceTree = "<group>"; };
		ADD27FD57D57C14AE7F1A5D6 /* HomePanelViewController.swift */ = {isa = PBXFileReference; includeInIndex = 1; lastKnownFileType = sourcecode.swift; name = HomePanelViewController.swift; path = ./Client/Frontend/Home/HomePanelViewController.swift; sourceTree = "<group>"; };
		B036144E80BFD02638E7E647 /* Brave.entitlements */ = {isa = PBXFileReference; includeInIndex = 1; lastKnownFileType = text.xml; name = Brave.entitlements; path = brave/Brave.entitlements; sourceTree = "<group>"; };
		B09BAC548B83576231EBD806 /* NSMutableArray+SWUtilityButtons.m */ = {isa = PBXFileReference; includeInIndex = 1; lastKnownFileType = sourcecode.c.objc; name = "NSMutableArray+SWUtilityButtons.m"; path = "./ThirdParty/SWTableViewCell/PodFiles/NSMutableArray+SWUtilityButtons.m"; sourceTree = "<group>"; };
		B1142D481813866CF93EF596 /* Sharing.swift */ = {isa = PBXFileReference; includeInIndex = 1; lastKnownFileType = sourcecode.swift; name = Sharing.swift; path = ./Storage/Sharing.swift; sourceTree = "<group>"; };
		B174C906ABCB1B2798AD538E /* Intro.xcassets */ = {isa = PBXFileReference; includeInIndex = 1; lastKnownFileType = folder.assetcatalog; name = Intro.xcassets; path = ./Client/Frontend/Intro/Intro.xcassets; sourceTree = "<group>"; };
		B19CF3BCBDCAF18D4F994142 /* append.xml */ = {isa = PBXFileReference; includeInIndex = 1; lastKnownFileType = text.xml; name = append.xml; path = ./Client/Assets/Search/Tests/Overlays/append.xml; sourceTree = "<group>"; };
		B1C77177C5621E8CAF2BF362 /* IBsetup.png */ = {isa = PBXFileReference; includeInIndex = 1; lastKnownFileType = image.png; name = IBsetup.png; path = ./ThirdParty/UIImageViewAligned/docs/IBsetup.png; sourceTree = "<group>"; };
		B1D280EC8AAAB26C4BBB484C /* builder.h */ = {isa = PBXFileReference; includeInIndex = 1; lastKnownFileType = sourcecode.c.h; name = builder.h; path = ./brave/ThirdParty/leveldb/db/builder.h; sourceTree = "<group>"; };
		B2122B3144F9374D630138ED /* BraveContextMenu.swift */ = {isa = PBXFileReference; includeInIndex = 1; lastKnownFileType = sourcecode.swift; lineEnding = 0; name = BraveContextMenu.swift; path = "./brave/src/page-hooks/BraveContextMenu.swift"; sourceTree = "<group>"; xcLanguageSpecificationIdentifier = xcode.lang.swift; };
		B26E6A052DA6287729B7113D /* WebViewDocScale.h */ = {isa = PBXFileReference; includeInIndex = 1; lastKnownFileType = sourcecode.c.h; name = WebViewDocScale.h; path = ./brave/src/webview/WebViewDocScale.h; sourceTree = "<group>"; };
		B27FC9AAE4387761CBAF0E07 /* FSReadingList.h */ = {isa = PBXFileReference; includeInIndex = 1; lastKnownFileType = sourcecode.c.h; name = FSReadingList.h; path = ./Client/Frontend/Reader/FSReadingList.h; sourceTree = "<group>"; };
		B2EABAA73084D115EF97BD2E /* GenericTable.swift */ = {isa = PBXFileReference; includeInIndex = 1; lastKnownFileType = sourcecode.swift; name = GenericTable.swift; path = ./Storage/SQL/GenericTable.swift; sourceTree = "<group>"; };
		B35E8E56BEC9DB2E1D4BD8C1 /* SwipeAnimator.swift */ = {isa = PBXFileReference; includeInIndex = 1; lastKnownFileType = sourcecode.swift; name = SwipeAnimator.swift; path = ./Client/Frontend/Browser/SwipeAnimator.swift; sourceTree = "<group>"; };
		B3777B25D6E2DCFE76040F35 /* SafeBrowsing.swift */ = {isa = PBXFileReference; includeInIndex = 1; lastKnownFileType = sourcecode.swift; name = SafeBrowsing.swift; path = ./brave/src/webfilters/SafeBrowsing.swift; sourceTree = "<group>"; };
		B390A064221CB58CACD977CA /* Reader.html */ = {isa = PBXFileReference; includeInIndex = 1; lastKnownFileType = text.html; name = Reader.html; path = ./Client/Frontend/Reader/Reader.html; sourceTree = "<group>"; };
		B504A00429D49AE66EAB5918 /* hash.h */ = {isa = PBXFileReference; includeInIndex = 1; lastKnownFileType = sourcecode.c.h; name = hash.h; path = ./brave/ThirdParty/leveldb/util/hash.h; sourceTree = "<group>"; };
		B52C89B10A6B7884BA9A1B82 /* check@2x.png */ = {isa = PBXFileReference; includeInIndex = 1; lastKnownFileType = image.png; name = "check@2x.png"; path = "./ThirdParty/SWTableViewCell/check@2x.png"; sourceTree = "<group>"; };
		B5EFAA129595C26547FDD70D /* BraveInfo.plist */ = {isa = PBXFileReference; includeInIndex = 1; lastKnownFileType = text.plist.xml; name = BraveInfo.plist; path = brave/BraveInfo.plist; sourceTree = "<group>"; };
		B6339DA63849AA7EBB1AD756 /* LoginsHelper.js */ = {isa = PBXFileReference; includeInIndex = 1; lastKnownFileType = sourcecode.javascript; name = LoginsHelper.js; path = ./Client/Assets/LoginsHelper.js; sourceTree = "<group>"; };
		B68328D5B8841C75EC4CF248 /* NetError.css */ = {isa = PBXFileReference; includeInIndex = 1; lastKnownFileType = text.css; name = NetError.css; path = ./Client/Assets/NetError.css; sourceTree = "<group>"; };
		B783C09EE8C9FEC39FE966E3 /* log_writer.cc */ = {isa = PBXFileReference; includeInIndex = 1; lastKnownFileType = sourcecode.cpp.cpp; name = log_writer.cc; path = ./brave/ThirdParty/leveldb/db/log_writer.cc; sourceTree = "<group>"; };
		B844F80947392751D574C56A /* Fabric.framework */ = {isa = PBXFileReference; lastKnownFileType = wrapper.framework; path = Fabric.framework; sourceTree = "<group>"; };
		B8E155181FB66C692C8277B2 /* SessionData.swift */ = {isa = PBXFileReference; includeInIndex = 1; lastKnownFileType = sourcecode.swift; name = SessionData.swift; path = ./Client/Frontend/Browser/SessionData.swift; sourceTree = "<group>"; };
		B98EE41BC6FAF6984EB4300C /* project.pbxproj */ = {isa = PBXFileReference; includeInIndex = 1; lastKnownFileType = text.pbxproject; name = project.pbxproj; path = ./ThirdParty/UIImageViewAligned/Example/ImageAlignment.xcodeproj/project.pbxproj; sourceTree = "<group>"; };
		B9B3623FB1D77E75D56BED11 /* Default@2x.png */ = {isa = PBXFileReference; includeInIndex = 1; lastKnownFileType = image.png; name = "Default@2x.png"; path = "./ThirdParty/SWTableViewCell/Default@2x.png"; sourceTree = "<group>"; };
		B9DAE86EE9B954590E7537A5 /* BraveWebView.swift */ = {isa = PBXFileReference; includeInIndex = 1; lastKnownFileType = sourcecode.swift; lineEnding = 0; name = BraveWebView.swift; path = ./brave/src/webview/BraveWebView.swift; sourceTree = "<group>"; xcLanguageSpecificationIdentifier = xcode.lang.swift; };
		BA1CCC5576B41343D866CCBE /* um.png */ = {isa = PBXFileReference; includeInIndex = 1; lastKnownFileType = image.png; name = um.png; path = ./ThirdParty/SWTableViewCell/um.png; sourceTree = "<group>"; };
		BA7C6C87EE3CACD5B49AF023 /* README.md */ = {isa = PBXFileReference; includeInIndex = 1; lastKnownFileType = net.daringfireball.markdown; name = README.md; path = ./ThirdParty/Box/README.md; sourceTree = "<group>"; };
		BAC1DC027204221273BF5341 /* HttpsEverywhere.h */ = {isa = PBXFileReference; includeInIndex = 1; lastKnownFileType = sourcecode.c.h; name = HttpsEverywhere.h; path = ./brave/src/webfilters/httpse_cpp/HttpsEverywhere.h; sourceTree = "<group>"; };
		BB1271570546AB5C5F7BF4C6 /* SQLiteBookmarksHelpers.swift */ = {isa = PBXFileReference; includeInIndex = 1; lastKnownFileType = sourcecode.swift; name = SQLiteBookmarksHelpers.swift; path = ./Storage/SQL/SQLiteBookmarksHelpers.swift; sourceTree = "<group>"; };
		BB991D7A481EEDB55783CEFC /* SearchLoader.swift */ = {isa = PBXFileReference; includeInIndex = 1; lastKnownFileType = sourcecode.swift; name = SearchLoader.swift; path = ./Client/Frontend/Browser/SearchLoader.swift; sourceTree = "<group>"; };
		BDA90AF6E411A2D33F15EEE3 /* README.md */ = {isa = PBXFileReference; includeInIndex = 1; lastKnownFileType = net.daringfireball.markdown; name = README.md; path = ./ThirdParty/UIImageViewAligned/README.md; sourceTree = "<group>"; };
		BDF9E0FC1CABCBBDD2276EFB /* c.h */ = {isa = PBXFileReference; includeInIndex = 1; lastKnownFileType = sourcecode.c.h; name = c.h; path = ./brave/ThirdParty/leveldb/include/leveldb/c.h; sourceTree = "<group>"; };
		BE947DCFE53B5F18FF12053D /* NSMutableArray+SWUtilityButtons.h */ = {isa = PBXFileReference; includeInIndex = 1; lastKnownFileType = sourcecode.c.h; name = "NSMutableArray+SWUtilityButtons.h"; path = "./ThirdParty/SWTableViewCell/PodFiles/NSMutableArray+SWUtilityButtons.h"; sourceTree = "<group>"; };
		BED9E8295A95A1639164EC89 /* two_level_iterator.cc */ = {isa = PBXFileReference; includeInIndex = 1; lastKnownFileType = sourcecode.cpp.cpp; name = two_level_iterator.cc; path = ./brave/ThirdParty/leveldb/table/two_level_iterator.cc; sourceTree = "<group>"; };
		BF3C112154BC4FDA280F05B0 /* NetworkDataFileLoader.swift */ = {isa = PBXFileReference; includeInIndex = 1; lastKnownFileType = sourcecode.swift; name = NetworkDataFileLoader.swift; path = ./brave/src/webfilters/NetworkDataFileLoader.swift; sourceTree = "<group>"; };
		C1143AB9E6FC53A915F6015E /* LICENSE */ = {isa = PBXFileReference; includeInIndex = 1; lastKnownFileType = text; name = LICENSE; path = ./ThirdParty/Result/LICENSE; sourceTree = "<group>"; };
		C12F8F9AA927469C395A01A8 /* TabTrayController.swift */ = {isa = PBXFileReference; includeInIndex = 1; lastKnownFileType = sourcecode.swift; name = TabTrayController.swift; path = ./Client/Frontend/Browser/TabTrayController.swift; sourceTree = "<group>"; };
		C18D417E75AAF6532E99937A /* replace.xml */ = {isa = PBXFileReference; includeInIndex = 1; lastKnownFileType = text.xml; name = replace.xml; path = ./Client/Assets/Search/Tests/Overlays/replace.xml; sourceTree = "<group>"; };
		C1EDEAAE020488481B5A4A1F /* hash.cc */ = {isa = PBXFileReference; includeInIndex = 1; lastKnownFileType = sourcecode.cpp.cpp; name = hash.cc; path = ./brave/ThirdParty/leveldb/util/hash.cc; sourceTree = "<group>"; };
		C228461239640F53947A0964 /* FiraSans-Bold.ttf */ = {isa = PBXFileReference; includeInIndex = 1; lastKnownFileType = file; name = "FiraSans-Bold.ttf"; path = "./Client/Assets/Fonts/FiraSans-Bold.ttf"; sourceTree = "<group>"; };
		C2F9E6252BF290B6EE66FF11 /* ReadingListRecordsResponse.swift */ = {isa = PBXFileReference; includeInIndex = 1; lastKnownFileType = sourcecode.swift; name = ReadingListRecordsResponse.swift; path = ./ReadingList/ReadingListRecordsResponse.swift; sourceTree = "<group>"; };
		C33D93B9B0CD0D4AD9E461AE /* ODRefreshControl.h */ = {isa = PBXFileReference; includeInIndex = 1; lastKnownFileType = sourcecode.c.h; name = ODRefreshControl.h; path = ./brave/src/frontend/ODRefreshControl.h; sourceTree = "<group>"; };
		C3603756FF1A103E2F905E53 /* logging.cc */ = {isa = PBXFileReference; includeInIndex = 1; lastKnownFileType = sourcecode.cpp.cpp; name = logging.cc; path = ./brave/ThirdParty/leveldb/util/logging.cc; sourceTree = "<group>"; };
		C38C829D7A278B0AE23070C8 /* arena.h */ = {isa = PBXFileReference; includeInIndex = 1; lastKnownFileType = sourcecode.c.h; name = arena.h; path = ./brave/ThirdParty/leveldb/util/arena.h; sourceTree = "<group>"; };
		C42F17E905F4182862921627 /* TrackingProtectionCpp.h */ = {isa = PBXFileReference; includeInIndex = 1; lastKnownFileType = sourcecode.c.h; name = TrackingProtectionCpp.h; path = ./brave/src/webfilters/TrackingProtectionCpp.h; sourceTree = "<group>"; };
		C4FCC64BEAD27781355801AA /* DeferredDBOperation.swift */ = {isa = PBXFileReference; includeInIndex = 1; lastKnownFileType = sourcecode.swift; name = DeferredDBOperation.swift; path = ./Storage/SQL/DeferredDBOperation.swift; sourceTree = "<group>"; };
		C504B043B95B6E6E53B51F03 /* filter_block.cc */ = {isa = PBXFileReference; includeInIndex = 1; lastKnownFileType = sourcecode.cpp.cpp; name = filter_block.cc; path = ./brave/ThirdParty/leveldb/table/filter_block.cc; sourceTree = "<group>"; };
		C5C1C8130DF9FA0A918B7891 /* IntroViewController.swift */ = {isa = PBXFileReference; includeInIndex = 1; lastKnownFileType = sourcecode.swift; name = IntroViewController.swift; path = ./Client/Frontend/Intro/IntroViewController.swift; sourceTree = "<group>"; };
		C760C12370CD279FD30D83CF /* status.cc */ = {isa = PBXFileReference; includeInIndex = 1; lastKnownFileType = sourcecode.cpp.cpp; name = status.cc; path = ./brave/ThirdParty/leveldb/util/status.cc; sourceTree = "<group>"; };
		C7C37EB043E611C439AA9768 /* TabManager.swift */ = {isa = PBXFileReference; includeInIndex = 1; lastKnownFileType = sourcecode.swift; name = TabManager.swift; path = ./Client/Frontend/Browser/TabManager.swift; sourceTree = "<group>"; };
		C8014F0C6AC0AD571CB8BC80 /* InitialViewController.swift */ = {isa = PBXFileReference; includeInIndex = 1; lastKnownFileType = sourcecode.swift; name = InitialViewController.swift; path = ./Extensions/ShareTo/InitialViewController.swift; sourceTree = "<group>"; };
		C8ED06F8D4F8DF4936BB88C5 /* histogram.cc */ = {isa = PBXFileReference; includeInIndex = 1; lastKnownFileType = sourcecode.cpp.cpp; name = histogram.cc; path = ./brave/ThirdParty/leveldb/util/histogram.cc; sourceTree = "<group>"; };
		C922CCB2D8FDB2706B9269E7 /* BackForwardListViewController.swift */ = {isa = PBXFileReference; includeInIndex = 1; lastKnownFileType = sourcecode.swift; name = BackForwardListViewController.swift; path = ./Client/Frontend/Browser/BackForwardListViewController.swift; sourceTree = "<group>"; };
		C96D05B75A6150D1C3563901 /* ChevronView.swift */ = {isa = PBXFileReference; includeInIndex = 1; lastKnownFileType = sourcecode.swift; name = ChevronView.swift; path = ./Client/Frontend/Widgets/ChevronView.swift; sourceTree = "<group>"; };
		C992D1A2E874D87A41A9C53F /* LoginsHelper.swift */ = {isa = PBXFileReference; includeInIndex = 1; lastKnownFileType = sourcecode.swift; name = LoginsHelper.swift; path = ./Client/Frontend/Browser/LoginsHelper.swift; sourceTree = "<group>"; };
		CA2B04A8FF5E176618F481E2 /* BoxType.swift */ = {isa = PBXFileReference; includeInIndex = 1; lastKnownFileType = sourcecode.swift; name = BoxType.swift; path = ./ThirdParty/Box/BoxType.swift; sourceTree = "<group>"; };
		CB001170B20B480D237CC9E2 /* MutableBox.swift */ = {isa = PBXFileReference; includeInIndex = 1; lastKnownFileType = sourcecode.swift; name = MutableBox.swift; path = ./ThirdParty/Box/MutableBox.swift; sourceTree = "<group>"; };
		CB5F1B5D88681643A9C0C7CF /* cache.h */ = {isa = PBXFileReference; includeInIndex = 1; lastKnownFileType = sourcecode.c.h; name = cache.h; path = ./brave/ThirdParty/leveldb/include/leveldb/cache.h; sourceTree = "<group>"; };
		CBF4E22AF178C4C42C998376 /* bloom.cc */ = {isa = PBXFileReference; includeInIndex = 1; lastKnownFileType = sourcecode.cpp.cpp; name = bloom.cc; path = ./brave/ThirdParty/leveldb/util/bloom.cc; sourceTree = "<group>"; };
		CCF5EA52A3A0DB9B90E811B7 /* NetError.html */ = {isa = PBXFileReference; includeInIndex = 1; lastKnownFileType = text.html; name = NetError.html; path = ./Client/Assets/NetError.html; sourceTree = "<group>"; };
		CD7B921B5225CE976413AE24 /* RemoteTabsTable.swift */ = {isa = PBXFileReference; includeInIndex = 1; lastKnownFileType = sourcecode.swift; name = RemoteTabsTable.swift; path = ./Storage/SQL/RemoteTabsTable.swift; sourceTree = "<group>"; };
		CD7CF0B8AF18BCC3539852C6 /* SWTableViewCell-Prefix.pch */ = {isa = PBXFileReference; includeInIndex = 1; lastKnownFileType = sourcecode.c.h; name = "SWTableViewCell-Prefix.pch"; path = "./ThirdParty/SWTableViewCell/SWTableViewCell-Prefix.pch"; sourceTree = "<group>"; };
		CD874D64F18795D5FDE53A9F /* log_format.h */ = {isa = PBXFileReference; includeInIndex = 1; lastKnownFileType = sourcecode.c.h; name = log_format.h; path = ./brave/ThirdParty/leveldb/db/log_format.h; sourceTree = "<group>"; };
		CDB3BCCA0DFA377A04C8A79E /* ShareExtensionHelper.swift */ = {isa = PBXFileReference; includeInIndex = 1; lastKnownFileType = sourcecode.swift; name = ShareExtensionHelper.swift; path = ./Client/Frontend/Share/ShareExtensionHelper.swift; sourceTree = "<group>"; };
		CE26A0072322D258FA2595EB /* ABPFilterLibWrapper.h */ = {isa = PBXFileReference; includeInIndex = 1; lastKnownFileType = sourcecode.c.h; name = ABPFilterLibWrapper.h; path = ./brave/src/webfilters/ABPFilterLibWrapper.h; sourceTree = "<group>"; };
		CE8D06D4069DB9F51B759924 /* LegacyJSContext.h */ = {isa = PBXFileReference; includeInIndex = 1; lastKnownFileType = sourcecode.c.h; name = LegacyJSContext.h; path = ./brave/src/webview/LegacyJSContext.h; sourceTree = "<group>"; };
		D042E0F5F3F943C6FBC6D080 /* FingerprintingProtection.js */ = {isa = PBXFileReference; includeInIndex = 1; lastKnownFileType = sourcecode.javascript; name = FingerprintingProtection.js; path = "./brave/src/page-hooks/FingerprintingProtection.js"; sourceTree = "<group>"; };
		D0D3A98E5AF68BB2BF943647 /* Info.plist */ = {isa = PBXFileReference; includeInIndex = 1; lastKnownFileType = text.plist.xml; name = Info.plist; path = ./Extensions/ViewLater/Info.plist; sourceTree = "<group>"; };
		D105CD957A7B38E9F1BAE848 /* BrowserViewController+ContextMenuHelperDelegate.swift */ = {isa = PBXFileReference; includeInIndex = 1; lastKnownFileType = sourcecode.swift; lineEnding = 0; name = "BrowserViewController+ContextMenuHelperDelegate.swift"; path = "./Client/Frontend/Browser/BrowserViewController/BrowserViewController+ContextMenuHelperDelegate.swift"; sourceTree = "<group>"; xcLanguageSpecificationIdentifier = xcode.lang.swift; };
		D107A9136CC1FD66F2745769 /* ReadingListServerRecord.swift */ = {isa = PBXFileReference; includeInIndex = 1; lastKnownFileType = sourcecode.swift; name = ReadingListServerRecord.swift; path = ./ReadingList/ReadingListServerRecord.swift; sourceTree = "<group>"; };
		D1CADC3E350A25BA3BC86931 /* HideEmptyImages.swift */ = {isa = PBXFileReference; includeInIndex = 1; lastKnownFileType = sourcecode.swift; name = HideEmptyImages.swift; path = "./brave/src/page-hooks/HideEmptyImages.swift"; sourceTree = "<group>"; };
		D1E821DACFE5062DF30D1443 /* SearchSuggestClient.swift */ = {isa = PBXFileReference; includeInIndex = 1; lastKnownFileType = sourcecode.swift; name = SearchSuggestClient.swift; path = ./Client/Frontend/Browser/SearchSuggestClient.swift; sourceTree = "<group>"; };
		D1F148E463456852B44DE863 /* ErrorPageHelper.swift */ = {isa = PBXFileReference; includeInIndex = 1; lastKnownFileType = sourcecode.swift; name = ErrorPageHelper.swift; path = ./Client/Frontend/Browser/ErrorPageHelper.swift; sourceTree = "<group>"; };
		D1FD470588FCAAC12F09404C /* ReadingListChangeAccumulator.swift */ = {isa = PBXFileReference; includeInIndex = 1; lastKnownFileType = sourcecode.swift; name = ReadingListChangeAccumulator.swift; path = ./ReadingList/ReadingListChangeAccumulator.swift; sourceTree = "<group>"; };
		D2A8EBCF53BB0D14E34F6174 /* OpenPdfHelper.swift */ = {isa = PBXFileReference; includeInIndex = 1; lastKnownFileType = sourcecode.swift; lineEnding = 0; name = OpenPdfHelper.swift; path = ./Client/Frontend/Browser/OpenPdfHelper.swift; sourceTree = "<group>"; xcLanguageSpecificationIdentifier = xcode.lang.swift; };
		D30EBB5A1C75503800105AE9 /* KIF.xcodeproj */ = {isa = PBXFileReference; lastKnownFileType = "wrapper.pb-project"; name = KIF.xcodeproj; path = Carthage/Checkouts/KIF/KIF.xcodeproj; sourceTree = "<group>"; };
		D345CE98628B405A96720773 /* BrowserPrintPageRenderer.swift */ = {isa = PBXFileReference; includeInIndex = 1; lastKnownFileType = sourcecode.swift; name = BrowserPrintPageRenderer.swift; path = ./Client/Frontend/Browser/BrowserPrintPageRenderer.swift; sourceTree = "<group>"; };
		D36998881AD70A0A00650C6C /* IOKit.framework */ = {isa = PBXFileReference; lastKnownFileType = wrapper.framework; name = IOKit.framework; path = Platforms/iPhoneOS.platform/Developer/SDKs/iPhoneOS.sdk/System/Library/Frameworks/IOKit.framework; sourceTree = DEVELOPER_DIR; };
		D39FA16B1A83E17800EE869C /* CoreGraphics.framework */ = {isa = PBXFileReference; lastKnownFileType = wrapper.framework; name = CoreGraphics.framework; path = System/Library/Frameworks/CoreGraphics.framework; sourceTree = SDKROOT; };
		D4517EA1CA782F256C7DB897 /* TopSitesPanel.swift */ = {isa = PBXFileReference; includeInIndex = 1; lastKnownFileType = sourcecode.swift; name = TopSitesPanel.swift; path = ./Client/Frontend/Home/TopSitesPanel.swift; sourceTree = "<group>"; };
		D4B55D43847229F7D9F2DD7C /* ReadingListSyncMetadata.swift */ = {isa = PBXFileReference; includeInIndex = 1; lastKnownFileType = sourcecode.swift; name = ReadingListSyncMetadata.swift; path = ./ReadingList/ReadingListSyncMetadata.swift; sourceTree = "<group>"; };
		D59264E87AE2E178065BEACD /* table_cache.cc */ = {isa = PBXFileReference; includeInIndex = 1; lastKnownFileType = sourcecode.cpp.cpp; name = table_cache.cc; path = ./brave/ThirdParty/leveldb/db/table_cache.cc; sourceTree = "<group>"; };
		D64F01206EDCB47C7ACB98F0 /* version_edit.cc */ = {isa = PBXFileReference; includeInIndex = 1; lastKnownFileType = sourcecode.cpp.cpp; name = version_edit.cc; path = ./brave/ThirdParty/leveldb/db/version_edit.cc; sourceTree = "<group>"; };
		D67DB7F7781109349E0B3EDC /* cache.cc */ = {isa = PBXFileReference; includeInIndex = 1; lastKnownFileType = sourcecode.cpp.cpp; name = cache.cc; path = ./brave/ThirdParty/leveldb/util/cache.cc; sourceTree = "<group>"; };
		D8FB9BFF37B3790EB2E1FA81 /* Root.plist */ = {isa = PBXFileReference; includeInIndex = 1; lastKnownFileType = text.plist.xml; name = Root.plist; path = ./Client/Application/Settings.bundle/Root.plist; sourceTree = "<group>"; };
		D91B6AED2ADFB9D742820133 /* WebServer.swift */ = {isa = PBXFileReference; includeInIndex = 1; lastKnownFileType = sourcecode.swift; name = WebServer.swift; path = ./Client/Application/WebServer.swift; sourceTree = "<group>"; };
		D9360BEADE369EB8BB4A7BBD /* TwoLineCell.swift */ = {isa = PBXFileReference; includeInIndex = 1; lastKnownFileType = sourcecode.swift; name = TwoLineCell.swift; path = ./Client/Frontend/Widgets/TwoLineCell.swift; sourceTree = "<group>"; };
		D9712AF4809BE509FFDBB4E3 /* TrackingProtectionCpp.mm */ = {isa = PBXFileReference; includeInIndex = 1; lastKnownFileType = sourcecode.cpp.objcpp; name = TrackingProtectionCpp.mm; path = ./brave/src/webfilters/TrackingProtectionCpp.mm; sourceTree = "<group>"; };
		D9DE4A60689367C8FD612726 /* Site.swift */ = {isa = PBXFileReference; includeInIndex = 1; lastKnownFileType = sourcecode.swift; name = Site.swift; path = ./Storage/Site.swift; sourceTree = "<group>"; };
		DC29FF03A5871143F549A37A /* options.cc */ = {isa = PBXFileReference; includeInIndex = 1; lastKnownFileType = sourcecode.cpp.cpp; name = options.cc; path = ./brave/ThirdParty/leveldb/util/options.cc; sourceTree = "<group>"; };
		DC571161D7640AD26052CD35 /* ActionRequestHandler.swift */ = {isa = PBXFileReference; includeInIndex = 1; lastKnownFileType = sourcecode.swift; name = ActionRequestHandler.swift; path = ./Extensions/ViewLater/ActionRequestHandler.swift; sourceTree = "<group>"; };
		DCACB7C025F0EDE6689084BE /* Strings.swift */ = {isa = PBXFileReference; includeInIndex = 1; lastKnownFileType = sourcecode.swift; name = Strings.swift; path = ./Client/Frontend/Strings.swift; sourceTree = "<group>"; };
		DCC754FCC79857891055187B /* AboutHomeHandler.swift */ = {isa = PBXFileReference; includeInIndex = 1; lastKnownFileType = sourcecode.swift; name = AboutHomeHandler.swift; path = ./Client/Frontend/Browser/AboutHomeHandler.swift; sourceTree = "<group>"; };
		DCE1D74E40F9E392FFCE9F2F /* main.swift */ = {isa = PBXFileReference; includeInIndex = 1; lastKnownFileType = sourcecode.swift; name = main.swift; path = ./Client/Application/main.swift; sourceTree = "<group>"; };
		DD76BA2739773A5DA2D71154 /* Box.swift */ = {isa = PBXFileReference; includeInIndex = 1; lastKnownFileType = sourcecode.swift; name = Box.swift; path = ./ThirdParty/Box/Box.swift; sourceTree = "<group>"; };
		DD7BD48FA99DBDC8FB6474E6 /* project.pbxproj */ = {isa = PBXFileReference; includeInIndex = 1; lastKnownFileType = text.pbxproject; name = project.pbxproj; path = ./Storage/Storage.xcodeproj/project.pbxproj; sourceTree = "<group>"; };
		DDEF54F179B81FB069863662 /* OpenSearch.swift */ = {isa = PBXFileReference; includeInIndex = 1; lastKnownFileType = sourcecode.swift; name = OpenSearch.swift; path = ./Client/Frontend/Browser/OpenSearch.swift; sourceTree = "<group>"; };
		DEBBDB9EC3E17802A5D178D1 /* merger.cc */ = {isa = PBXFileReference; includeInIndex = 1; lastKnownFileType = sourcecode.cpp.cpp; name = merger.cc; path = ./brave/ThirdParty/leveldb/table/merger.cc; sourceTree = "<group>"; };
		DF9CB6EF0E9F25746DCD514F /* RemoteTabs.swift */ = {isa = PBXFileReference; includeInIndex = 1; lastKnownFileType = sourcecode.swift; name = RemoteTabs.swift; path = ./Storage/RemoteTabs.swift; sourceTree = "<group>"; };
		E04648D50CD155900F6682BE /* BraveSettingsView.swift */ = {isa = PBXFileReference; includeInIndex = 1; lastKnownFileType = sourcecode.swift; name = BraveSettingsView.swift; path = ./brave/src/frontend/BraveSettingsView.swift; sourceTree = "<group>"; };
		E07D5E85F2F707726BA42D03 /* run_tests.py */ = {isa = PBXFileReference; includeInIndex = 1; lastKnownFileType = text.script.python; name = run_tests.py; path = ./Client/Assets/Search/run_tests.py; sourceTree = "<group>"; };
		E0916123D3F050C51F690CD8 /* block_builder.h */ = {isa = PBXFileReference; includeInIndex = 1; lastKnownFileType = sourcecode.c.h; name = block_builder.h; path = ./brave/ThirdParty/leveldb/table/block_builder.h; sourceTree = "<group>"; };
		E09A4D359E3F638B699DF0BF /* InfoPlist.strings */ = {isa = PBXFileReference; includeInIndex = 1; lastKnownFileType = text.plist.strings; name = InfoPlist.strings; path = ./ThirdParty/SWTableViewCell/en.lproj/InfoPlist.strings; sourceTree = "<group>"; };
		E0C5C6F1D13FCD5152DBBE33 /* default.txt */ = {isa = PBXFileReference; includeInIndex = 1; lastKnownFileType = text; name = default.txt; path = ./Client/Assets/Search/SearchOverrides/en/default.txt; sourceTree = "<group>"; };
		E16365326F2615790F72965F /* iterator.h */ = {isa = PBXFileReference; includeInIndex = 1; lastKnownFileType = sourcecode.c.h; name = iterator.h; path = ./brave/ThirdParty/leveldb/include/leveldb/iterator.h; sourceTree = "<group>"; };
		E1DE17DB3018F0630CCC1900 /* ReaderModeUtils.swift */ = {isa = PBXFileReference; includeInIndex = 1; lastKnownFileType = sourcecode.swift; name = ReaderModeUtils.swift; path = ./Client/Frontend/Reader/ReaderModeUtils.swift; sourceTree = "<group>"; };
		E4D567181ADECE2700F1EFE7 /* ReadingList.framework */ = {isa = PBXFileReference; explicitFileType = wrapper.framework; includeInIndex = 0; path = ReadingList.framework; sourceTree = BUILT_PRODUCTS_DIR; };
		E4D567221ADECE2700F1EFE7 /* ReadingListTests.xctest */ = {isa = PBXFileReference; explicitFileType = wrapper.cfbundle; includeInIndex = 0; path = ReadingListTests.xctest; sourceTree = BUILT_PRODUCTS_DIR; };
		E5287F4DC46DAD1154B404A5 /* WebViewDocScale.m */ = {isa = PBXFileReference; includeInIndex = 1; lastKnownFileType = sourcecode.c.objc; name = WebViewDocScale.m; path = ./brave/src/webview/WebViewDocScale.m; sourceTree = "<group>"; };
		E54325619E7C2FF56A1E6471 /* ReaderMode.swift */ = {isa = PBXFileReference; includeInIndex = 1; lastKnownFileType = sourcecode.swift; name = ReaderMode.swift; path = ./Client/Frontend/Reader/ReaderMode.swift; sourceTree = "<group>"; };
		E5BD7F559681693F900A6C69 /* FBSnapshotTestCase.h */ = {isa = PBXFileReference; includeInIndex = 1; lastKnownFileType = sourcecode.c.h; name = FBSnapshotTestCase.h; path = ./ThirdParty/FBSnapshotTestCase/FBSnapshotTestCase.h; sourceTree = "<group>"; };
		E6231C001B90A44F005ABB0D /* libz.tbd */ = {isa = PBXFileReference; lastKnownFileType = "sourcecode.text-based-dylib-definition"; name = libz.tbd; path = usr/lib/libz.tbd; sourceTree = SDKROOT; };
		E6231C021B90A466005ABB0D /* libstdc++.6.0.9.tbd */ = {isa = PBXFileReference; lastKnownFileType = "sourcecode.text-based-dylib-definition"; name = "libstdc++.6.0.9.tbd"; path = "usr/lib/libstdc++.6.0.9.tbd"; sourceTree = SDKROOT; };
		E6231C041B90A472005ABB0D /* libxml2.2.tbd */ = {isa = PBXFileReference; lastKnownFileType = "sourcecode.text-based-dylib-definition"; name = libxml2.2.tbd; path = usr/lib/libxml2.2.tbd; sourceTree = SDKROOT; };
		E62C528288360B38C934F38D /* BrowserViewController+KeyCommands.swift */ = {isa = PBXFileReference; includeInIndex = 1; lastKnownFileType = sourcecode.swift; name = "BrowserViewController+KeyCommands.swift"; path = "./Client/Frontend/Browser/BrowserViewController/BrowserViewController+KeyCommands.swift"; sourceTree = "<group>"; };
		E6649E63B1FC5323B1BFF2E3 /* filter_policy.cc */ = {isa = PBXFileReference; includeInIndex = 1; lastKnownFileType = sourcecode.cpp.cpp; name = filter_policy.cc; path = ./brave/ThirdParty/leveldb/util/filter_policy.cc; sourceTree = "<group>"; };
		E66FBADDAB02233591B1B860 /* ReadingListStorage.swift */ = {isa = PBXFileReference; includeInIndex = 1; lastKnownFileType = sourcecode.swift; name = ReadingListStorage.swift; path = ./ReadingList/ReadingListStorage.swift; sourceTree = "<group>"; };
		E6B96DA50B22FDA73E39FBBF /* db_iter.h */ = {isa = PBXFileReference; includeInIndex = 1; lastKnownFileType = sourcecode.c.h; name = db_iter.h; path = ./brave/ThirdParty/leveldb/db/db_iter.h; sourceTree = "<group>"; };
		E6F9650C1B2F1CF20034B023 /* SharedTests.xctest */ = {isa = PBXFileReference; explicitFileType = wrapper.cfbundle; includeInIndex = 0; path = SharedTests.xctest; sourceTree = BUILT_PRODUCTS_DIR; };
		E732DACD689B963946C73D95 /* Reachability.swift */ = {isa = PBXFileReference; includeInIndex = 1; lastKnownFileType = sourcecode.swift; name = Reachability.swift; path = ./ThirdParty/Reachability.swift; sourceTree = "<group>"; };
		E74090B2DC9AACC275A23C78 /* arena.cc */ = {isa = PBXFileReference; includeInIndex = 1; lastKnownFileType = sourcecode.cpp.cpp; name = arena.cc; path = ./brave/ThirdParty/leveldb/util/arena.cc; sourceTree = "<group>"; };
		E76112E70EDA47CD3A7F2845 /* SpotlightHelper.js */ = {isa = PBXFileReference; includeInIndex = 1; lastKnownFileType = sourcecode.javascript; name = SpotlightHelper.js; path = ./Client/Assets/SpotlightHelper.js; sourceTree = "<group>"; };
		E8BCB160EC64D1EA8086716C /* version_set.h */ = {isa = PBXFileReference; includeInIndex = 1; lastKnownFileType = sourcecode.c.h; name = version_set.h; path = ./brave/ThirdParty/leveldb/db/version_set.h; sourceTree = "<group>"; };
		EA59A531812A82B1DAC03D72 /* FindInPage.js */ = {isa = PBXFileReference; includeInIndex = 1; lastKnownFileType = sourcecode.javascript; name = FindInPage.js; path = ./Client/Assets/FindInPage.js; sourceTree = "<group>"; };
		EA85A2F9F4AF9C5BAB2EF608 /* SeparatorTableCell.swift */ = {isa = PBXFileReference; includeInIndex = 1; lastKnownFileType = sourcecode.swift; name = SeparatorTableCell.swift; path = ./Client/Frontend/Widgets/SeparatorTableCell.swift; sourceTree = "<group>"; };
		EA9AEBF65F0394D67D7135DC /* CertStore.swift */ = {isa = PBXFileReference; includeInIndex = 1; lastKnownFileType = sourcecode.swift; name = CertStore.swift; path = ./Storage/CertStore.swift; sourceTree = "<group>"; };
		EAF179D957607D89D4BDC9A3 /* crc32c.h */ = {isa = PBXFileReference; includeInIndex = 1; lastKnownFileType = sourcecode.c.h; name = crc32c.h; path = ./brave/ThirdParty/leveldb/util/crc32c.h; sourceTree = "<group>"; };
		EB00886E1E1BF23800680DB8 /* base.h */ = {isa = PBXFileReference; fileEncoding = 4; lastKnownFileType = sourcecode.c.h; path = base.h; sourceTree = "<group>"; };
		EB0088981E1BF23800680DB8 /* filter.h */ = {isa = PBXFileReference; fileEncoding = 4; lastKnownFileType = sourcecode.c.h; path = filter.h; sourceTree = "<group>"; };
		EB0097E21E1BF44000680DB8 /* HashItem.h */ = {isa = PBXFileReference; fileEncoding = 4; lastKnownFileType = sourcecode.c.h; path = HashItem.h; sourceTree = "<group>"; };
		EB0097E31E1BF44000680DB8 /* HashSet.cpp */ = {isa = PBXFileReference; fileEncoding = 4; lastKnownFileType = sourcecode.cpp.cpp; path = HashSet.cpp; sourceTree = "<group>"; };
		EB0097E41E1BF44000680DB8 /* HashSet.h */ = {isa = PBXFileReference; fileEncoding = 4; lastKnownFileType = sourcecode.c.h; path = HashSet.h; sourceTree = "<group>"; };
		EB009F1E1E1BF4CA00680DB8 /* BloomFilter.cpp */ = {isa = PBXFileReference; fileEncoding = 4; lastKnownFileType = sourcecode.cpp.cpp; path = BloomFilter.cpp; sourceTree = "<group>"; };
		EB009F1F1E1BF4CA00680DB8 /* BloomFilter.h */ = {isa = PBXFileReference; fileEncoding = 4; lastKnownFileType = sourcecode.c.h; path = BloomFilter.h; sourceTree = "<group>"; };
		EB009F391E1BF4CA00680DB8 /* hashFn.cpp */ = {isa = PBXFileReference; fileEncoding = 4; lastKnownFileType = sourcecode.cpp.cpp; path = hashFn.cpp; sourceTree = "<group>"; };
		EB009F3A1E1BF4CA00680DB8 /* hashFn.h */ = {isa = PBXFileReference; fileEncoding = 4; lastKnownFileType = sourcecode.c.h; path = hashFn.h; sourceTree = "<group>"; };
		EB00A6831E1C071000680DB8 /* ad_block_client.cc */ = {isa = PBXFileReference; fileEncoding = 4; lastKnownFileType = sourcecode.cpp.cpp; path = ad_block_client.cc; sourceTree = "<group>"; };
		EB00A6841E1C071000680DB8 /* ad_block_client.h */ = {isa = PBXFileReference; fileEncoding = 4; lastKnownFileType = sourcecode.c.h; path = ad_block_client.h; sourceTree = "<group>"; };
		EB00A6851E1C071000680DB8 /* cosmetic_filter.cc */ = {isa = PBXFileReference; fileEncoding = 4; lastKnownFileType = sourcecode.cpp.cpp; path = cosmetic_filter.cc; sourceTree = "<group>"; };
		EB00A6861E1C071000680DB8 /* cosmetic_filter.h */ = {isa = PBXFileReference; fileEncoding = 4; lastKnownFileType = sourcecode.c.h; path = cosmetic_filter.h; sourceTree = "<group>"; };
		EB00A68B1E1C079800680DB8 /* filter.cc */ = {isa = PBXFileReference; fileEncoding = 4; lastKnownFileType = sourcecode.cpp.cpp; path = filter.cc; sourceTree = "<group>"; };
		EB0F42511C9A46D800676650 /* BraveShareTo.appex */ = {isa = PBXFileReference; explicitFileType = "wrapper.app-extension"; includeInIndex = 0; path = BraveShareTo.appex; sourceTree = BUILT_PRODUCTS_DIR; };
		EB1D657F1DF7337100F2E3AE /* ReaderModeTest.swift */ = {isa = PBXFileReference; fileEncoding = 4; lastKnownFileType = sourcecode.swift; path = ReaderModeTest.swift; sourceTree = "<group>"; };
		EB36616C1D9C3CEC00445C92 /* IntroScreenTest.swift */ = {isa = PBXFileReference; fileEncoding = 4; lastKnownFileType = sourcecode.swift; path = IntroScreenTest.swift; sourceTree = "<group>"; };
		EB36616E1D9C3CEC00445C92 /* HttpsEverywhereTest.swift */ = {isa = PBXFileReference; fileEncoding = 4; lastKnownFileType = sourcecode.swift; path = HttpsEverywhereTest.swift; sourceTree = "<group>"; };
		EB3661701D9C3CEC00445C92 /* top500.swift */ = {isa = PBXFileReference; fileEncoding = 4; lastKnownFileType = sourcecode.swift; path = top500.swift; sourceTree = "<group>"; };
		EB3661711D9C3CEC00445C92 /* WebViewLoadTest.swift */ = {isa = PBXFileReference; fileEncoding = 4; lastKnownFileType = sourcecode.swift; path = WebViewLoadTest.swift; sourceTree = "<group>"; };
		EB3661721D9C3CEC00445C92 /* WebViewLoadTestUtils.swift */ = {isa = PBXFileReference; fileEncoding = 4; lastKnownFileType = sourcecode.swift; path = WebViewLoadTestUtils.swift; sourceTree = "<group>"; };
		EB4A77361CC97AC50088E774 /* BaseConfig.xcconfig */ = {isa = PBXFileReference; fileEncoding = 4; lastKnownFileType = text.xcconfig; path = BaseConfig.xcconfig; sourceTree = "<group>"; };
		EB4E15DC1DB7F36600A4C7EA /* de */ = {isa = PBXFileReference; lastKnownFileType = text.plist.strings; name = de; path = de.lproj/Localizable.strings; sourceTree = "<group>"; };
		EB4E15DD1DB7F36600A4C7EA /* en */ = {isa = PBXFileReference; lastKnownFileType = text.plist.strings; name = en; path = en.lproj/Localizable.strings; sourceTree = "<group>"; };
		EB4E15DE1DB7F36600A4C7EA /* es */ = {isa = PBXFileReference; lastKnownFileType = text.plist.strings; name = es; path = es.lproj/Localizable.strings; sourceTree = "<group>"; };
		EB4E15DF1DB7F36600A4C7EA /* fr */ = {isa = PBXFileReference; lastKnownFileType = text.plist.strings; name = fr; path = fr.lproj/Localizable.strings; sourceTree = "<group>"; };
		EB4E15E01DB7F36600A4C7EA /* id-ID */ = {isa = PBXFileReference; lastKnownFileType = text.plist.strings; name = "id-ID"; path = "id-ID.lproj/Localizable.strings"; sourceTree = "<group>"; };
		EB4E15E11DB7F36600A4C7EA /* id */ = {isa = PBXFileReference; lastKnownFileType = text.plist.strings; name = id; path = id.lproj/Localizable.strings; sourceTree = "<group>"; };
		EB4E15E21DB7F36600A4C7EA /* it */ = {isa = PBXFileReference; lastKnownFileType = text.plist.strings; name = it; path = it.lproj/Localizable.strings; sourceTree = "<group>"; };
		EB4E15E31DB7F36600A4C7EA /* ja */ = {isa = PBXFileReference; lastKnownFileType = text.plist.strings; name = ja; path = ja.lproj/Localizable.strings; sourceTree = "<group>"; };
		EB4E15E41DB7F36600A4C7EA /* ko-KR */ = {isa = PBXFileReference; lastKnownFileType = text.plist.strings; name = "ko-KR"; path = "ko-KR.lproj/Localizable.strings"; sourceTree = "<group>"; };
		EB4E15E51DB7F36600A4C7EA /* ms */ = {isa = PBXFileReference; lastKnownFileType = text.plist.strings; name = ms; path = ms.lproj/Localizable.strings; sourceTree = "<group>"; };
		EB4E15E61DB7F36600A4C7EA /* nb */ = {isa = PBXFileReference; lastKnownFileType = text.plist.strings; name = nb; path = nb.lproj/Localizable.strings; sourceTree = "<group>"; };
		EB4E15E71DB7F36600A4C7EA /* pl */ = {isa = PBXFileReference; lastKnownFileType = text.plist.strings; name = pl; path = pl.lproj/Localizable.strings; sourceTree = "<group>"; };
		EB4E15E81DB7F36600A4C7EA /* pt-BR */ = {isa = PBXFileReference; lastKnownFileType = text.plist.strings; name = "pt-BR"; path = "pt-BR.lproj/Localizable.strings"; sourceTree = "<group>"; };
		EB4E15E91DB7F36600A4C7EA /* ru */ = {isa = PBXFileReference; lastKnownFileType = text.plist.strings; name = ru; path = ru.lproj/Localizable.strings; sourceTree = "<group>"; };
		EB4E15EA1DB7F36600A4C7EA /* uk */ = {isa = PBXFileReference; lastKnownFileType = text.plist.strings; name = uk; path = uk.lproj/Localizable.strings; sourceTree = "<group>"; };
		EB4E15EB1DB7F36600A4C7EA /* zh-TW */ = {isa = PBXFileReference; lastKnownFileType = text.plist.strings; name = "zh-TW"; path = "zh-TW.lproj/Localizable.strings"; sourceTree = "<group>"; };
		EB4E15EC1DB7F36600A4C7EA /* zh */ = {isa = PBXFileReference; lastKnownFileType = text.plist.strings; name = zh; path = zh.lproj/Localizable.strings; sourceTree = "<group>"; };
		EB4E15F01DB7F3BA00A4C7EA /* de */ = {isa = PBXFileReference; lastKnownFileType = text.plist.strings; name = de; path = de.lproj/BraveShareToInfoPlist.strings; sourceTree = "<group>"; };
		EB4E15F11DB7F3BA00A4C7EA /* en */ = {isa = PBXFileReference; lastKnownFileType = text.plist.strings; name = en; path = en.lproj/BraveShareToInfoPlist.strings; sourceTree = "<group>"; };
		EB4E15F21DB7F3BA00A4C7EA /* es */ = {isa = PBXFileReference; lastKnownFileType = text.plist.strings; name = es; path = es.lproj/BraveShareToInfoPlist.strings; sourceTree = "<group>"; };
		EB4E15F31DB7F3BA00A4C7EA /* fr */ = {isa = PBXFileReference; lastKnownFileType = text.plist.strings; name = fr; path = fr.lproj/BraveShareToInfoPlist.strings; sourceTree = "<group>"; };
		EB4E15F41DB7F3BA00A4C7EA /* id-ID */ = {isa = PBXFileReference; lastKnownFileType = text.plist.strings; name = "id-ID"; path = "id-ID.lproj/BraveShareToInfoPlist.strings"; sourceTree = "<group>"; };
		EB4E15F51DB7F3BA00A4C7EA /* id */ = {isa = PBXFileReference; lastKnownFileType = text.plist.strings; name = id; path = id.lproj/BraveShareToInfoPlist.strings; sourceTree = "<group>"; };
		EB4E15F61DB7F3BA00A4C7EA /* it */ = {isa = PBXFileReference; lastKnownFileType = text.plist.strings; name = it; path = it.lproj/BraveShareToInfoPlist.strings; sourceTree = "<group>"; };
		EB4E15F71DB7F3BA00A4C7EA /* ja */ = {isa = PBXFileReference; lastKnownFileType = text.plist.strings; name = ja; path = ja.lproj/BraveShareToInfoPlist.strings; sourceTree = "<group>"; };
		EB4E15F81DB7F3BA00A4C7EA /* ko-KR */ = {isa = PBXFileReference; lastKnownFileType = text.plist.strings; name = "ko-KR"; path = "ko-KR.lproj/BraveShareToInfoPlist.strings"; sourceTree = "<group>"; };
		EB4E15F91DB7F3BA00A4C7EA /* ms */ = {isa = PBXFileReference; lastKnownFileType = text.plist.strings; name = ms; path = ms.lproj/BraveShareToInfoPlist.strings; sourceTree = "<group>"; };
		EB4E15FA1DB7F3BA00A4C7EA /* pl */ = {isa = PBXFileReference; lastKnownFileType = text.plist.strings; name = pl; path = pl.lproj/BraveShareToInfoPlist.strings; sourceTree = "<group>"; };
		EB4E15FB1DB7F3BA00A4C7EA /* pt-BR */ = {isa = PBXFileReference; lastKnownFileType = text.plist.strings; name = "pt-BR"; path = "pt-BR.lproj/BraveShareToInfoPlist.strings"; sourceTree = "<group>"; };
		EB4E15FC1DB7F3BA00A4C7EA /* ru */ = {isa = PBXFileReference; lastKnownFileType = text.plist.strings; name = ru; path = ru.lproj/BraveShareToInfoPlist.strings; sourceTree = "<group>"; };
		EB4E15FD1DB7F3BA00A4C7EA /* uk */ = {isa = PBXFileReference; lastKnownFileType = text.plist.strings; name = uk; path = uk.lproj/BraveShareToInfoPlist.strings; sourceTree = "<group>"; };
		EB4E15FE1DB7F3BA00A4C7EA /* zh-TW */ = {isa = PBXFileReference; lastKnownFileType = text.plist.strings; name = "zh-TW"; path = "zh-TW.lproj/BraveShareToInfoPlist.strings"; sourceTree = "<group>"; };
		EB4E15FF1DB7F3BA00A4C7EA /* zh */ = {isa = PBXFileReference; lastKnownFileType = text.plist.strings; name = zh; path = zh.lproj/BraveShareToInfoPlist.strings; sourceTree = "<group>"; };
		EB4EC7836B7D80B31285DCC6 /* SiteTableViewController.swift */ = {isa = PBXFileReference; includeInIndex = 1; lastKnownFileType = sourcecode.swift; name = SiteTableViewController.swift; path = ./Client/Frontend/Widgets/SiteTableViewController.swift; sourceTree = "<group>"; };
		EB53D0FB1D9C2BB20093077A /* brave-ui-test.xctest */ = {isa = PBXFileReference; explicitFileType = wrapper.cfbundle; includeInIndex = 0; path = "brave-ui-test.xctest"; sourceTree = BUILT_PRODUCTS_DIR; };
		EB62B7FC1DB53F3D006FD479 /* Punycode.swift */ = {isa = PBXFileReference; fileEncoding = 4; lastKnownFileType = sourcecode.swift; name = Punycode.swift; path = Client/Frontend/Browser/Punycode.swift; sourceTree = "<group>"; };
		EB8E3D651DF78237006EA0D1 /* FingerprintProtectionTest.swift */ = {isa = PBXFileReference; fileEncoding = 4; lastKnownFileType = sourcecode.swift; path = FingerprintProtectionTest.swift; sourceTree = "<group>"; };
		EB8E9B6B1C7CB4E1003AA90E /* brave-unit-KIF-tests.xctest */ = {isa = PBXFileReference; explicitFileType = wrapper.cfbundle; includeInIndex = 0; path = "brave-unit-KIF-tests.xctest"; sourceTree = BUILT_PRODUCTS_DIR; };
		EB8F566E1DD0FC2800679A78 /* Readability.js */ = {isa = PBXFileReference; lastKnownFileType = sourcecode.javascript; name = Readability.js; path = Carthage/Checkouts/readability/Readability.js; sourceTree = "<group>"; };
		EB9CAB421DC2592700627A39 /* UIWebViewSwizzling.m */ = {isa = PBXFileReference; fileEncoding = 4; lastKnownFileType = sourcecode.c.objc; name = UIWebViewSwizzling.m; path = brave/src/webview/UIWebViewSwizzling.m; sourceTree = "<group>"; };
		EB9D8F211D9CCE5F00CA1624 /* BookmarksTest.swift */ = {isa = PBXFileReference; fileEncoding = 4; lastKnownFileType = sourcecode.swift; path = BookmarksTest.swift; sourceTree = "<group>"; };
		EB9D8F231D9CCE5F00CA1624 /* WebViewTest.swift */ = {isa = PBXFileReference; fileEncoding = 4; lastKnownFileType = sourcecode.swift; path = WebViewTest.swift; sourceTree = "<group>"; };
		EBA11E191E2EB84800C964E0 /* adblock-regions.txt */ = {isa = PBXFileReference; fileEncoding = 4; lastKnownFileType = text; name = "adblock-regions.txt"; path = "brave/adblock-regions.txt"; sourceTree = SOURCE_ROOT; };
		EBA6F12E1E39312100F7B3D9 /* ad-hoc-export.applescript */ = {isa = PBXFileReference; fileEncoding = 4; lastKnownFileType = sourcecode.applescript; name = "ad-hoc-export.applescript"; path = "brave/build-system/ad-hoc-export.applescript"; sourceTree = "<group>"; };
		EBA6F13F1E39410E00F7B3D9 /* upload-to-app-store.applescript */ = {isa = PBXFileReference; lastKnownFileType = sourcecode.applescript; name = "upload-to-app-store.applescript"; path = "brave/build-system/upload-to-app-store.applescript"; sourceTree = "<group>"; };
		EBACC8541DF9BB3500D5E048 /* SettingsViewTest.swift */ = {isa = PBXFileReference; fileEncoding = 4; lastKnownFileType = sourcecode.swift; path = SettingsViewTest.swift; sourceTree = "<group>"; };
		EBD312CF1E4967FE0077934D /* SyncTest.swift */ = {isa = PBXFileReference; fileEncoding = 4; lastKnownFileType = sourcecode.swift; path = SyncTest.swift; sourceTree = "<group>"; };
		EBDB7D461E14231900D744C7 /* Sync.swift */ = {isa = PBXFileReference; fileEncoding = 4; lastKnownFileType = sourcecode.swift; path = Sync.swift; sourceTree = "<group>"; };
		EBDB7D561E14337800D744C7 /* ios-sync.js */ = {isa = PBXFileReference; fileEncoding = 4; lastKnownFileType = sourcecode.javascript; path = "ios-sync.js"; sourceTree = "<group>"; };
		EBE50B7C1DAE8D70000BC0A1 /* BookmarksTest.swift */ = {isa = PBXFileReference; fileEncoding = 4; lastKnownFileType = sourcecode.swift; path = BookmarksTest.swift; sourceTree = "<group>"; };
		EBE50B861DAEC689000BC0A1 /* Deferred.framework */ = {isa = PBXFileReference; lastKnownFileType = wrapper.framework; name = Deferred.framework; path = Carthage/Build/iOS/Deferred.framework; sourceTree = "<group>"; };
		EBE50B881DAEC884000BC0A1 /* UITestUtils.swift */ = {isa = PBXFileReference; fileEncoding = 4; lastKnownFileType = sourcecode.swift; path = UITestUtils.swift; sourceTree = "<group>"; };
		EBE50B8C1DB02386000BC0A1 /* PrivateBrowsingTest.swift */ = {isa = PBXFileReference; fileEncoding = 4; lastKnownFileType = sourcecode.swift; path = PrivateBrowsingTest.swift; sourceTree = "<group>"; };
		ECDCB9A9BE94C1AA75F29565 /* ReadingListServerMetadata.swift */ = {isa = PBXFileReference; includeInIndex = 1; lastKnownFileType = sourcecode.swift; name = ReadingListServerMetadata.swift; path = ./ReadingList/ReadingListServerMetadata.swift; sourceTree = "<group>"; };
		ED441214938259EBE2ACD8DF /* BraveRightSidePanel.swift */ = {isa = PBXFileReference; includeInIndex = 1; lastKnownFileType = sourcecode.swift; name = BraveRightSidePanel.swift; path = ./brave/src/frontend/sidepanels/BraveRightSidePanel.swift; sourceTree = "<group>"; };
		EE6184965624CC221A1AEEDE /* FindInPageHelper.swift */ = {isa = PBXFileReference; includeInIndex = 1; lastKnownFileType = sourcecode.swift; name = FindInPageHelper.swift; path = ./Client/Frontend/Browser/FindInPageHelper.swift; sourceTree = "<group>"; };
		EE6A73E84022322BA6158B2D /* BrowserViewController+ReaderModeDelegate.swift */ = {isa = PBXFileReference; includeInIndex = 1; lastKnownFileType = sourcecode.swift; name = "BrowserViewController+ReaderModeDelegate.swift"; path = "./Client/Frontend/Browser/BrowserViewController/BrowserViewController+ReaderModeDelegate.swift"; sourceTree = "<group>"; };
		EEACFD6CCE9B72D21CB2ADAD /* TestAppDelegate.swift */ = {isa = PBXFileReference; includeInIndex = 1; lastKnownFileType = sourcecode.swift; name = TestAppDelegate.swift; path = ./Client/Application/TestAppDelegate.swift; sourceTree = "<group>"; };
		EF0AEC1F45A221CAD69A8547 /* list@2x.png */ = {isa = PBXFileReference; includeInIndex = 1; lastKnownFileType = image.png; name = "list@2x.png"; path = "./ThirdParty/SWTableViewCell/list@2x.png"; sourceTree = "<group>"; };
		EF1FC165C17AD4E03F7BA9D8 /* Profile.swift */ = {isa = PBXFileReference; includeInIndex = 1; lastKnownFileType = sourcecode.swift; lineEnding = 0; name = Profile.swift; path = ./Providers/Profile.swift; sourceTree = "<group>"; xcLanguageSpecificationIdentifier = xcode.lang.swift; };
		EF580DF3F5E52AC613B75662 /* snapshot.h */ = {isa = PBXFileReference; includeInIndex = 1; lastKnownFileType = sourcecode.c.h; name = snapshot.h; path = ./brave/ThirdParty/leveldb/db/snapshot.h; sourceTree = "<group>"; };
		EFC7ABC3CB4B07DD065A185B /* BrowserViewController.swift */ = {isa = PBXFileReference; includeInIndex = 1; lastKnownFileType = sourcecode.swift; lineEnding = 0; name = BrowserViewController.swift; path = ./Client/Frontend/Browser/BrowserViewController/BrowserViewController.swift; sourceTree = "<group>"; xcLanguageSpecificationIdentifier = xcode.lang.swift; };
		EFE2BE53F1A90CDCB42B099C /* AppDelegate.h */ = {isa = PBXFileReference; includeInIndex = 1; lastKnownFileType = sourcecode.c.h; name = AppDelegate.h; path = ./ThirdParty/SWTableViewCell/AppDelegate.h; sourceTree = "<group>"; };
		EFE971F2D921832885989712 /* posix_logger.h */ = {isa = PBXFileReference; includeInIndex = 1; lastKnownFileType = sourcecode.c.h; name = posix_logger.h; path = ./brave/ThirdParty/leveldb/util/posix_logger.h; sourceTree = "<group>"; };
		F067E5532927BFEA1F8027E6 /* FSReadingList.m */ = {isa = PBXFileReference; includeInIndex = 1; lastKnownFileType = sourcecode.c.objc; name = FSReadingList.m; path = ./Client/Frontend/Reader/FSReadingList.m; sourceTree = "<group>"; };
		F0ECF41FB25F301AD2BAD62D /* filter_block.h */ = {isa = PBXFileReference; includeInIndex = 1; lastKnownFileType = sourcecode.c.h; name = filter_block.h; path = ./brave/ThirdParty/leveldb/table/filter_block.h; sourceTree = "<group>"; };
		F187557596215A3C41963EF0 /* BrowserDB.swift */ = {isa = PBXFileReference; includeInIndex = 1; lastKnownFileType = sourcecode.swift; name = BrowserDB.swift; path = ./Storage/SQL/BrowserDB.swift; sourceTree = "<group>"; };
		F1D3A5A73426CF7D28DAB96E /* status.h */ = {isa = PBXFileReference; includeInIndex = 1; lastKnownFileType = sourcecode.c.h; name = status.h; path = ./brave/ThirdParty/leveldb/include/leveldb/status.h; sourceTree = "<group>"; };
		F1D471881D777C7C007B443D /* OnePasswordExtension.h */ = {isa = PBXFileReference; fileEncoding = 4; lastKnownFileType = sourcecode.c.h; path = OnePasswordExtension.h; sourceTree = "<group>"; };
		F1D471891D777C7C007B443D /* OnePasswordExtension.m */ = {isa = PBXFileReference; fileEncoding = 4; lastKnownFileType = sourcecode.c.objc; path = OnePasswordExtension.m; sourceTree = "<group>"; };
		F2024CD4F94FB00B6E677E44 /* random.h */ = {isa = PBXFileReference; includeInIndex = 1; lastKnownFileType = sourcecode.c.h; name = random.h; path = ./brave/ThirdParty/leveldb/util/random.h; sourceTree = "<group>"; };
		F253CE3A0634F87F172EE715 /* yahoo.xml */ = {isa = PBXFileReference; includeInIndex = 1; lastKnownFileType = text.xml; name = yahoo.xml; path = ./Client/Assets/Search/SearchOverlays/yahoo.xml; sourceTree = "<group>"; };
		F2C6EEFFEC93440CA70F7A67 /* ElementAtPoint.swift */ = {isa = PBXFileReference; includeInIndex = 1; lastKnownFileType = sourcecode.swift; name = ElementAtPoint.swift; path = "./brave/src/page-hooks/ElementAtPoint.swift"; sourceTree = "<group>"; };
		F322087D8EA0FBEBE2CC1B12 /* LegacyJSContext.m */ = {isa = PBXFileReference; includeInIndex = 1; lastKnownFileType = sourcecode.c.objc; name = LegacyJSContext.m; path = ./brave/src/webview/LegacyJSContext.m; sourceTree = "<group>"; };
		F3EF65657121B82D0298261D /* SessionRestoreHandler.swift */ = {isa = PBXFileReference; includeInIndex = 1; lastKnownFileType = sourcecode.swift; name = SessionRestoreHandler.swift; path = ./Client/Frontend/Browser/SessionRestoreHandler.swift; sourceTree = "<group>"; };
		F531AA3072A05E23D289957F /* Default-568h@2x.png */ = {isa = PBXFileReference; includeInIndex = 1; lastKnownFileType = image.png; name = "Default-568h@2x.png"; path = "./ThirdParty/SWTableViewCell/Default-568h@2x.png"; sourceTree = "<group>"; };
		F84B21BE1A090F8100AAB793 /* Client.app */ = {isa = PBXFileReference; explicitFileType = wrapper.application; includeInIndex = 0; path = Client.app; sourceTree = BUILT_PRODUCTS_DIR; };
		F8B17D264514FF2D0EAF15EC /* ReaderViewLoading.html */ = {isa = PBXFileReference; includeInIndex = 1; lastKnownFileType = text.html; name = ReaderViewLoading.html; path = ./Client/Frontend/Reader/ReaderViewLoading.html; sourceTree = "<group>"; };
		F90C6C6C21DCA3E0ED89E177 /* TPParser.cpp */ = {isa = PBXFileReference; includeInIndex = 1; lastKnownFileType = sourcecode.cpp.cpp; path = TPParser.cpp; sourceTree = "<group>"; };
		F9D3CABEF53998D2DA67C56A /* testharness.h */ = {isa = PBXFileReference; includeInIndex = 1; lastKnownFileType = sourcecode.c.h; name = testharness.h; path = ./brave/ThirdParty/leveldb/util/testharness.h; sourceTree = "<group>"; };
		FA9340801BD8388DEB00FEBA /* BrowserViewController+BrowserDelegate.swift */ = {isa = PBXFileReference; includeInIndex = 1; lastKnownFileType = sourcecode.swift; name = "BrowserViewController+BrowserDelegate.swift"; path = "./Client/Frontend/Browser/BrowserViewController/BrowserViewController+BrowserDelegate.swift"; sourceTree = "<group>"; };
		FAE5A15268DFC9514AC6551D /* coding.cc */ = {isa = PBXFileReference; includeInIndex = 1; lastKnownFileType = sourcecode.cpp.cpp; name = coding.cc; path = ./brave/ThirdParty/leveldb/util/coding.cc; sourceTree = "<group>"; };
		FB11AE05F20D82A81CDDB0D0 /* BrowserTable.swift */ = {isa = PBXFileReference; includeInIndex = 1; lastKnownFileType = sourcecode.swift; name = BrowserTable.swift; path = ./Storage/SQL/BrowserTable.swift; sourceTree = "<group>"; };
		FB7FB7DE3558B9BCE2CE7EED /* RXMLElement.h */ = {isa = PBXFileReference; includeInIndex = 1; lastKnownFileType = sourcecode.c.h; name = RXMLElement.h; path = ./ThirdParty/RaptureXML/RXMLElement.h; sourceTree = "<group>"; };
		FBAFB8DBF5E48A81ADD8A7E9 /* bing.xml */ = {isa = PBXFileReference; includeInIndex = 1; lastKnownFileType = text.xml; name = bing.xml; path = ./Client/Assets/Search/SearchOverrides/en/bing.xml; sourceTree = "<group>"; };
		FC06D800C038456E4F17FF59 /* SQLiteBookmarksSyncing.swift */ = {isa = PBXFileReference; includeInIndex = 1; lastKnownFileType = sourcecode.swift; name = SQLiteBookmarksSyncing.swift; path = ./Storage/SQL/SQLiteBookmarksSyncing.swift; sourceTree = "<group>"; };
		FD0312A6613A6023990734CF /* WindowCloseHelper.swift */ = {isa = PBXFileReference; includeInIndex = 1; lastKnownFileType = sourcecode.swift; name = WindowCloseHelper.swift; path = ./Client/Frontend/Browser/WindowCloseHelper.swift; sourceTree = "<group>"; };
		FDC3246EB07883A76BDD2DCC /* BraveURLBarView.swift */ = {isa = PBXFileReference; includeInIndex = 1; lastKnownFileType = sourcecode.swift; name = BraveURLBarView.swift; path = ./brave/src/frontend/BraveURLBarView.swift; sourceTree = "<group>"; };
		FE1FB09C21B187C3C06E32BC /* UIImageViewExtensions.swift */ = {isa = PBXFileReference; includeInIndex = 1; lastKnownFileType = sourcecode.swift; name = UIImageViewExtensions.swift; path = ./Client/Extensions/UIImageViewExtensions.swift; sourceTree = "<group>"; };
		FE353EC2DEF404A13E27C6FE /* crc32c.cc */ = {isa = PBXFileReference; includeInIndex = 1; lastKnownFileType = sourcecode.cpp.cpp; name = crc32c.cc; path = ./brave/ThirdParty/leveldb/util/crc32c.cc; sourceTree = "<group>"; };
		FE77A57B31240367A992F08F /* ImageAlignmentTests-Info.plist */ = {isa = PBXFileReference; includeInIndex = 1; lastKnownFileType = text.plist.xml; name = "ImageAlignmentTests-Info.plist"; path = "./ThirdParty/UIImageViewAligned/Example/ImageAlignmentTests/ImageAlignmentTests-Info.plist"; sourceTree = "<group>"; };
		FFB91F97E64C400E9A0E8C2A /* SQLiteLogins.swift */ = {isa = PBXFileReference; includeInIndex = 1; lastKnownFileType = sourcecode.swift; name = SQLiteLogins.swift; path = ./Storage/SQL/SQLiteLogins.swift; sourceTree = "<group>"; };
/* End PBXFileReference section */

/* Begin PBXFrameworksBuildPhase section */
		288A2D821AB8B3260023ABC3 /* Frameworks */ = {
			isa = PBXFrameworksBuildPhase;
			buildActionMask = 2147483647;
			files = (
			);
			runOnlyForDeploymentPostprocessing = 0;
		};
		28CE83DE1A1D1E7C00576538 /* Frameworks */ = {
			isa = PBXFrameworksBuildPhase;
			buildActionMask = 2147483647;
			files = (
				5C94B8EE1F58B20300DE5FEE /* CoreGraphics.framework in Frameworks */,
				5D75A1E71F1420F0003FB8C7 /* SQLite.framework in Frameworks */,
				5C82452C1E68E95600D3CA09 /* AVFoundation.framework in Frameworks */,
				5C6F1B1D1E67433F008B0ADD /* CoreImage.framework in Frameworks */,
				5C44C0CF1E3847A100B1FD81 /* CoreData.framework in Frameworks */,
				E6231C051B90A472005ABB0D /* libxml2.2.tbd in Frameworks */,
				E6231C031B90A466005ABB0D /* libstdc++.6.0.9.tbd in Frameworks */,
				E6231C011B90A44F005ABB0D /* libz.tbd in Frameworks */,
				288A2D9D1AB8B3260023ABC3 /* Shared.framework in Frameworks */,
				2FCAE2311ABB51F800877008 /* Storage.framework in Frameworks */,
				E4D5672F1ADECE2800F1EFE7 /* ReadingList.framework in Frameworks */,
				0B8E0FF41A932BD500161DC3 /* ImageIO.framework in Frameworks */,
				5FE1960277EC29D7310008B6 /* Fabric.framework in Frameworks */,
				CA11457A28163F3B1B0FD258 /* Crashlytics.framework in Frameworks */,
			);
			runOnlyForDeploymentPostprocessing = 0;
		};
		2FCAE2161ABB51F800877008 /* Frameworks */ = {
			isa = PBXFrameworksBuildPhase;
			buildActionMask = 2147483647;
			files = (
				0B742CCF1B32493E00EE9264 /* libsqlcipher.a in Frameworks */,
			);
			runOnlyForDeploymentPostprocessing = 0;
		};
		2FCAE2211ABB51F800877008 /* Frameworks */ = {
			isa = PBXFrameworksBuildPhase;
			buildActionMask = 2147483647;
			files = (
				2FCAE2251ABB51F800877008 /* Storage.framework in Frameworks */,
			);
			runOnlyForDeploymentPostprocessing = 0;
		};
		E4D567141ADECE2700F1EFE7 /* Frameworks */ = {
			isa = PBXFrameworksBuildPhase;
			buildActionMask = 2147483647;
			files = (
				D32109941B8CFD62006D5B74 /* Storage.framework in Frameworks */,
				E4483B5A1ADED63300B485A7 /* Shared.framework in Frameworks */,
			);
			runOnlyForDeploymentPostprocessing = 0;
		};
		E4D5671F1ADECE2700F1EFE7 /* Frameworks */ = {
			isa = PBXFrameworksBuildPhase;
			buildActionMask = 2147483647;
			files = (
				E4D567231ADECE2700F1EFE7 /* ReadingList.framework in Frameworks */,
			);
			runOnlyForDeploymentPostprocessing = 0;
		};
		E6F965091B2F1CF20034B023 /* Frameworks */ = {
			isa = PBXFrameworksBuildPhase;
			buildActionMask = 2147483647;
			files = (
				E6F965121B2F1CF20034B023 /* Shared.framework in Frameworks */,
			);
			runOnlyForDeploymentPostprocessing = 0;
		};
		EB0F424E1C9A46D800676650 /* Frameworks */ = {
			isa = PBXFrameworksBuildPhase;
			buildActionMask = 2147483647;
			files = (
			);
			runOnlyForDeploymentPostprocessing = 0;
		};
		EB53D0F81D9C2BB20093077A /* Frameworks */ = {
			isa = PBXFrameworksBuildPhase;
			buildActionMask = 2147483647;
			files = (
			);
			runOnlyForDeploymentPostprocessing = 0;
		};
		EB8E9B541C7CB4E1003AA90E /* Frameworks */ = {
			isa = PBXFrameworksBuildPhase;
			buildActionMask = 2147483647;
			files = (
				EB8E3D721DF79ABA006EA0D1 /* KIF.framework in Frameworks */,
				EBE50B871DAEC689000BC0A1 /* Deferred.framework in Frameworks */,
				EB8E9B561C7CB4E1003AA90E /* libz.tbd in Frameworks */,
				EB8E9B581C7CB4E1003AA90E /* IOKit.framework in Frameworks */,
				EB8E9B591C7CB4E1003AA90E /* CoreGraphics.framework in Frameworks */,
			);
			runOnlyForDeploymentPostprocessing = 0;
		};
/* End PBXFrameworksBuildPhase section */

/* Begin PBXGroup section */
		038D445AF6AA1AEFA0CF3415 /* httpse_cpp */ = {
			isa = PBXGroup;
			children = (
				0DD893DB0B65361DBB959310 /* binding.gyp */,
				741038B9CDCB128024B01FFA /* HttpsEverywhere.cpp */,
				BAC1DC027204221273BF5341 /* HttpsEverywhere.h */,
				959071D5C08B03B8201CE7A9 /* HttpsEverywhereObjC.h */,
				3C883D0122036ECFBAE221EB /* HttpsEverywhereObjC.mm */,
				6A648044FB6FE3E6891916CA /* JsonCpp.h */,
				84234E9D923E84AF3E4E5FB3 /* LICENSE */,
				4BC23E768DAEB6A039B62C56 /* Makefile */,
				8C587E6A28C775E781C04E29 /* RecentlyUsedCache.h */,
			);
			name = httpse_cpp;
			sourceTree = "<group>";
		};
		04594D8C80573BA434882A0B /* Login Management */ = {
			isa = PBXGroup;
			children = (
				2BF6D7E2B35078DF1FE7BE68 /* LoginListViewController.swift */,
			);
			name = "Login Management";
			sourceTree = "<group>";
		};
		04F477427D9997B4907CAFF0 /* ImageAlignment.xcodeproj */ = {
			isa = PBXGroup;
			children = (
				B98EE41BC6FAF6984EB4300C /* project.pbxproj */,
			);
			name = ImageAlignment.xcodeproj;
			sourceTree = "<group>";
		};
		06DCBF85C09F81C13168EFA0 /* Result */ = {
			isa = PBXGroup;
			children = (
				5DC93C70E9DA3485A2FD2BD3 /* Error.swift */,
				C1143AB9E6FC53A915F6015E /* LICENSE */,
				141B758FC2676D4F76EC3CE6 /* README.md */,
				1D91C891407BB96DEA87E046 /* Result.swift */,
			);
			name = Result;
			sourceTree = "<group>";
		};
		0A8053801FC59D6F008D6822 /* analytics */ = {
			isa = PBXGroup;
			children = (
				0A8053951FC59D82008D6822 /* DAU.swift */,
			);
			path = analytics;
			sourceTree = "<group>";
		};
		0A91879C13539EB0C45CEF59 /* frontend */ = {
			isa = PBXGroup;
			children = (
				3DEE61BC5B8E404D11F5547F /* BraveBrowserBottomToolbar.swift */,
				1CB8D9CB1F82F469000BEE18 /* BraveBrowserToolbarButtonActions.swift */,
				5C39A9721F0FECF98A48015E /* BraveBrowserViewController.swift */,
				105A3ED2E6BEFE42CDC7E572 /* BraveMainWindow.swift */,
				43D1777F9AA8762221511A28 /* BraveScrollController.swift */,
				E04648D50CD155900F6682BE /* BraveSettingsView.swift */,
				5CFC706C1D9D9F30008A7B7A /* BraveTermsViewController.swift */,
				6961928E2984A658CB03CC00 /* BraveTopViewController.swift */,
				FDC3246EB07883A76BDD2DCC /* BraveURLBarView.swift */,
				5B8A3FF8C10C5708D9DAD03D /* BraveUX.swift */,
				1081FC02756E52D6E7B045EC /* HistorySwiper.swift */,
				C33D93B9B0CD0D4AD9E461AE /* ODRefreshControl.h */,
				153CFCBEC63A613A0699D370 /* ODRefreshControl.m */,
				6928610E288C47F9546A63E4 /* PicklistSetting.swift */,
				5C1A9E671F97CB520071495E /* popups */,
				2C3C78F7F3FB6427BD51A1E8 /* sidepanels */,
				430FDA25DAA3C35191998991 /* SwizzlingToHideSharePicker.h */,
				84C51F13ADC0C2BC71D40BEF /* SwizzlingToHideSharePicker.m */,
				5C0FCE4B1E5FB32F0016DF0F /* sync */,
				3A6E86EA8E9535F4C6C7B748 /* tabsbar */,
				5CE70E441E022FAB008B307A /* BraveShieldStatsView.swift */,
				5C78D3E31F69DF5100E0C73B /* PinController.swift */,
			);
			name = frontend;
			sourceTree = "<group>";
		};
		0B742CC71B32491400EE9264 /* Products */ = {
			isa = PBXGroup;
			children = (
				0B742CCC1B32491400EE9264 /* libsqlcipher.a */,
			);
			name = Products;
			sourceTree = "<group>";
		};
		0CE561CA9C5019E74870CE40 /* ImageAlignment */ = {
			isa = PBXGroup;
			children = (
				2A8B45D2FC56D5EE52F16C62 /* AppDelegate.h */,
				6BE52965320D238B33B28B46 /* AppDelegate.m */,
				4AC8115F05F1ED93C9AD8F3B /* Base.lproj */,
				597487D48D5FFBD6B3C5F291 /* en.lproj */,
				80451726171D6116E291906A /* ImageAlignment-Info.plist */,
				0C1214A52B19342123EA2DDC /* ImageAlignment-Prefix.pch */,
				043594F69F9449D488B068A2 /* main.m */,
				4E1E4CDC0059A25FA8AA8F69 /* melinda_landscape.jpg */,
				4910D433026D7E3ED997EDCB /* melinda_portrait.jpg */,
				74164849C9714685B0F2B1EE /* ViewController.h */,
				9F0E7E656F3E92BCDAE9C4D3 /* ViewController.m */,
			);
			name = ImageAlignment;
			sourceTree = "<group>";
		};
		0D2D7788962AEC9F27031459 /* tracking-protection */ = {
			isa = PBXGroup;
			children = (
				32454E9E39178D4B3CD31294 /* FirstPartyHost.h */,
				3AFA720AEE3F432355F29EEA /* TPParser.h */,
				F90C6C6C21DCA3E0ED89E177 /* TPParser.cpp */,
			);
			name = "tracking-protection";
			path = "brave/node_modules/tracking-protection";
			sourceTree = "<group>";
		};
		1459DCD80B59041F0E072CE0 /* Browser */ = {
			isa = PBXGroup;
			children = (
				EB62B7FC1DB53F3D006FD479 /* Punycode.swift */,
				14F9556D30D22BAB0BD0ACAE /* 3rdparty */,
				DCC754FCC79857891055187B /* AboutHomeHandler.swift */,
				C922CCB2D8FDB2706B9269E7 /* BackForwardListViewController.swift */,
				9A12D86BF942CEEDD82DF302 /* Browser.swift */,
				A3F2FC6AC3AFE5BD6E376F55 /* BrowserLocationView.swift */,
				D345CE98628B405A96720773 /* BrowserPrintPageRenderer.swift */,
				1B0A4457AFC855E3DCE6B038 /* BrowserPrompts.swift */,
				685E9059120FA15712A37853 /* BrowserScrollController.swift */,
				ACAF288D28E0EF3AAA607042 /* BrowserToolbar.swift */,
				74F371D05B609063A51549E8 /* BrowserTrayAnimators.swift */,
				943180616D7AD08C584FBD80 /* BrowserViewController */,
				123F09362D0AC9517D38B999 /* ContextMenuHelper.swift */,
				D1F148E463456852B44DE863 /* ErrorPageHelper.swift */,
				394747630A3208C0183000C2 /* FaviconManager.swift */,
				A02DAFE3F94EDC75EAB9C4F6 /* FindInPageBar.swift */,
				EE6184965624CC221A1AEEDE /* FindInPageHelper.swift */,
				C992D1A2E874D87A41A9C53F /* LoginsHelper.swift */,
				D2A8EBCF53BB0D14E34F6174 /* OpenPdfHelper.swift */,
				DDEF54F179B81FB069863662 /* OpenSearch.swift */,
				48F5A8D4175792F4A8242779 /* PrintHelper.swift */,
				ADA7DED2447BA5A4E6FE7C35 /* ReaderModeBarView.swift */,
				91344C46EFD16FE63ECA1664 /* ScreenshotHelper.swift */,
				60BDFA099D42674F2B2CE3CC /* SearchEngines.swift */,
				BB991D7A481EEDB55783CEFC /* SearchLoader.swift */,
				D1E821DACFE5062DF30D1443 /* SearchSuggestClient.swift */,
				1EE4AD12872C0C02E21DFC2C /* SearchViewController.swift */,
				B8E155181FB66C692C8277B2 /* SessionData.swift */,
				F3EF65657121B82D0298261D /* SessionRestoreHandler.swift */,
				730D1C8B8EAD5A34A6E4AF0D /* SessionRestoreHelper.swift */,
				B35E8E56BEC9DB2E1D4BD8C1 /* SwipeAnimator.swift */,
				C7C37EB043E611C439AA9768 /* TabManager.swift */,
				C12F8F9AA927469C395A01A8 /* TabTrayController.swift */,
				85E73012CDCAD318AC829281 /* URIFixup.swift */,
				0C1EC8C1DDF251BC04F959BC /* URLBarView.swift */,
				FD0312A6613A6023990734CF /* WindowCloseHelper.swift */,
			);
			name = Browser;
			sourceTree = "<group>";
		};
		14F9556D30D22BAB0BD0ACAE /* 3rdparty */ = {
			isa = PBXGroup;
			children = (
			);
			name = 3rdparty;
			sourceTree = "<group>";
		};
		15951D18F29334B2608306A6 /* webfilters */ = {
			isa = PBXGroup;
			children = (
				CE26A0072322D258FA2595EB /* ABPFilterLibWrapper.h */,
				44A1D7CEF39DC47354E3383E /* ABPFilterLibWrapper.mm */,
				54CC27D1519C3A454491A6F1 /* AdBlocker.swift */,
				8D47EEDBF68F4F4E9E88320A /* BraveShieldState.swift */,
				038D445AF6AA1AEFA0CF3415 /* httpse_cpp */,
				32DE82BEFE4A1706E4211F41 /* HttpsEverywhere.swift */,
				BF3C112154BC4FDA280F05B0 /* NetworkDataFileLoader.swift */,
				B3777B25D6E2DCFE76040F35 /* SafeBrowsing.swift */,
				4F16AEF9760886DB545D51B6 /* SafeBrowsingError.html */,
				8447DC2D14288124090AADAD /* TrackingProtection.swift */,
				C42F17E905F4182862921627 /* TrackingProtectionCpp.h */,
				D9712AF4809BE509FFDBB4E3 /* TrackingProtectionCpp.mm */,
				832562D9A827564459A77468 /* UrlProtocol.swift */,
			);
			name = webfilters;
			sourceTree = "<group>";
		};
		177C15421863864B671F2A7D /* RaptureXML */ = {
			isa = PBXGroup;
			children = (
				FB7FB7DE3558B9BCE2CE7EED /* RXMLElement.h */,
				28B36C3F85252AC06EB2CEA7 /* RXMLElement.m */,
			);
			name = RaptureXML;
			sourceTree = "<group>";
		};
		1B7316679A92781EA10D1E73 /* en.lproj */ = {
			isa = PBXGroup;
			children = (
				E09A4D359E3F638B699DF0BF /* InfoPlist.strings */,
				3A2DE0F39BB39DADF655D114 /* MainStoryboard.storyboard */,
			);
			name = en.lproj;
			sourceTree = "<group>";
		};
		1C8FD3566C50CE373834F8B4 /* BraveShareTo */ = {
			isa = PBXGroup;
			children = (
				EB4E15EE1DB7F3BA00A4C7EA /* BraveShareTo */,
				3D896344B52D542A2D6AF48F /* BraveShareToInfo.plist */,
				920E53BE1E3B81364A9985D3 /* ShareToBraveViewController.swift */,
			);
			name = BraveShareTo;
			sourceTree = "<group>";
		};
		23A88404DAB148DAB3DBB98D /* db */ = {
			isa = PBXGroup;
			children = (
				537D2877A356B516D2AD8F3E /* builder.cc */,
				B1D280EC8AAAB26C4BBB484C /* builder.h */,
				3A17EA52E38E83395749035F /* c.cc */,
				956D5A8B62DE3039133550CF /* db_impl.cc */,
				5D09BD4576555D874B5D0D4A /* db_impl.h */,
				66D18A8C8455B1E777D874DB /* db_iter.cc */,
				E6B96DA50B22FDA73E39FBBF /* db_iter.h */,
				63385F88C43F167A141D6643 /* dbformat.cc */,
				78C221FEB531A8D07123FBA6 /* dbformat.h */,
				A88DB45B196E00624A7B7B90 /* dumpfile.cc */,
				5B7417C2784852C8AA016A94 /* filename.cc */,
				77EFB88EB71D5FFA5A679AC5 /* filename.h */,
				CD874D64F18795D5FDE53A9F /* log_format.h */,
				63E8EDD738DCC5576C50A0C9 /* log_reader.cc */,
				9FEEC5779DCE986A2ADCC758 /* log_reader.h */,
				B783C09EE8C9FEC39FE966E3 /* log_writer.cc */,
				7BBBD72900C0EEB46DEFD557 /* log_writer.h */,
				03E632C3081928FF6C86DEE4 /* memtable.cc */,
				00B90745791B75F3C766B545 /* memtable.h */,
				6EAABA8CA7B7C5801509E9D0 /* repair.cc */,
				603F9DB2AF9BF800E8C52208 /* skiplist.h */,
				EF580DF3F5E52AC613B75662 /* snapshot.h */,
				D59264E87AE2E178065BEACD /* table_cache.cc */,
				1853DEB0D5080049170E58F2 /* table_cache.h */,
				D64F01206EDCB47C7ACB98F0 /* version_edit.cc */,
				3B425E955080FE76FD586900 /* version_edit.h */,
				5A96238B8C31C177C5873A11 /* version_set.cc */,
				E8BCB160EC64D1EA8086716C /* version_set.h */,
				3A34CC3E591D2465D0000AAA /* write_batch.cc */,
				3BB6CFD603F29620B7FDD72B /* write_batch_internal.h */,
			);
			name = db;
			sourceTree = "<group>";
		};
		24158B90803754AEC558E30F /* en */ = {
			isa = PBXGroup;
			children = (
				603F85E39F9E018441B742A3 /* amazondotcom.xml */,
				FBAFB8DBF5E48A81ADD8A7E9 /* bing.xml */,
				E0C5C6F1D13FCD5152DBBE33 /* default.txt */,
				AD08043CC2777304E6002033 /* duckduckgo.xml */,
				AB8C1E4FD7135E1EC6E37276 /* google.xml */,
				4B73C56F03641D9502B6092C /* list.txt */,
				8D2103ADBE0A0DF85F53754B /* twitter.xml */,
				35AC1F3ECFB9EAC673B0F876 /* wikipedia.xml */,
				47F905FA4F0EF9F49CE8A3F7 /* yahoo.xml */,
			);
			name = en;
			sourceTree = "<group>";
		};
		247E3121C1E0446CBBFEBE08 /* Helpers */ = {
			isa = PBXGroup;
			children = (
				843FE3C79F6DF96D365FD7D6 /* SpotlightHelper.swift */,
			);
			name = Helpers;
			sourceTree = "<group>";
		};
		251075E93CBB7AF2352D0EB6 /* Settings */ = {
			isa = PBXGroup;
			children = (
				1E8A4C274A1DE42346F4DADA /* AppSettingsOptions.swift */,
				19DFABA7EF021729ECE808D1 /* AppSettingsTableViewController.swift */,
				05853EA6194DFB05DAD2C6FD /* Clearables.swift */,
				42B92EC10DACFBFF5E890E54 /* ClearPrivateDataTableViewController.swift */,
				9B84F4FD474C6D1B60735D7C /* LoginDetailViewController.swift */,
				87678C04836F13BD02C57749 /* SearchEnginePicker.swift */,
				A6AECDC0CC95E3DB88A22B72 /* SearchSettingsTableViewController.swift */,
				80019BA6EA272282E68FCA7C /* SettingsContentViewController.swift */,
				ACD12801C24B9F1BD0B2FDC1 /* SettingsNavigationController.swift */,
				5ED8720B8C08231F6A2FC090 /* SettingsTableViewController.swift */,
			);
			name = Settings;
			sourceTree = "<group>";
		};
		2B885B4695663746B04CA334 /* page-hooks */ = {
			isa = PBXGroup;
			children = (
				72EAAB187C3C4D4963F67CD6 /* BlankTargetDetector.js */,
				62AAE6F491DAD1591445A285 /* BlankTargetLinkHandler.swift */,
				B2122B3144F9374D630138ED /* BraveContextMenu.swift */,
				3E2B364C727B9A34AB89A2A0 /* BravePageUnloadHelper.swift */,
				ADB79191D08021A6D529BF4D /* ElementAtPoint.js */,
				F2C6EEFFEC93440CA70F7A67 /* ElementAtPoint.swift */,
				D042E0F5F3F943C6FBC6D080 /* FingerprintingProtection.js */,
				8BA42171BC46246A6B974A34 /* FingerprintingProtection.swift */,
				63B327094DCD1CFF237021F3 /* HideEmptyImages.js */,
				D1CADC3E350A25BA3BC86931 /* HideEmptyImages.swift */,
				56908D315724D806F9CC627A /* LoginsHelper+1PW.swift */,
				4D3874D9BE90A50CE9FD63DC /* PageUnload.js */,
			);
			name = "page-hooks";
			sourceTree = "<group>";
		};
		2C3C78F7F3FB6427BD51A1E8 /* sidepanels */ = {
			isa = PBXGroup;
			children = (
				ED441214938259EBE2ACD8DF /* BraveRightSidePanel.swift */,
				3646C785759BD2F9EDC310C7 /* MainSidePanelViewController.swift */,
				209D7E86C279706A100E8D88 /* SidePanelBaseViewController.swift */,
			);
			name = sidepanels;
			sourceTree = "<group>";
		};
		2D299660742B116D828C233D /* ViewLater */ = {
			isa = PBXGroup;
			children = (
				DC571161D7640AD26052CD35 /* ActionRequestHandler.swift */,
				D0D3A98E5AF68BB2BF943647 /* Info.plist */,
			);
			name = ViewLater;
			sourceTree = "<group>";
		};
		2D2B70A0DC04AB323CDA732A /* memenv */ = {
			isa = PBXGroup;
			children = (
				50DC5BA8C28692176DFC4C46 /* memenv.cc */,
				3D9746805E2869918BFE1A92 /* memenv.h */,
			);
			name = memenv;
			sourceTree = "<group>";
		};
		2DA2407D6A1196322D5AA4CF /* include */ = {
			isa = PBXGroup;
			children = (
				C488E6153D9208C090CC6DBC /* leveldb */,
			);
			name = include;
			sourceTree = "<group>";
		};
		2EF2AC6C81EA9097DBAA1D73 /* webview */ = {
			isa = PBXGroup;
			children = (
				B9DAE86EE9B954590E7537A5 /* BraveWebView.swift */,
				CE8D06D4069DB9F51B759924 /* LegacyJSContext.h */,
				F322087D8EA0FBEBE2CC1B12 /* LegacyJSContext.m */,
				0F0A684D27A3A8B902FBBCBA /* PrivateBrowsing.swift */,
				746EED2B1340B91CD6058A91 /* WebViewBackForward.swift */,
				B26E6A052DA6287729B7113D /* WebViewDocScale.h */,
				E5287F4DC46DAD1154B404A5 /* WebViewDocScale.m */,
				3E56C0216FAEB62B2CDF5FE7 /* WebViewProgress.swift */,
				81F57A3BC5DC16D6451500BA /* WebViewScripting.swift */,
				EB9CAB421DC2592700627A39 /* UIWebViewSwizzling.m */,
			);
			name = webview;
			sourceTree = "<group>";
		};
		3159E0A46E27074B40C41FB3 /* Providers */ = {
			isa = PBXGroup;
			children = (
				5A87ACB72B7E9CFBDD70B863 /* Locking.swift */,
				523D05ABFBD9436E6D8F2DB5 /* NSUserDefaultsPrefs.swift */,
				EF1FC165C17AD4E03F7BA9D8 /* Profile.swift */,
			);
			name = Providers;
			sourceTree = "<group>";
		};
		3A6E86EA8E9535F4C6C7B748 /* tabsbar */ = {
			isa = PBXGroup;
			children = (
				688FD5A6B7436E480B4E55E3 /* TabsBarViewController.swift */,
				914E8DD963925C8047EC06A8 /* TabWidget.swift */,
			);
			name = tabsbar;
			sourceTree = "<group>";
		};
		46C82543A688B49E646DC4C0 /* SWTableViewCell */ = {
			isa = PBXGroup;
			children = (
				EFE2BE53F1A90CDCB42B099C /* AppDelegate.h */,
				180A8B5C1868B0AC0DBB5581 /* AppDelegate.m */,
				B52C89B10A6B7884BA9A1B82 /* check@2x.png */,
				18310D02AC095C274A9D4149 /* clock@2x.png */,
				0535A68D60D1523E2C71A3A8 /* cross@2x.png */,
				F531AA3072A05E23D289957F /* Default-568h@2x.png */,
				1457A0C4F733CEFBA915C45A /* Default.png */,
				B9B3623FB1D77E75D56BED11 /* Default@2x.png */,
				1B7316679A92781EA10D1E73 /* en.lproj */,
				EF0AEC1F45A221CAD69A8547 /* list@2x.png */,
				7603332AE0280F9C718F188E /* main.m */,
				5ACBCE3DABC6D74A4FCAC427 /* MI.png */,
				5CB4DCFE2FABD0F4904B147F /* PodFiles */,
				00C49EE7A6BE925459C9BB20 /* SWTableViewCell-Info.plist */,
				CD7CF0B8AF18BCC3539852C6 /* SWTableViewCell-Prefix.pch */,
				BA1CCC5576B41343D866CCBE /* um.png */,
				49B46C33DD00B2A2DA25A97E /* UMTableViewCell.h */,
				95E8C8F2179FD79F8FCF95E8 /* UMTableViewCell.m */,
				0EBAEAC982DAE4A8FAF2C080 /* ViewController.h */,
				3A92266752BB20FAD5298E56 /* ViewController.m */,
			);
			name = SWTableViewCell;
			sourceTree = "<group>";
		};
		4A8925AC2B59CAC24E5595A9 /* SearchOverrides */ = {
			isa = PBXGroup;
			children = (
				24158B90803754AEC558E30F /* en */,
			);
			name = SearchOverrides;
			sourceTree = "<group>";
		};
		4AC8115F05F1ED93C9AD8F3B /* Base.lproj */ = {
			isa = PBXGroup;
			children = (
				3068E336E4706F9A280980E0 /* Main.storyboard */,
			);
			name = Base.lproj;
			sourceTree = "<group>";
		};
		4E228136AB6086A27CA0ECC6 /* Assets */ = {
			isa = PBXGroup;
			children = (
				89B0154A380F38FEFD4B8E87 /* About */,
				02C139BC9FA47F8C0F789FF0 /* CertError.css */,
				1A30431AEBBA142C2586BE85 /* CertError.html */,
				9C0FE62111208C1C3C2CF16A /* Favicons.js */,
				EA59A531812A82B1DAC03D72 /* FindInPage.js */,
				71D730D39D72BEB6CE650C15 /* Fonts */,
				B6339DA63849AA7EBB1AD756 /* LoginsHelper.js */,
				B68328D5B8841C75EC4CF248 /* NetError.css */,
				CCF5EA52A3A0DB9B90E811B7 /* NetError.html */,
				77608A4209364B0714688815 /* PrintHelper.js */,
				613C23408ACD9671D68C805E /* scrape_defaults.py */,
				9164CEA067CD6A2A4C4D2465 /* scrape_plugins.py */,
				6B26ADF6A409A3662AAD829F /* Search */,
				AD4E2E1A8967DFB81A5BCB99 /* SessionRestore.html */,
				E76112E70EDA47CD3A7F2845 /* SpotlightHelper.js */,
				15CBF8A3328920BDA39ACE03 /* topdomains.txt */,
				18CF882B686F0A49E665B882 /* WindowCloseHelper.js */,
			);
			name = Assets;
			sourceTree = "<group>";
		};
		4FF62081E91139DF82A34D63 /* tests_src */ = {
			isa = PBXGroup;
			children = (
				EB36616B1D9C3CEC00445C92 /* ui */,
				EB36616D1D9C3CEC00445C92 /* unit */,
			);
			name = tests_src;
			sourceTree = "<group>";
		};
		5101E64FF20C53BCFC6FDD3D /* en.lproj */ = {
			isa = PBXGroup;
			children = (
				987EE0A1B50EC601EB8E5C20 /* Root.strings */,
			);
			name = en.lproj;
			sourceTree = "<group>";
		};
		538F30C28035E418BB50BF1C /* en.lproj */ = {
			isa = PBXGroup;
			children = (
				13E174F50F25AD3E32BBFFF8 /* InfoPlist.strings */,
			);
			name = en.lproj;
			sourceTree = "<group>";
		};
		597487D48D5FFBD6B3C5F291 /* en.lproj */ = {
			isa = PBXGroup;
			children = (
				58184DA7976EF6CAD44D586F /* InfoPlist.strings */,
			);
			name = en.lproj;
			sourceTree = "<group>";
		};
		5B45E1B5B986C75814A82BE0 /* FBSnapshotTestCase */ = {
			isa = PBXGroup;
			children = (
				44B732CC7870DC69264D3197 /* FBSnapshotTestCase-Info.plist */,
				E5BD7F559681693F900A6C69 /* FBSnapshotTestCase.h */,
				79444F29F140A78B0DB50AC5 /* FBSnapshotTestCase.m */,
				9637DFE99CD1D4E6C5F91EDE /* FBSnapshotTestCasePlatform.h */,
				3FF3DEB1602874A5B2FF6610 /* FBSnapshotTestCasePlatform.m */,
				2932A3FE9BEA1C5424721AA1 /* FBSnapshotTestController.h */,
				4C88E5E907585E86BD78ED19 /* FBSnapshotTestController.m */,
				3D31D4C1809E37971C7425A0 /* SwiftSupport.swift */,
				16AB8BEB99743A86D8FAB8EE /* UIImage+Compare.h */,
				ACC55064B645BC69CDDBB640 /* UIImage+Compare.m */,
				AA78E8E10A95A340B4E62A8F /* UIImage+Diff.h */,
				37CCF11E8A21B0F740AE061C /* UIImage+Diff.m */,
				5AB640D568784D267BA03D84 /* UIImage+Snapshot.h */,
				88ED2F5C9425FC56B427D327 /* UIImage+Snapshot.m */,
			);
			name = FBSnapshotTestCase;
			sourceTree = "<group>";
		};
		5C0FCE4B1E5FB32F0016DF0F /* sync */ = {
			isa = PBXGroup;
			children = (
				5C0FCE4C1E5FB3810016DF0F /* SyncWelcomeViewController.swift */,
				5C0FCE521E637B9D0016DF0F /* SyncAddDeviceViewController.swift */,
				5C0FCE5B1E637C160016DF0F /* SyncPairCameraViewController.swift */,
				5C0FCE631E63EA170016DF0F /* SyncPairWordsViewController.swift */,
				5C0FCE5D1E6381B70016DF0F /* SyncSettingsViewController.swift */,
				5C0FCE5F1E63E1790016DF0F /* SyncBarcodeView.swift */,
				5C0FCE611E63E1D90016DF0F /* SyncCodewordsView.swift */,
				5C0FCE651E63EB8B0016DF0F /* SyncCameraView.swift */,
			);
			name = sync;
			sourceTree = "<group>";
		};
		5C10DF901EE9BF2E00203C93 /* Extensions */ = {
			isa = PBXGroup;
			children = (
				5C10DFC21EE9C90100203C93 /* HashExtensions.swift */,
				5C10DFC31EE9C90100203C93 /* SetExtensions.swift */,
				5C10DF961EE9BF5A00203C93 /* AlamofireExtensions.swift */,
				5C10DF971EE9BF5A00203C93 /* ArrayExtensions.swift */,
				5C10DF981EE9BF5A00203C93 /* DataExtensions.swift */,
				5C10DF991EE9BF5A00203C93 /* DictionaryExtensions.swift */,
				5C10DF9B1EE9BF5A00203C93 /* HexExtensions.swift */,
				5C10DF9C1EE9BF5A00203C93 /* JSONExtensions.swift */,
				5C10DF9D1EE9BF5A00203C93 /* KeychainWrapperExtensions.swift */,
				5C10DF9E1EE9BF5A00203C93 /* NSCharacterSetExtensions.swift */,
				5C10DF9F1EE9BF5A00203C93 /* NSCoderExtensions.swift */,
				5C10DFA01EE9BF5A00203C93 /* NSFileManagerExtensions.swift */,
				5C10DFA11EE9BF5A00203C93 /* NSMutableAttributedStringExtensions.swift */,
				5C10DFA21EE9BF5A00203C93 /* NSScannerExtensions.swift */,
				5C10DFA31EE9BF5A00203C93 /* NSStringExtensions.swift */,
				5C10DFA41EE9BF5A00203C93 /* NSURLExtensions.swift */,
				5C10DFA51EE9BF5A00203C93 /* NSURLProtectionSpaceExtensions.swift */,
				5C10DFA61EE9BF5A00203C93 /* OptionalExtensions.swift */,
				5C10DFA81EE9BF5A00203C93 /* StringExtensions.swift */,
				5C10DFA91EE9BF5A00203C93 /* UIColorExtensions.swift */,
				5C10DFAA1EE9BF5A00203C93 /* UIImageExtensions.swift */,
				5C10DFAB1EE9BF5A00203C93 /* URLRequestExtensions.swift */,
			);
			name = Extensions;
			sourceTree = "<group>";
		};
		5C10DF911EE9BF3500203C93 /* Supporting Files */ = {
			isa = PBXGroup;
			children = (
				5C10DF941EE9BF4F00203C93 /* Info.plist */,
			);
			name = "Supporting Files";
			sourceTree = "<group>";
		};
		5C1A9E671F97CB520071495E /* popups */ = {
			isa = PBXGroup;
			children = (
				5C1A9E841F97D6060071495E /* PopupView.swift */,
<<<<<<< HEAD
				5CDC06281FC64EDA00E54C95 /* AlertPopupView.swift */,
=======
				5C1A9E9A1F97E2F80071495E /* AlertPopupView.swift */,
>>>>>>> 47062b8f
			);
			name = popups;
			sourceTree = "<group>";
		};
		5C44C0D01E384AB300B1FD81 /* data */ = {
			isa = PBXGroup;
			children = (
				5D3892531E98108F00F959E6 /* Model.xcdatamodeld */,
				5C44C0D11E384AE700B1FD81 /* DataController.swift */,
				5C44C0D61E3C08B400B1FD81 /* Bookmark.swift */,
				5D2F106D1ECA0E3100CF0E0D /* Device.swift */,
				5C44C0D91E3EE42D00B1FD81 /* Domain.swift */,
				5CD7F38D1E3EFBF100A12BB9 /* FaviconMO.swift */,
				5C44C0DD1E3EE47B00B1FD81 /* History.swift */,
				5CD7F38F1E3FB7FA00A12BB9 /* TabMO.swift */,
				5D448B471EA1572A00F1BA98 /* WebsitePresentable.swift */,
				5C0293841E70D9AE00CA99D0 /* MigrateData.swift */,
				5C2CD4471F72FA6C004AAB5D /* TopSite.swift */,
			);
			name = data;
			sourceTree = "<group>";
		};
		5C94B8EB1F58A85700DE5FEE /* util */ = {
			isa = PBXGroup;
			children = (
				5C94B8EC1F58A87800DE5FEE /* ImageCache.swift */,
			);
			name = util;
			sourceTree = "<group>";
		};
		5C9689BB1F4CF97F003DDB67 /* Recovered References */ = {
			isa = PBXGroup;
			children = (
				EB8F566E1DD0FC2800679A78 /* Readability.js */,
				EBA11E191E2EB84800C964E0 /* adblock-regions.txt */,
			);
			name = "Recovered References";
			sourceTree = "<group>";
		};
		5CB4DCFE2FABD0F4904B147F /* PodFiles */ = {
			isa = PBXGroup;
			children = (
				BE947DCFE53B5F18FF12053D /* NSMutableArray+SWUtilityButtons.h */,
				B09BAC548B83576231EBD806 /* NSMutableArray+SWUtilityButtons.m */,
			);
			name = PodFiles;
			sourceTree = "<group>";
		};
		5CD164131EDFB7080037ECCC /* Products */ = {
			isa = PBXGroup;
			children = (
				5CD1641D1EDFB7090037ECCC /* SQLite.framework */,
				5CD1641F1EDFB7090037ECCC /* SQLiteTests iOS.xctest */,
				5CD164211EDFB7090037ECCC /* SQLite.framework */,
				5CD164231EDFB7090037ECCC /* SQLiteTests Mac.xctest */,
				5CD164251EDFB7090037ECCC /* SQLite.framework */,
				5CD164271EDFB7090037ECCC /* SQLiteTests tvOS.xctest */,
				5CD164291EDFB7090037ECCC /* SQLite.framework */,
			);
			name = Products;
			sourceTree = "<group>";
		};
		5D1C16821F39E4C800FB0A12 /* Products */ = {
			isa = PBXGroup;
			children = (
				5D1C16991F39E4C800FB0A12 /* SwiftyJSON.framework */,
				5D1C169B1F39E4C800FB0A12 /* SwiftyJSON iOS Tests.xctest */,
				5D1C169D1F39E4C800FB0A12 /* SwiftyJSON.framework */,
				5D1C169F1F39E4C800FB0A12 /* SwiftyJSON OSX Tests.xctest */,
				5D1C16A11F39E4C800FB0A12 /* SwiftyJSON.framework */,
				5D1C16A31F39E4C800FB0A12 /* SwiftyJSON.framework */,
				5D1C16A51F39E4C800FB0A12 /* SwiftyJSON tvOS Tests.xctest */,
			);
			name = Products;
			sourceTree = "<group>";
		};
		5D2AE6ED1E83F3D200BC274C /* fetched models */ = {
			isa = PBXGroup;
			children = (
				5DB199141E859F9100A851B6 /* SyncResponse.swift */,
				5D2F109D1ECA40DC00CF0E0D /* SyncRecord.swift */,
				5D2AE6F51E83F3EC00BC274C /* SyncBookmark.swift */,
				5D0BD4031ED356B6003421CF /* SyncDevice.swift */,
				5D2AE6F71E83F3EC00BC274C /* SyncSite.swift */,
			);
			name = "fetched models";
			sourceTree = "<group>";
		};
		6289C23DD299B40CB6212A38 /* en.lproj */ = {
			isa = PBXGroup;
			children = (
				A905F85597245201BB61FF20 /* InfoPlist.strings */,
			);
			name = en.lproj;
			sourceTree = "<group>";
		};
		6A28B34106B5E2087A205028 /* Home */ = {
			isa = PBXGroup;
			children = (
				18C80071AA062AE67BD5314D /* BookmarksPanel.swift */,
				8F2BD742868BF371DEF34E82 /* HistoryPanel.swift */,
				4A01E0C243FA16CD4A8D1BB6 /* HomePanels.swift */,
				ADD27FD57D57C14AE7F1A5D6 /* HomePanelViewController.swift */,
				3F8C87651157C51F01D4D96F /* ReaderPanel.swift */,
				D4517EA1CA782F256C7DB897 /* TopSitesPanel.swift */,
			);
			name = Home;
			sourceTree = "<group>";
		};
		6B26ADF6A409A3662AAD829F /* Search */ = {
			isa = PBXGroup;
			children = (
				99F556DDB673288FC5E641BA /* get_supported_locales.swift */,
				87E6BAC631D43FC504CC2291 /* README.md */,
				E07D5E85F2F707726BA42D03 /* run_tests.py */,
				24E7EB795FD310C03CA104FF /* scrape_plugins.py */,
				8548339D19E5A4A2A92ABA8A /* SearchOverlays */,
				4A8925AC2B59CAC24E5595A9 /* SearchOverrides */,
				B60975A7453800E6B9F0B45C /* Tests */,
			);
			name = Search;
			sourceTree = "<group>";
		};
		6E4322607261787EB288460F /* Expected */ = {
			isa = PBXGroup;
			children = (
				8EB8D48AF931FF80F7189644 /* append.xml */,
				8FF4C7923637CF2F8DA083AB /* replace.xml */,
			);
			name = Expected;
			sourceTree = "<group>";
		};
		71D730D39D72BEB6CE650C15 /* Fonts */ = {
			isa = PBXGroup;
			children = (
				197FAAA7C19EE6AC040F4558 /* CharisSILB.ttf */,
				797B786D73B19443EE7AC18F /* CharisSILBI.ttf */,
				8AAE028C64B419AFDEEDD89C /* CharisSILI.ttf */,
				09B26BBAC8D68EFA2A333975 /* CharisSILR.ttf */,
				C228461239640F53947A0964 /* FiraSans-Bold.ttf */,
				3EB5ABED5591BDD452C702A7 /* FiraSans-BoldItalic.ttf */,
				50438081018B3AA0DE9E3FF9 /* FiraSans-Book.ttf */,
				15EC5680878673346481BD88 /* FiraSans-Italic.ttf */,
				AC1FEF85CBD43B0AB6FD7312 /* FiraSans-Light.ttf */,
				4D51D3125DCE8021CF113B80 /* FiraSans-Medium.ttf */,
				3D5A0C238BFA68019EFA7599 /* FiraSans-Regular.ttf */,
				2849F28840241B31DFD49F20 /* FiraSans-SemiBold.ttf */,
				5465B72EA414E035DEAE5667 /* FiraSans-UltraLight.ttf */,
			);
			name = Fonts;
			sourceTree = "<group>";
		};
		75124EC5DB07BE0C5D5DE0BA /* Login */ = {
			isa = PBXGroup;
			children = (
			);
			name = Login;
			sourceTree = "<group>";
		};
		7E05E6D54DEE4A7D2F5C4051 /* Storage */ = {
			isa = PBXGroup;
			children = (
				5C10E0C61EEF07F400203C93 /* RecentlyClosedTabs.swift */,
				5C10E0C71EEF07F400203C93 /* PageMetadata.swift */,
				5C10E0C81EEF07F400203C93 /* Metadata.swift */,
				5C10E0C91EEF07F400203C93 /* ExtensionUtils.swift */,
				A3A43D91ECCD3E0E4DAAC5F0 /* Bookmarks */,
				EA9AEBF65F0394D67D7135DC /* CertStore.swift */,
				19E95A110371DA6DCBFE6EB3 /* Clients.swift */,
				0B5DA2C8E2A696FCBB8FC07F /* CompletionOps.swift */,
				17953E8D200A5E66CC3CB7C7 /* Cursor.swift */,
				23742BDDA52668C11FC7C59F /* DatabaseError.swift */,
				98340FA08AFE0EA9B23DD3BC /* DefaultSuggestedSites.swift */,
				00F0C79A1A031D0298A1167B /* DiskImageStore.swift */,
				115851A2B56FABCD4F4AFC2C /* Favicons.swift */,
				51E87861F27E0ADFE2E8CD86 /* FileAccessor.swift */,
				A75C80BE236B7505B69C6511 /* History.swift */,
				08373AAA053C26FAD1A95023 /* Info.plist */,
				3A1603EBC9F917E49206597F /* Logins.swift */,
				35CB429412ED076CFF5E85FD /* MockLogins.swift */,
				7F4B124230452AE5DE5730A3 /* Queue.swift */,
				DF9CB6EF0E9F25746DCD514F /* RemoteTabs.swift */,
				B1142D481813866CF93EF596 /* Sharing.swift */,
				D9DE4A60689367C8FD612726 /* Site.swift */,
				F206877D2439C0DE543791D2 /* SQL */,
				6A8EF46DEDD284137E2279BB /* Storage-Bridging-Header.h */,
				E3651C547DA2A86D5FF5012A /* Storage.xcodeproj */,
				06897A227A4C0E4D01463FD5 /* SuggestedSites.swift */,
				385BCC19527D552B3A5A62CA /* Syncable.swift */,
				4B2B45122FEC198975B82223 /* SyncQueue.swift */,
				D3F70A4FD2361F872122C916 /* ThirdParty */,
				1AE7F2514D6093589F258163 /* Visit.swift */,
			);
			name = Storage;
			sourceTree = "<group>";
		};
		809095517D1DDA2A27E49570 /* Intro */ = {
			isa = PBXGroup;
			children = (
				C5C1C8130DF9FA0A918B7891 /* IntroViewController.swift */,
			);
			name = Intro;
			sourceTree = "<group>";
		};
		81DEE363CFF8F0AC6439E04D /* Settings.bundle */ = {
			isa = PBXGroup;
			children = (
				5101E64FF20C53BCFC6FDD3D /* en.lproj */,
				D8FB9BFF37B3790EB2E1FA81 /* Root.plist */,
			);
			name = Settings.bundle;
			sourceTree = "<group>";
		};
		8548339D19E5A4A2A92ABA8A /* SearchOverlays */ = {
			isa = PBXGroup;
			children = (
				6D6FDA5C371B055CC92AA0BA /* baidu.xml */,
				F253CE3A0634F87F172EE715 /* yahoo.xml */,
			);
			name = SearchOverlays;
			sourceTree = "<group>";
		};
		89B0154A380F38FEFD4B8E87 /* About */ = {
			isa = PBXGroup;
			children = (
				0E42E238F2AF15B6C9DD2B52 /* Licenses.html */,
			);
			name = About;
			sourceTree = "<group>";
		};
		8ABAD8302A38F2AC61F9E1D5 /* Application */ = {
			isa = PBXGroup;
			children = (
				9C9584FB83BD374183DEA69E /* AdjustIntegration.swift */,
				72F94204C0EC007236424A86 /* AppDelegate.swift */,
				0994D8CB826BBAE3C446B125 /* Crasher.h */,
				016FF6C150629D4A91A838B8 /* Crasher.m */,
				A6AC60F738711305C6585EC4 /* CrashReporter.swift */,
				8BE39E512689513A2A395390 /* DebugSettingsBundleOptions.swift */,
				DCE1D74E40F9E392FFCE9F2F /* main.swift */,
				4AEB01189011D65668503900 /* QuickActions.swift */,
				81DEE363CFF8F0AC6439E04D /* Settings.bundle */,
				EEACFD6CCE9B72D21CB2ADAD /* TestAppDelegate.swift */,
				D91B6AED2ADFB9D742820133 /* WebServer.swift */,
				0AFA596F1FA09D6B00E9F2EE /* LaunchScreen.storyboard */,
			);
			name = Application;
			sourceTree = "<group>";
		};
		8C6D919BD7E164B0A94BA52B /* resources */ = {
			isa = PBXGroup;
			children = (
				EB4E15DA1DB7F36600A4C7EA /* brave */,
				538F30C28035E418BB50BF1C /* en.lproj */,
			);
			name = resources;
			sourceTree = "<group>";
		};
		928B373CD06CCFB1407180F1 /* Frameworks */ = {
			isa = PBXGroup;
			children = (
				5C82452B1E68E95600D3CA09 /* AVFoundation.framework */,
				5C6F1B1C1E67433F008B0ADD /* CoreImage.framework */,
				5C44C0C21E38479200B1FD81 /* CoreData.framework */,
				EBE50B861DAEC689000BC0A1 /* Deferred.framework */,
				B844F80947392751D574C56A /* Fabric.framework */,
				1852F166F6BAB2154A8BEA92 /* Crashlytics.framework */,
			);
			name = Frameworks;
			sourceTree = "<group>";
		};
		9396A64AB23EC16674325247 /* Share */ = {
			isa = PBXGroup;
			children = (
				5878D427F83867906A0A1F13 /* FindInPageActivity.swift */,
				A7213910FF51709F3F5E2C59 /* RequestDesktopSiteActivity.swift */,
				CDB3BCCA0DFA377A04C8A79E /* ShareExtensionHelper.swift */,
				6889A46373F182DFFDB59180 /* TitleActivityItemProvider.swift */,
			);
			name = Share;
			sourceTree = "<group>";
		};
		943180616D7AD08C584FBD80 /* BrowserViewController */ = {
			isa = PBXGroup;
			children = (
				FA9340801BD8388DEB00FEBA /* BrowserViewController+BrowserDelegate.swift */,
				D105CD957A7B38E9F1BAE848 /* BrowserViewController+ContextMenuHelperDelegate.swift */,
				9BA9175CB5140E6C4D47DC15 /* BrowserViewController+FindInPage.swift */,
				E62C528288360B38C934F38D /* BrowserViewController+KeyCommands.swift */,
				EE6A73E84022322BA6158B2D /* BrowserViewController+ReaderModeDelegate.swift */,
				154ABFEE676FAE0D12F2C7D5 /* BrowserViewController+TabManagerDelegate.swift */,
				2DA2FD0C651BD36B4DFEE46F /* BrowserViewController+ToolbarAndUrlbarDelegate.swift */,
				10BF445F325FC67CA1BE469B /* BrowserViewController+WKNavigationDelegate.swift */,
				2B38010CBB5F7DD8B2735223 /* BrowserViewController+WKUIDelegate.swift */,
				EFC7ABC3CB4B07DD065A185B /* BrowserViewController.swift */,
			);
			name = BrowserViewController;
			sourceTree = "<group>";
		};
		9D9FA65B7AF80B044B65F8B2 /* brave */ = {
			isa = PBXGroup;
			children = (
				EBA6F13F1E39410E00F7B3D9 /* upload-to-app-store.applescript */,
				EBA6F12E1E39312100F7B3D9 /* ad-hoc-export.applescript */,
				AEC7CC1649CB3DF5D490AFD2 /* ThirdParty */,
				B036144E80BFD02638E7E647 /* Brave.entitlements */,
				B5EFAA129595C26547FDD70D /* BraveInfo.plist */,
				DD7766D867DDB5BB9D39E6ED /* src */,
				4FF62081E91139DF82A34D63 /* tests_src */,
			);
			name = brave;
			sourceTree = "<group>";
		};
		A0B546193E444E0C872B8485 /* port */ = {
			isa = PBXGroup;
			children = (
				599EC63A8464C30F44D63B47 /* atomic_pointer.h */,
				A7F8F5DEF756198CE9A08212 /* port.h */,
				73A880B88D63BF5DFFF2AB28 /* port_example.h */,
				1B76A990D16A2AE724D9324E /* port_posix.cc */,
				5E2DD2C9767F04D79BD241B0 /* port_posix.h */,
				421F3D5F398D03429D10C994 /* thread_annotations.h */,
			);
			name = port;
			sourceTree = "<group>";
		};
		A28A18767474736EA120B6A7 /* ReadingList */ = {
			isa = PBXGroup;
			children = (
				01A57127C178E1032C56625F /* Info.plist */,
				2B91E389F463E032B3FA08B9 /* ReadingList-Bridging-Header.h */,
				5D84AB2CBD701CBBDC40620C /* ReadingListAuthenticator.swift */,
				19AA8249F3CBE273A6D90038 /* ReadingListBasicAuthAuthenticator.swift */,
				7441C408F90B80EF015E198D /* ReadingListBatchRecordResponse.swift */,
				D1FD470588FCAAC12F09404C /* ReadingListChangeAccumulator.swift */,
				74188F55F41BB289D0595E00 /* ReadingListClient.swift */,
				66D3A58E6D0C44E21FA3C542 /* ReadingListClientMetadata.swift */,
				A144D8E467E687B3871C8836 /* ReadingListClientRecord.swift */,
				2C8E3137EC81353B137F8FDA /* ReadingListError.swift */,
				1E58C3281FDE6485E48B42D3 /* ReadingListFetchSpec.swift */,
				8E1494716738E2CB4298AB7F /* ReadingListOAuthAuthenticator.swift */,
				18E51E27DCB5453F7C16BB51 /* ReadingListRecord.swift */,
				69F844BC795EEA30C11B370E /* ReadingListRecordResponse.swift */,
				C2F9E6252BF290B6EE66FF11 /* ReadingListRecordsResponse.swift */,
				6C5D371DB2D8DCC7AE567D7C /* ReadingListResponse.swift */,
				ECDCB9A9BE94C1AA75F29565 /* ReadingListServerMetadata.swift */,
				D107A9136CC1FD66F2745769 /* ReadingListServerRecord.swift */,
				89411D17AEA4B121AF3290A8 /* ReadingListService.swift */,
				0E2C6937D1EBDCCAEC20B669 /* ReadingListSQLStorage.swift */,
				E66FBADDAB02233591B1B860 /* ReadingListStorage.swift */,
				6D50CEDAD9F74F6910B465D2 /* ReadingListSynchronizer.swift */,
				D4B55D43847229F7D9F2DD7C /* ReadingListSyncMetadata.swift */,
				55826461E9AB2732B670F9A7 /* ReadingListUtils.swift */,
			);
			name = ReadingList;
			sourceTree = "<group>";
		};
		A3A43D91ECCD3E0E4DAAC5F0 /* Bookmarks */ = {
			isa = PBXGroup;
			children = (
				281FBE9AF8B7F6EFCAF1C39F /* Bookmarks.swift */,
				70ACC2E069D0CB11B0D2A266 /* BookmarksModel.swift */,
				7A9FEA052186A12CC19E3F6D /* CachingItemSource.swift */,
				782049002C40114E12F2B757 /* Trees.swift */,
			);
			name = Bookmarks;
			sourceTree = "<group>";
		};
		A44D1140F985B089CCAC63CA /* Extensions */ = {
			isa = PBXGroup;
			children = (
				D546807554AC9FBABDEDFBF6 /* ShareTo */,
				2D299660742B116D828C233D /* ViewLater */,
			);
			name = Extensions;
			sourceTree = "<group>";
		};
		A80F5CF536F8F56E317FE60A /* table */ = {
			isa = PBXGroup;
			children = (
				7AA3F113A31F6DD6D7CAFEFC /* block.cc */,
				328648B91B53FB403160DF08 /* block_.h */,
				42E7370C905EB0AE722AA0C5 /* block_builder.cc */,
				E0916123D3F050C51F690CD8 /* block_builder.h */,
				C504B043B95B6E6E53B51F03 /* filter_block.cc */,
				F0ECF41FB25F301AD2BAD62D /* filter_block.h */,
				77ED3937A3D82C40D330F6A3 /* format.cc */,
				1B1A17F5F0EE66790543A151 /* format.h */,
				0EBC2ADD319427C267D1BEAF /* iterator.cc */,
				7394570E60761F3AC8F2667E /* iterator_wrapper.h */,
				DEBBDB9EC3E17802A5D178D1 /* merger.cc */,
				859496CA1147745C5A79ACA5 /* merger.h */,
				35E413620EF5D1B803AF3D7D /* table.cc */,
				870EB988AA65C4BB4CD0BCE2 /* table_builder.cc */,
				BED9E8295A95A1639164EC89 /* two_level_iterator.cc */,
				3E697ECEC4280D34946774F6 /* two_level_iterator.h */,
			);
			name = table;
			sourceTree = "<group>";
		};
		ABE7CEB7BF6765C749AD88CA /* Shared */ = {
			isa = PBXGroup;
			children = (
				5C10DFC61EEAF1D900203C93 /* Shared-Bridging-Header.h */,
				5C10DF911EE9BF3500203C93 /* Supporting Files */,
				5C10DF901EE9BF2E00203C93 /* Extensions */,
				5C10DF4C1EE9BF1C00203C93 /* Accessibility.swift */,
				5C10DF4D1EE9BF1C00203C93 /* AppConstants.swift */,
				5C10DF4E1EE9BF1C00203C93 /* AppInfo.swift */,
				5C10DF4F1EE9BF1C00203C93 /* AssertionUtils.swift */,
				5C10DF501EE9BF1C00203C93 /* AsyncReducer.swift */,
				5C10DF511EE9BF1C00203C93 /* AuthenticationKeychainInfo.swift */,
				5C10DF521EE9BF1C00203C93 /* Bytes.swift */,
				5C10DF531EE9BF1C00203C93 /* Cancellable.swift */,
				5C10DF541EE9BF1C00203C93 /* CrashSimulator.h */,
				5C10DF551EE9BF1C00203C93 /* CrashSimulator.m */,
				5C10DF561EE9BF1C00203C93 /* DeferredUtils.swift */,
				5C10DF571EE9BF1C00203C93 /* DeviceInfo.swift */,
				5C10DF581EE9BF1C00203C93 /* effective_tld_names.dat */,
				5C10DF5A1EE9BF1C00203C93 /* FeatureSwitch.swift */,
				5C10DF5B1EE9BF1C00203C93 /* FSUtils.h */,
				5C10DF5C1EE9BF1C00203C93 /* FSUtils.m */,
				5C10DF5D1EE9BF1C00203C93 /* Functions.swift */,
				5C10DF5E1EE9BF1C00203C93 /* KeyboardHelper.swift */,
				5C10DF5F1EE9BF1C00203C93 /* KeychainCache.swift */,
				5C10DF601EE9BF1C00203C93 /* LaunchArguments.swift */,
				5C10DF611EE9BF1C00203C93 /* Loader.swift */,
				5C10DF621EE9BF1C00203C93 /* Logger.swift */,
				5C10DF631EE9BF1C00203C93 /* NotificationConstants.swift */,
				5C10DF641EE9BF1C00203C93 /* PhoneNumberFormatter.swift */,
				5C10DF651EE9BF1C00203C93 /* Prefs.swift */,
				5C10DF661EE9BF1C00203C93 /* RollingFileLogger.swift */,
				5C10DF691EE9BF1C00203C93 /* SupportUtils.swift */,
				5C10DF6A1EE9BF1C00203C93 /* SystemUtils.swift */,
				5C10DF6B1EE9BF1C00203C93 /* TimeConstants.swift */,
				5C10DF6C1EE9BF1C00203C93 /* UserAgent.swift */,
				5C10DF6D1EE9BF1C00203C93 /* WeakList.swift */,
			);
			name = Shared;
			sourceTree = "<group>";
		};
		AEC7CC1649CB3DF5D490AFD2 /* ThirdParty */ = {
			isa = PBXGroup;
			children = (
				F1D471871D777C7C007B443D /* OnePassword */,
				BB67FBA7FC78E3187AF22B8B /* leveldb */,
				8FD32DFF23D2E6882260066D /* NSData+GZIP.h */,
				33FB8F3ADE3F46C30830F3C8 /* NSData+GZIP.m */,
				2F847EB375FCD6228AC6F2A3 /* NSFileManager+Tar.h */,
				591A8B6147A5DEB22E75A873 /* NSFileManager+Tar.m */,
			);
			name = ThirdParty;
			sourceTree = "<group>";
		};
		B16E1232141A4589BC578BDD /* Frontend */ = {
			isa = PBXGroup;
			children = (
				1459DCD80B59041F0E072CE0 /* Browser */,
				6A28B34106B5E2087A205028 /* Home */,
				809095517D1DDA2A27E49570 /* Intro */,
				75124EC5DB07BE0C5D5DE0BA /* Login */,
				04594D8C80573BA434882A0B /* Login Management */,
				D4EC0DCEF4C7A38A6ACCB36F /* Reader */,
				251075E93CBB7AF2352D0EB6 /* Settings */,
				9396A64AB23EC16674325247 /* Share */,
				DCACB7C025F0EDE6689084BE /* Strings.swift */,
				4A3DBBA58E534C89EA119ABA /* UIConstants.swift */,
				F85020E6EE4767EAE9180CBE /* Widgets */,
			);
			name = Frontend;
			sourceTree = "<group>";
		};
		B3D257F38A5592BE0D3EFEFE /* Base */ = {
			isa = PBXGroup;
			children = (
				AB6551ED2648F64583F2916E /* testplugin.xml */,
			);
			name = Base;
			sourceTree = "<group>";
		};
		B4CE9F2EEE0EE7956E5613B7 /* Box */ = {
			isa = PBXGroup;
			children = (
				DD76BA2739773A5DA2D71154 /* Box.swift */,
				CA2B04A8FF5E176618F481E2 /* BoxType.swift */,
				72A6830742B56C1897034B17 /* LICENSE */,
				CB001170B20B480D237CC9E2 /* MutableBox.swift */,
				BA7C6C87EE3CACD5B49AF023 /* README.md */,
			);
			name = Box;
			sourceTree = "<group>";
		};
		B595B8C7BD02B8F161320615 /* Extensions */ = {
			isa = PBXGroup;
			children = (
				6E3892D38D4A1AB5E4966CCB /* NSAttributedStringExtensions.swift */,
				5D48087B1F13C07D00E04833 /* IntExtensions.swift */,
				8AD518CD61521727267829F7 /* UIAlertControllerExtensions.swift */,
				FE1FB09C21B187C3C06E32BC /* UIImageViewExtensions.swift */,
				0673E6B0F226F20D46B220A9 /* UIPasteboardExtensions.swift */,
				5DA05E2C1EFC4315001D7EDE /* ErrorExtensions.swift */,
				5D11B1821F0195A7007B1DF4 /* JSONSerializationExtensions.swift */,
				5DC5CFBD1F0D4126009553C4 /* GeometryExtensions.swift */,
				5D11B1921F01A5F8007B1DF4 /* UIViewExtensions.swift */,
			);
			name = Extensions;
			sourceTree = "<group>";
		};
		B60975A7453800E6B9F0B45C /* Tests */ = {
			isa = PBXGroup;
			children = (
				B3D257F38A5592BE0D3EFEFE /* Base */,
				6E4322607261787EB288460F /* Expected */,
				E6AD6024606EFA7F50BC7864 /* Overlays */,
			);
			name = Tests;
			sourceTree = "<group>";
		};
		BB67FBA7FC78E3187AF22B8B /* leveldb */ = {
			isa = PBXGroup;
			children = (
				23A88404DAB148DAB3DBB98D /* db */,
				E19937A155A3B9028FE77835 /* helpers */,
				2DA2407D6A1196322D5AA4CF /* include */,
				36C647DC00749BCC944D6EC6 /* LICENSE */,
				A0B546193E444E0C872B8485 /* port */,
				A80F5CF536F8F56E317FE60A /* table */,
				C89926C3A07B169F9011D3C0 /* util */,
			);
			name = leveldb;
			sourceTree = "<group>";
		};
		BC2DCFDD6DB6B358E06E8F09 /* ThirdParty */ = {
			isa = PBXGroup;
			children = (
				D30EBB5A1C75503800105AE9 /* KIF.xcodeproj */,
				0B742CC61B32491400EE9264 /* sqlcipher.xcodeproj */,
				5D4808BF1F13FA4200E04833 /* SwiftyJSON.xcodeproj */,
				5CD164121EDFB7080037ECCC /* SQLite.xcodeproj */,
				D9B4070871F5A5C6FE45AB8C /* Apple */,
				B4CE9F2EEE0EE7956E5613B7 /* Box */,
				5B45E1B5B986C75814A82BE0 /* FBSnapshotTestCase */,
				177C15421863864B671F2A7D /* RaptureXML */,
				E732DACD689B963946C73D95 /* Reachability.swift */,
				06DCBF85C09F81C13168EFA0 /* Result */,
				46C82543A688B49E646DC4C0 /* SWTableViewCell */,
				FA406D065B8F5CDF35066819 /* UIImageViewAligned */,
			);
			name = ThirdParty;
			sourceTree = "<group>";
		};
		BEFD299CD299A784B50E1758 /* docs */ = {
			isa = PBXGroup;
			children = (
				B1C77177C5621E8CAF2BF362 /* IBsetup.png */,
			);
			name = docs;
			sourceTree = "<group>";
		};
		C488E6153D9208C090CC6DBC /* leveldb */ = {
			isa = PBXGroup;
			children = (
				BDF9E0FC1CABCBBDD2276EFB /* c.h */,
				CB5F1B5D88681643A9C0C7CF /* cache.h */,
				375118584E8D0F8D403BD580 /* comparator.h */,
				51BCF20655243A605CF61B2A /* db.h */,
				6158AD0BA2B975342CC2D557 /* dumpfile.h */,
				04B2B929DA420D27682ACF82 /* env.h */,
				29311D3AC154C483EAB3021A /* filter_policy.h */,
				E16365326F2615790F72965F /* iterator.h */,
				3CB164FB4D60884D27DFCA0B /* options.h */,
				38D2A7274015F5CFD209EA31 /* slice.h */,
				F1D3A5A73426CF7D28DAB96E /* status.h */,
				A55035C70518D7C18E6528AE /* table.h */,
				392EA1C4570EF57722D166C3 /* table_builder.h */,
				221C89002AFF8CAA7A46AED0 /* write_batch.h */,
			);
			name = leveldb;
			sourceTree = "<group>";
		};
		C61C6F1A1B056D6E932F9CA7 /* UIImageViewAligned */ = {
			isa = PBXGroup;
			children = (
				9DCA6E04BC5A3B22F7504D26 /* UIImageViewAligned.h */,
				A2855E97F1A6BA46F570C2C2 /* UIImageViewAligned.m */,
			);
			name = UIImageViewAligned;
			sourceTree = "<group>";
		};
		C75F23E274D805CF47CC56F4 /* adinfo */ = {
			isa = PBXGroup;
			children = (
				6E4F971F06CCD5FE5475FF99 /* adInfo-divquerytemplate.js */,
				A2805F59AFF335BB9E950000 /* adInfo-wrapper.js */,
				8FFA045288C7CF6656937FC1 /* adInfo.js */,
			);
			name = adinfo;
			sourceTree = "<group>";
		};
		C89926C3A07B169F9011D3C0 /* util */ = {
			isa = PBXGroup;
			children = (
				E74090B2DC9AACC275A23C78 /* arena.cc */,
				C38C829D7A278B0AE23070C8 /* arena.h */,
				CBF4E22AF178C4C42C998376 /* bloom.cc */,
				D67DB7F7781109349E0B3EDC /* cache.cc */,
				FAE5A15268DFC9514AC6551D /* coding.cc */,
				A83C690AD6456A027FB0BF6E /* coding.h */,
				64CFAD3123BF24C24EDA6133 /* comparator.cc */,
				FE353EC2DEF404A13E27C6FE /* crc32c.cc */,
				EAF179D957607D89D4BDC9A3 /* crc32c.h */,
				4FF424D6BA9C9B0ED879E681 /* env.cc */,
				526055DC47C8027F95E5B650 /* env_posix.cc */,
				E6649E63B1FC5323B1BFF2E3 /* filter_policy.cc */,
				C1EDEAAE020488481B5A4A1F /* hash.cc */,
				B504A00429D49AE66EAB5918 /* hash.h */,
				C8ED06F8D4F8DF4936BB88C5 /* histogram.cc */,
				7FC8EFB9D2EEECBBC4E226C3 /* histogram.h */,
				C3603756FF1A103E2F905E53 /* logging.cc */,
				832E1DC75049B86680569B29 /* logging.h */,
				9AFF43C086A6180B2C1A5BF8 /* mutexlock.h */,
				DC29FF03A5871143F549A37A /* options.cc */,
				EFE971F2D921832885989712 /* posix_logger.h */,
				F2024CD4F94FB00B6E677E44 /* random.h */,
				C760C12370CD279FD30D83CF /* status.cc */,
				5A00CD3C06748E570CF9958C /* testharness.cc */,
				F9D3CABEF53998D2DA67C56A /* testharness.h */,
				0FA8929C0D08EA248F350718 /* testutil.cc */,
				496A2069937D1214E5D088D8 /* testutil.h */,
			);
			name = util;
			sourceTree = "<group>";
		};
		D30EBB5B1C75503800105AE9 /* Products */ = {
			isa = PBXGroup;
			children = (
				D30EBB641C75503800105AE9 /* libKIF.a */,
				D30EBB661C75503800105AE9 /* Test Host.app */,
				D30EBB681C75503800105AE9 /* KIF Tests - XCTest.xctest */,
				D30EBB6A1C75503800105AE9 /* KIF.framework */,
				5C82B4D21E1F5D0F00B8942C /* KIFFrameworkConsumer.app */,
				5C82B4D41E1F5D0F00B8942C /* KIFFrameworkConsumerTests.xctest */,
			);
			name = Products;
			sourceTree = "<group>";
		};
		D3F70A4FD2361F872122C916 /* ThirdParty */ = {
			isa = PBXGroup;
			children = (
				5AA509FEB7174C79CDAFE79D /* SwiftData.swift */,
			);
			name = ThirdParty;
			sourceTree = "<group>";
		};
		D451C06903F59BF0235AAC02 /* ImageAlignmentTests */ = {
			isa = PBXGroup;
			children = (
				EA06437BA23F71624F44A10C /* en.lproj */,
				FE77A57B31240367A992F08F /* ImageAlignmentTests-Info.plist */,
				882EBF0C05C3676F1DE9EBE5 /* ImageAlignmentTests.m */,
			);
			name = ImageAlignmentTests;
			sourceTree = "<group>";
		};
		D4EC0DCEF4C7A38A6ACCB36F /* Reader */ = {
			isa = PBXGroup;
			children = (
				B27FC9AAE4387761CBAF0E07 /* FSReadingList.h */,
				F067E5532927BFEA1F8027E6 /* FSReadingList.m */,
				85E716FFF91D45F8DBE93E59 /* ReadabilityBrowserHelper.js */,
				2D4544B27480EB0BE187D1B5 /* ReadabilityBrowserHelper.swift */,
				8DF55BD77888D4FCB23AA0A8 /* ReadabilityService.swift */,
				720790A29D8DD7451D408244 /* Reader.css */,
				B390A064221CB58CACD977CA /* Reader.html */,
				9ED613EE9C7959D2189FB39F /* ReaderMode.js */,
				E54325619E7C2FF56A1E6471 /* ReaderMode.swift */,
				80F6AF3AD51405F4E6DD7477 /* ReaderModeCache.swift */,
				8B0B5E84787563E258467DE6 /* ReaderModeHandlers.swift */,
				1A6D95C23337865036C98FDB /* ReaderModeStyleViewController.swift */,
				E1DE17DB3018F0630CCC1900 /* ReaderModeUtils.swift */,
				F8B17D264514FF2D0EAF15EC /* ReaderViewLoading.html */,
			);
			name = Reader;
			sourceTree = "<group>";
		};
		D546807554AC9FBABDEDFBF6 /* ShareTo */ = {
			isa = PBXGroup;
			children = (
				06452EAA9A8F4B6769447D20 /* Info.plist */,
				C8014F0C6AC0AD571CB8BC80 /* InitialViewController.swift */,
				461700B5DC204E19F6F5F0B5 /* ShareViewController.swift */,
			);
			name = ShareTo;
			sourceTree = "<group>";
		};
		D9B4070871F5A5C6FE45AB8C /* Apple */ = {
			isa = PBXGroup;
			children = (
				15EC61F64D5344E6C858CB77 /* UIImage+ImageEffects.h */,
				28642F23E2CE9D7D43B28CFA /* UIImage+ImageEffects.m */,
			);
			name = Apple;
			sourceTree = "<group>";
		};
		DD7766D867DDB5BB9D39E6ED /* src */ = {
			isa = PBXGroup;
			children = (
				0A8053801FC59D6F008D6822 /* analytics */,
				5C94B8EB1F58A85700DE5FEE /* util */,
				5C44C0D01E384AB300B1FD81 /* data */,
				EBDB7D271E14206700D744C7 /* sync */,
				C75F23E274D805CF47CC56F4 /* adinfo */,
				4A968F5D043E33C1866219E7 /* BraveApp.swift */,
				6F8856E29DAA2D9EAC4F9A85 /* BraveUtil.swift */,
				0A91879C13539EB0C45CEF59 /* frontend */,
				2B885B4695663746B04CA334 /* page-hooks */,
				8C6D919BD7E164B0A94BA52B /* resources */,
				15951D18F29334B2608306A6 /* webfilters */,
				2EF2AC6C81EA9097DBAA1D73 /* webview */,
				EB00885E1E1BF23800680DB8 /* ad-block */,
				0D2D7788962AEC9F27031459 /* tracking-protection */,
			);
			name = src;
			sourceTree = "<group>";
		};
		E19937A155A3B9028FE77835 /* helpers */ = {
			isa = PBXGroup;
			children = (
				2D2B70A0DC04AB323CDA732A /* memenv */,
			);
			name = helpers;
			sourceTree = "<group>";
		};
		E3651C547DA2A86D5FF5012A /* Storage.xcodeproj */ = {
			isa = PBXGroup;
			children = (
				DD7BD48FA99DBDC8FB6474E6 /* project.pbxproj */,
			);
			name = Storage.xcodeproj;
			sourceTree = "<group>";
		};
		E6231BFF1B90A34F005ABB0D /* System Dependencies */ = {
			isa = PBXGroup;
			children = (
				E6231C041B90A472005ABB0D /* libxml2.2.tbd */,
				E6231C021B90A466005ABB0D /* libstdc++.6.0.9.tbd */,
				E6231C001B90A44F005ABB0D /* libz.tbd */,
				D39FA16B1A83E17800EE869C /* CoreGraphics.framework */,
				0B8E0FF31A932BD500161DC3 /* ImageIO.framework */,
				D36998881AD70A0A00650C6C /* IOKit.framework */,
			);
			name = "System Dependencies";
			sourceTree = "<group>";
		};
		E6AD6024606EFA7F50BC7864 /* Overlays */ = {
			isa = PBXGroup;
			children = (
				B19CF3BCBDCAF18D4F994142 /* append.xml */,
				C18D417E75AAF6532E99937A /* replace.xml */,
			);
			name = Overlays;
			sourceTree = "<group>";
		};
		E9B16BC31BD56A03C5AFEDB3 /* Example */ = {
			isa = PBXGroup;
			children = (
				0CE561CA9C5019E74870CE40 /* ImageAlignment */,
				04F477427D9997B4907CAFF0 /* ImageAlignment.xcodeproj */,
				D451C06903F59BF0235AAC02 /* ImageAlignmentTests */,
			);
			name = Example;
			sourceTree = "<group>";
		};
		EA06437BA23F71624F44A10C /* en.lproj */ = {
			isa = PBXGroup;
			children = (
				8C01BFC6542838ADE925277D /* InfoPlist.strings */,
			);
			name = en.lproj;
			sourceTree = "<group>";
		};
		EAAD4BF9734BBE91C7A594D3 /* Utils */ = {
			isa = PBXGroup;
			children = (
				7A31D3A52214549AEB2B3AF6 /* AboutUtils.swift */,
				05DE4CC5A534AD91F7BDD7C2 /* DynamicFontHelper.swift */,
				AADDAA844E92035E243155AA /* FaviconFetcher.swift */,
				044A09CA3AB626543290E03B /* MenuHelper.swift */,
				816CE109F94469972C475A8C /* Swizzling.h */,
				3D0161A70E588406035D9F53 /* Swizzling.m */,
				13A21A5C7DDA36F0C9C60E0C /* Try.h */,
				2999273D53D63157E5CCE0F1 /* Try.m */,
			);
			name = Utils;
			sourceTree = "<group>";
		};
		EB00885E1E1BF23800680DB8 /* ad-block */ = {
			isa = PBXGroup;
			children = (
				EB00A6831E1C071000680DB8 /* ad_block_client.cc */,
				EB00A6841E1C071000680DB8 /* ad_block_client.h */,
				EB00A6851E1C071000680DB8 /* cosmetic_filter.cc */,
				EB00A6861E1C071000680DB8 /* cosmetic_filter.h */,
				EB009F141E1BF4CA00680DB8 /* bloom-filter-cpp */,
				EB0097C51E1BF44000680DB8 /* hashset-cpp */,
				EB00886E1E1BF23800680DB8 /* base.h */,
				EB0088981E1BF23800680DB8 /* filter.h */,
				EB00A68B1E1C079800680DB8 /* filter.cc */,
			);
			name = "ad-block";
			path = "brave/node_modules/ad-block";
			sourceTree = "<group>";
		};
		EB0097C51E1BF44000680DB8 /* hashset-cpp */ = {
			isa = PBXGroup;
			children = (
				EB0097E21E1BF44000680DB8 /* HashItem.h */,
				EB0097E31E1BF44000680DB8 /* HashSet.cpp */,
				EB0097E41E1BF44000680DB8 /* HashSet.h */,
			);
			name = "hashset-cpp";
			path = "brave/node_modules/hashset-cpp";
			sourceTree = SOURCE_ROOT;
		};
		EB009F141E1BF4CA00680DB8 /* bloom-filter-cpp */ = {
			isa = PBXGroup;
			children = (
				EB009F1E1E1BF4CA00680DB8 /* BloomFilter.cpp */,
				EB009F1F1E1BF4CA00680DB8 /* BloomFilter.h */,
				EB009F391E1BF4CA00680DB8 /* hashFn.cpp */,
				EB009F3A1E1BF4CA00680DB8 /* hashFn.h */,
			);
			name = "bloom-filter-cpp";
			path = "brave/node_modules/bloom-filter-cpp";
			sourceTree = SOURCE_ROOT;
		};
		EB36616B1D9C3CEC00445C92 /* ui */ = {
			isa = PBXGroup;
			children = (
				EBACC8541DF9BB3500D5E048 /* SettingsViewTest.swift */,
				EB1D657F1DF7337100F2E3AE /* ReaderModeTest.swift */,
				EBE50B881DAEC884000BC0A1 /* UITestUtils.swift */,
				EBE50B8C1DB02386000BC0A1 /* PrivateBrowsingTest.swift */,
				EB9D8F211D9CCE5F00CA1624 /* BookmarksTest.swift */,
				EB9D8F231D9CCE5F00CA1624 /* WebViewTest.swift */,
				EB36616C1D9C3CEC00445C92 /* IntroScreenTest.swift */,
			);
			name = ui;
			path = brave/tests_src/ui;
			sourceTree = "<group>";
		};
		EB36616D1D9C3CEC00445C92 /* unit */ = {
			isa = PBXGroup;
			children = (
				0A8053971FC59D93008D6822 /* DauTest.swift */,
				EBD312CF1E4967FE0077934D /* SyncTest.swift */,
				5D27858C1E70CC660066EC15 /* NicewareTest.swift */,
				EB8E3D651DF78237006EA0D1 /* FingerprintProtectionTest.swift */,
				EBE50B7C1DAE8D70000BC0A1 /* BookmarksTest.swift */,
				EB36616E1D9C3CEC00445C92 /* HttpsEverywhereTest.swift */,
				EB3661701D9C3CEC00445C92 /* top500.swift */,
				EB3661711D9C3CEC00445C92 /* WebViewLoadTest.swift */,
				EB3661721D9C3CEC00445C92 /* WebViewLoadTestUtils.swift */,
			);
			name = unit;
			path = brave/tests_src/unit;
			sourceTree = "<group>";
		};
		EB4A77331CC97AC50088E774 /* xcconfig */ = {
			isa = PBXGroup;
			children = (
				EB4A77361CC97AC50088E774 /* BaseConfig.xcconfig */,
			);
			name = xcconfig;
			path = brave/xcconfig;
			sourceTree = "<group>";
		};
		EB4E15DA1DB7F36600A4C7EA /* brave */ = {
			isa = PBXGroup;
			children = (
				EB4E15DB1DB7F36600A4C7EA /* Localizable.strings */,
			);
			name = brave;
			path = brave/l10n/brave;
			sourceTree = "<group>";
		};
		EB4E15EE1DB7F3BA00A4C7EA /* BraveShareTo */ = {
			isa = PBXGroup;
			children = (
				EB4E15EF1DB7F3BA00A4C7EA /* BraveShareToInfoPlist.strings */,
			);
			name = BraveShareTo;
			path = brave/l10n/BraveShareTo;
			sourceTree = "<group>";
		};
		EBDB7D271E14206700D744C7 /* sync */ = {
			isa = PBXGroup;
			children = (
				EBDB7D561E14337800D744C7 /* ios-sync.js */,
				5D2B07EA1E6733B900244C39 /* niceware.js */,
				EBDB7D511E14331900D744C7 /* polyfill */,
				EBDB7D4C1E1432E800D744C7 /* bundles */,
				5D2785991E70D7EF0066EC15 /* JSInjector.swift */,
				EBDB7D461E14231900D744C7 /* Sync.swift */,
				5D71B69A1E6885E00073621F /* Niceware.swift */,
				5D2AE6ED1E83F3D200BC274C /* fetched models */,
			);
			name = sync;
			path = brave/src/sync;
			sourceTree = "<group>";
		};
		EBDB7D4C1E1432E800D744C7 /* bundles */ = {
			isa = PBXGroup;
			children = (
			);
			name = bundles;
			path = Carthage/Checkouts/sync/bundles;
			sourceTree = SOURCE_ROOT;
		};
		EBDB7D511E14331900D744C7 /* polyfill */ = {
			isa = PBXGroup;
			children = (
			);
			name = polyfill;
			path = Carthage/Checkouts/sync/client/polyfill;
			sourceTree = SOURCE_ROOT;
		};
		F1D471871D777C7C007B443D /* OnePassword */ = {
			isa = PBXGroup;
			children = (
				F1D471881D777C7C007B443D /* OnePasswordExtension.h */,
				F1D471891D777C7C007B443D /* OnePasswordExtension.m */,
			);
			name = OnePassword;
			path = brave/ThirdParty/OnePassword;
			sourceTree = "<group>";
		};
		F206877D2439C0DE543791D2 /* SQL */ = {
			isa = PBXGroup;
			children = (
				5C10E0AF1EEF07D400203C93 /* SQLiteMetadata.swift */,
				5C10E0B01EEF07D400203C93 /* SQLiteHistoryRecommendations.swift */,
				5C10E0B11EEF07D400203C93 /* SQLiteHistoryFactories.swift */,
				F187557596215A3C41963EF0 /* BrowserDB.swift */,
				FB11AE05F20D82A81CDDB0D0 /* BrowserTable.swift */,
				C4FCC64BEAD27781355801AA /* DeferredDBOperation.swift */,
				81718B80CF233F354112CA85 /* FaviconsTable.swift */,
				B2EABAA73084D115EF97BD2E /* GenericTable.swift */,
				CD7B921B5225CE976413AE24 /* RemoteTabsTable.swift */,
				297C9F7E7B235E8B4EF7E3A5 /* SchemaTable.swift */,
				470C37FDCDBA7F0B4F53CC4D /* SQLiteBookmarksBase.swift */,
				BB1271570546AB5C5F7BF4C6 /* SQLiteBookmarksHelpers.swift */,
				68BE753A35DBD484DFC00563 /* SQLiteBookmarksModel.swift */,
				47A8978FCB8EF048CF9D8BC7 /* SQLiteBookmarksResetting.swift */,
				FC06D800C038456E4F17FF59 /* SQLiteBookmarksSyncing.swift */,
				2D6905FFBEC76A63A3D5D23C /* SQLiteHistory.swift */,
				FFB91F97E64C400E9A0E8C2A /* SQLiteLogins.swift */,
				649B1272F9C9DAD1CD4E4CA0 /* SQLiteQueue.swift */,
				4A9E46E393846F32BB6AE56D /* SQLiteRemoteClientsAndTabs.swift */,
				A513DCE559389AD0BDE0D411 /* SyncCommandsTable.swift */,
			);
			name = SQL;
			sourceTree = "<group>";
		};
		F2561B159976A43D01259D17 /* Client */ = {
			isa = PBXGroup;
			children = (
				8ABAD8302A38F2AC61F9E1D5 /* Application */,
				4E228136AB6086A27CA0ECC6 /* Assets */,
				6289C23DD299B40CB6212A38 /* en.lproj */,
				B595B8C7BD02B8F161320615 /* Extensions */,
				B16E1232141A4589BC578BDD /* Frontend */,
				247E3121C1E0446CBBFEBE08 /* Helpers */,
			);
			name = Client;
			sourceTree = "<group>";
		};
		F84B21B51A090F8100AAB793 = {
			isa = PBXGroup;
			children = (
				EB4A77331CC97AC50088E774 /* xcconfig */,
				F84B21BF1A090F8100AAB793 /* Products */,
				E6231BFF1B90A34F005ABB0D /* System Dependencies */,
				9D9FA65B7AF80B044B65F8B2 /* brave */,
				928B373CD06CCFB1407180F1 /* Frameworks */,
				1C8FD3566C50CE373834F8B4 /* BraveShareTo */,
				F2561B159976A43D01259D17 /* Client */,
				0BB0AC9161A9CF9D96C7B547 /* Images.xcassets */,
				AA44EA103045B9E3603E2207 /* SearchPlugins */,
				45E472D18112457D39A86291 /* Home.xcassets */,
				B174C906ABCB1B2798AD538E /* Intro.xcassets */,
				7E40A01632FC93D27BE261DD /* Reader.xcassets */,
				AAD93FEA70EC09EF2D95A298 /* ReaderSettings.xcassets */,
				A44D1140F985B089CCAC63CA /* Extensions */,
				3159E0A46E27074B40C41FB3 /* Providers */,
				A28A18767474736EA120B6A7 /* ReadingList */,
				ABE7CEB7BF6765C749AD88CA /* Shared */,
				7E05E6D54DEE4A7D2F5C4051 /* Storage */,
				BC2DCFDD6DB6B358E06E8F09 /* ThirdParty */,
				EAAD4BF9734BBE91C7A594D3 /* Utils */,
				5C9689BB1F4CF97F003DDB67 /* Recovered References */,
			);
			sourceTree = "<group>";
		};
		F84B21BF1A090F8100AAB793 /* Products */ = {
			isa = PBXGroup;
			children = (
				F84B21BE1A090F8100AAB793 /* Client.app */,
				288A2D861AB8B3260023ABC3 /* Shared.framework */,
				2FCAE21A1ABB51F800877008 /* Storage.framework */,
				2FCAE2241ABB51F800877008 /* StorageTests.xctest */,
				E4D567181ADECE2700F1EFE7 /* ReadingList.framework */,
				E4D567221ADECE2700F1EFE7 /* ReadingListTests.xctest */,
				E6F9650C1B2F1CF20034B023 /* SharedTests.xctest */,
				EB8E9B6B1C7CB4E1003AA90E /* brave-unit-KIF-tests.xctest */,
				EB0F42511C9A46D800676650 /* BraveShareTo.appex */,
				EB53D0FB1D9C2BB20093077A /* brave-ui-test.xctest */,
			);
			name = Products;
			sourceTree = "<group>";
		};
		F85020E6EE4767EAE9180CBE /* Widgets */ = {
			isa = PBXGroup;
			children = (
				A039A46D3958AB005BCBE545 /* AuralProgressBar.swift */,
				5B60ED58454699DB9549B34B /* AutocompleteTextField.swift */,
				C96D05B75A6150D1C3563901 /* ChevronView.swift */,
				0F23E0D14B92A0A3784D5630 /* ErrorToast.swift */,
				15432E6C3B2273969569F01D /* InnerStrokedView.swift */,
				3CBB2471B8BCB257B93C548B /* InsetButton.swift */,
				71E0A7D9250B837EB95AF8E5 /* LoginTableViewCell.swift */,
				452C39CD747B928F9CF126B1 /* SearchInputView.swift */,
				EA85A2F9F4AF9C5BAB2EF608 /* SeparatorTableCell.swift */,
				EB4EC7836B7D80B31285DCC6 /* SiteTableViewController.swift */,
				4D8604C3CDEB6AEBCAC81B76 /* SiteTableViewControllerHeader.xib */,
				4C0EF34FD8FF09F54B890AAD /* SnackBar.swift */,
				0DEF3C3476D68E9346DDABE9 /* TabsButton.swift */,
				76F97764BF56AA792C3FCDCE /* Theme.swift */,
				03435436D07EB2E82C401AA6 /* ThumbnailCell.swift */,
				30AE5F9165CE40F4F87CC86A /* ToggleButton.swift */,
				509747D7D42AF963402467C2 /* Toolbar.swift */,
				D9360BEADE369EB8BB4A7BBD /* TwoLineCell.swift */,
			);
			name = Widgets;
			sourceTree = "<group>";
		};
		FA406D065B8F5CDF35066819 /* UIImageViewAligned */ = {
			isa = PBXGroup;
			children = (
				BEFD299CD299A784B50E1758 /* docs */,
				E9B16BC31BD56A03C5AFEDB3 /* Example */,
				688233797A721230F347C8CA /* LICENSE */,
				BDA90AF6E411A2D33F15EEE3 /* README.md */,
				C61C6F1A1B056D6E932F9CA7 /* UIImageViewAligned */,
				920586BB12CA9EBD08EF7E8D /* UIImageViewAligned.podspec */,
			);
			name = UIImageViewAligned;
			sourceTree = "<group>";
		};
/* End PBXGroup section */

/* Begin PBXHeadersBuildPhase section */
		288A2D831AB8B3260023ABC3 /* Headers */ = {
			isa = PBXHeadersBuildPhase;
			buildActionMask = 2147483647;
			files = (
				5C10DFD11EEB2BD200203C93 /* CrashSimulator.h in Headers */,
				5C10DFFF1EEB2BE200203C93 /* Shared-Bridging-Header.h in Headers */,
				5C10DFD71EEB2BD200203C93 /* FSUtils.h in Headers */,
			);
			runOnlyForDeploymentPostprocessing = 0;
		};
		2FCAE2171ABB51F800877008 /* Headers */ = {
			isa = PBXHeadersBuildPhase;
			buildActionMask = 2147483647;
			files = (
				5C10E0001EEB2BF300203C93 /* Storage-Bridging-Header.h in Headers */,
			);
			runOnlyForDeploymentPostprocessing = 0;
		};
		80137CC4D49C3401448559D3 /* Headers */ = {
			isa = PBXHeadersBuildPhase;
			buildActionMask = 2147483647;
			files = (
				7DCF86CC78079576F5FB84A1 /* builder.h in Headers */,
				DC38BD50524F4F229F489766 /* db_impl.h in Headers */,
				4FEB5747628DB091D4F1B625 /* db_iter.h in Headers */,
				1D0EC87F3C7005732156DB55 /* dbformat.h in Headers */,
				C7E48472B057D3EF5E14CC21 /* filename.h in Headers */,
				C1689483F3FAE27CC30E202B /* log_format.h in Headers */,
				ED86C167052A9F70FAF747C4 /* log_reader.h in Headers */,
				97F8E33B27BCC1B7187533D4 /* log_writer.h in Headers */,
				7A820CE2A74B2B30F2297291 /* memtable.h in Headers */,
				17FF2FA1BF13F6BAD5FD954F /* skiplist.h in Headers */,
				92CC0725B0FA394A4D96F9E5 /* snapshot.h in Headers */,
				7C3D2D00C996F08B5296CEC5 /* table_cache.h in Headers */,
				CFF6C3BBB78F3B7F99DC50B6 /* version_edit.h in Headers */,
				EB00A2F61E1BF4CC00680DB8 /* BloomFilter.h in Headers */,
				0DFE30543A571642D72FA039 /* version_set.h in Headers */,
				D7C5871B5B5ADBFAC3919E65 /* write_batch_internal.h in Headers */,
				EB0090A01E1BF23D00680DB8 /* filter.h in Headers */,
				691BA9CA6E3647CC3D9ECAB6 /* memenv.h in Headers */,
				8B13A0FD936AEA06A5289912 /* c.h in Headers */,
				906F2B9E09174887AE1FFC89 /* cache.h in Headers */,
				8506C76D1093AD7697558E9B /* comparator.h in Headers */,
				6EC6CB01DD3A8517F6FA1A48 /* db.h in Headers */,
				75A7E6E19944EF9F68E743D1 /* dumpfile.h in Headers */,
				9434B7BDDB6ADA2AA738386D /* env.h in Headers */,
				3521C3C4B9BBC4DD21D0CD94 /* filter_policy.h in Headers */,
				32D87E603A2558A49B505DB0 /* iterator.h in Headers */,
				36C8635323CDD4DC0F28C5E3 /* options.h in Headers */,
				B7E587522DCD821AA0940F37 /* slice.h in Headers */,
				AA40B83421102E20C372F1B0 /* status.h in Headers */,
				7753974083D23447EA70C32F /* table.h in Headers */,
				6C48B9C720C5A85FB806A0AB /* table_builder.h in Headers */,
				6F93106386DBBAE77AC6600D /* write_batch.h in Headers */,
				49B0DDB0C82A7C833ED598C0 /* atomic_pointer.h in Headers */,
				99A8ED133A5230AFA8C7BEA2 /* port.h in Headers */,
				F6E88652464919F38A8A93DA /* port_example.h in Headers */,
				EB00A6881E1C071000680DB8 /* ad_block_client.h in Headers */,
				E04B515A88DAC58FCCF4E991 /* port_posix.h in Headers */,
				EAF3EC8A333CDF89EAF36E30 /* thread_annotations.h in Headers */,
				B64FB3A60347666F539215A8 /* block_.h in Headers */,
				56439B27AA657730554FE84A /* block_builder.h in Headers */,
				F90CAD0FC189B7DC71007DA7 /* filter_block.h in Headers */,
				9A3CF331365EA997C962DCF5 /* format.h in Headers */,
				8C3AB1D6EF08514FD714B10A /* iterator_wrapper.h in Headers */,
				EB0090841E1BF23D00680DB8 /* base.h in Headers */,
				07A2E57EFF8E47EB72D8FEE3 /* merger.h in Headers */,
				678B238DB54F5D618481FEBE /* two_level_iterator.h in Headers */,
				0A5B1B5CA22425374E4B314C /* arena.h in Headers */,
				2FB8E866E0695CDCE39D4AD3 /* coding.h in Headers */,
				EE651A235D2355ECC0865F46 /* crc32c.h in Headers */,
				8DBAF4A0231278A32A7B53E7 /* hash.h in Headers */,
				817E102C969EE4EA83036999 /* histogram.h in Headers */,
				29AC3A5CDE2EEC83A5C0A735 /* logging.h in Headers */,
				4394E453CB0F71D1814F5ADD /* mutexlock.h in Headers */,
				DD5E172A2A502EBEEAB77E61 /* posix_logger.h in Headers */,
				2693462AAD80728B82279A60 /* random.h in Headers */,
				E39C2782941C47224F91EAF6 /* testharness.h in Headers */,
				EB009BB11E1BF44200680DB8 /* HashSet.h in Headers */,
				EF875F2BA5E1EB136ADE64CA /* testutil.h in Headers */,
				BF983D0715644F1AB0F23E68 /* NSData+GZIP.h in Headers */,
				C6FF450832F5A645F9E9ECF9 /* NSFileManager+Tar.h in Headers */,
				ECFAE4736B3C8EE254C6E149 /* ODRefreshControl.h in Headers */,
				F1D4718E1D777C7C007B443D /* OnePasswordExtension.h in Headers */,
				EB009BAF1E1BF44200680DB8 /* HashItem.h in Headers */,
				E8A10AA61C5538355063C087 /* SwizzlingToHideSharePicker.h in Headers */,
				61464FBEE20CE5E041C799A2 /* ABPFilterLibWrapper.h in Headers */,
				B18C45C6E899AE3490F9B440 /* HttpsEverywhere.h in Headers */,
				EB00A3091E1BF4CC00680DB8 /* hashFn.h in Headers */,
				EB00A68A1E1C071000680DB8 /* cosmetic_filter.h in Headers */,
				96C1D7CEFCE19E5B2EC3D373 /* HttpsEverywhereObjC.h in Headers */,
				129F75A2C001AFAD31782003 /* JsonCpp.h in Headers */,
				F237A2C22591D2085E22F775 /* RecentlyUsedCache.h in Headers */,
				405935E0D61BE696766F34A4 /* TrackingProtectionCpp.h in Headers */,
				91B616C06F625A75262F47D9 /* LegacyJSContext.h in Headers */,
				0003A89A0675A5DA1F9B0752 /* WebViewDocScale.h in Headers */,
				49EC58027D98E205CF632DCF /* FirstPartyHost.h in Headers */,
				7FB94B0D2DE4CE146F113E90 /* TPParser.h in Headers */,
			);
			runOnlyForDeploymentPostprocessing = 0;
		};
		E4D567151ADECE2700F1EFE7 /* Headers */ = {
			isa = PBXHeadersBuildPhase;
			buildActionMask = 2147483647;
			files = (
			);
			runOnlyForDeploymentPostprocessing = 0;
		};
/* End PBXHeadersBuildPhase section */

/* Begin PBXNativeTarget section */
		288A2D851AB8B3260023ABC3 /* Shared */ = {
			isa = PBXNativeTarget;
			buildConfigurationList = 288A2D9F1AB8B3260023ABC3 /* Build configuration list for PBXNativeTarget "Shared" */;
			buildPhases = (
				288A2D811AB8B3260023ABC3 /* Sources */,
				288A2D821AB8B3260023ABC3 /* Frameworks */,
				288A2D831AB8B3260023ABC3 /* Headers */,
				288A2D841AB8B3260023ABC3 /* Resources */,
			);
			buildRules = (
			);
			dependencies = (
			);
			name = Shared;
			productName = Shared;
			productReference = 288A2D861AB8B3260023ABC3 /* Shared.framework */;
			productType = "com.apple.product-type.framework";
		};
		2FCAE2191ABB51F800877008 /* Storage */ = {
			isa = PBXNativeTarget;
			buildConfigurationList = 2FCAE2331ABB51F900877008 /* Build configuration list for PBXNativeTarget "Storage" */;
			buildPhases = (
				2FCAE2151ABB51F800877008 /* Sources */,
				2FCAE2161ABB51F800877008 /* Frameworks */,
				2FCAE2171ABB51F800877008 /* Headers */,
				2FCAE2181ABB51F800877008 /* Resources */,
			);
			buildRules = (
			);
			dependencies = (
				0B742CCE1B32493800EE9264 /* PBXTargetDependency */,
				2FCAE23C1ABB520700877008 /* PBXTargetDependency */,
			);
			name = Storage;
			productName = Storage;
			productReference = 2FCAE21A1ABB51F800877008 /* Storage.framework */;
			productType = "com.apple.product-type.framework";
		};
		2FCAE2231ABB51F800877008 /* StorageTests */ = {
			isa = PBXNativeTarget;
			buildConfigurationList = 2FCAE2371ABB51F900877008 /* Build configuration list for PBXNativeTarget "StorageTests" */;
			buildPhases = (
				2FCAE2201ABB51F800877008 /* Sources */,
				2FCAE2211ABB51F800877008 /* Frameworks */,
				2FCAE2221ABB51F800877008 /* Resources */,
			);
			buildRules = (
			);
			dependencies = (
				2FCAE2271ABB51F800877008 /* PBXTargetDependency */,
				2FCAE2291ABB51F800877008 /* PBXTargetDependency */,
			);
			name = StorageTests;
			productName = StorageTests;
			productReference = 2FCAE2241ABB51F800877008 /* StorageTests.xctest */;
			productType = "com.apple.product-type.bundle.unit-test";
		};
		E4D567171ADECE2700F1EFE7 /* ReadingList */ = {
			isa = PBXNativeTarget;
			buildConfigurationList = E4D567531ADECE2900F1EFE7 /* Build configuration list for PBXNativeTarget "ReadingList" */;
			buildPhases = (
				E4D567131ADECE2700F1EFE7 /* Sources */,
				E4D567141ADECE2700F1EFE7 /* Frameworks */,
				E4D567151ADECE2700F1EFE7 /* Headers */,
				E4D567161ADECE2700F1EFE7 /* Resources */,
			);
			buildRules = (
			);
			dependencies = (
			);
			name = ReadingList;
			productName = ReadingList;
			productReference = E4D567181ADECE2700F1EFE7 /* ReadingList.framework */;
			productType = "com.apple.product-type.framework";
		};
		E4D567211ADECE2700F1EFE7 /* ReadingListTests */ = {
			isa = PBXNativeTarget;
			buildConfigurationList = E4D567541ADECE2900F1EFE7 /* Build configuration list for PBXNativeTarget "ReadingListTests" */;
			buildPhases = (
				E4D5671E1ADECE2700F1EFE7 /* Sources */,
				E4D5671F1ADECE2700F1EFE7 /* Frameworks */,
				E4D567201ADECE2700F1EFE7 /* Resources */,
			);
			buildRules = (
			);
			dependencies = (
				E4D567251ADECE2700F1EFE7 /* PBXTargetDependency */,
				E4D567271ADECE2800F1EFE7 /* PBXTargetDependency */,
			);
			name = ReadingListTests;
			productName = ReadingListTests;
			productReference = E4D567221ADECE2700F1EFE7 /* ReadingListTests.xctest */;
			productType = "com.apple.product-type.bundle.unit-test";
		};
		E6F9650B1B2F1CF20034B023 /* SharedTests */ = {
			isa = PBXNativeTarget;
			buildConfigurationList = E6F965381B2F1CF20034B023 /* Build configuration list for PBXNativeTarget "SharedTests" */;
			buildPhases = (
				E6F965081B2F1CF20034B023 /* Sources */,
				E6F965091B2F1CF20034B023 /* Frameworks */,
				E6F9650A1B2F1CF20034B023 /* Resources */,
			);
			buildRules = (
			);
			dependencies = (
				E6F965141B2F1CF20034B023 /* PBXTargetDependency */,
				E6F9653A1B2F1D330034B023 /* PBXTargetDependency */,
			);
			name = SharedTests;
			productName = SharedTests;
			productReference = E6F9650C1B2F1CF20034B023 /* SharedTests.xctest */;
			productType = "com.apple.product-type.bundle.unit-test";
		};
		EB0F42501C9A46D800676650 /* BraveShareTo */ = {
			isa = PBXNativeTarget;
			buildConfigurationList = EB0F425D1C9A46D900676650 /* Build configuration list for PBXNativeTarget "BraveShareTo" */;
			buildPhases = (
				EB0F424D1C9A46D800676650 /* Sources */,
				EB0F424E1C9A46D800676650 /* Frameworks */,
				EB0F424F1C9A46D800676650 /* Resources */,
			);
			buildRules = (
			);
			dependencies = (
			);
			name = BraveShareTo;
			productName = BraveShareTo;
			productReference = EB0F42511C9A46D800676650 /* BraveShareTo.appex */;
			productType = "com.apple.product-type.app-extension";
		};
		EB53D0FA1D9C2BB20093077A /* brave-ui-test */ = {
			isa = PBXNativeTarget;
			buildConfigurationList = EB53D1021D9C2BB20093077A /* Build configuration list for PBXNativeTarget "brave-ui-test" */;
			buildPhases = (
				EB53D0F71D9C2BB20093077A /* Sources */,
				EB53D0F81D9C2BB20093077A /* Frameworks */,
				EB53D0F91D9C2BB20093077A /* Resources */,
			);
			buildRules = (
			);
			dependencies = (
				EB53D1011D9C2BB20093077A /* PBXTargetDependency */,
			);
			name = "brave-ui-test";
			productName = "ui-testing-bundle";
			productReference = EB53D0FB1D9C2BB20093077A /* brave-ui-test.xctest */;
			productType = "com.apple.product-type.bundle.ui-testing";
		};
		EB8E9B351C7CB4E1003AA90E /* brave-unit-KIF-tests */ = {
			isa = PBXNativeTarget;
			buildConfigurationList = EB8E9B651C7CB4E1003AA90E /* Build configuration list for PBXNativeTarget "brave-unit-KIF-tests" */;
			buildPhases = (
				EB8E9B381C7CB4E1003AA90E /* Sources */,
				EB8E9B541C7CB4E1003AA90E /* Frameworks */,
				EB8E9B5A1C7CB4E1003AA90E /* Resources */,
			);
			buildRules = (
			);
			dependencies = (
				EB8E9B361C7CB4E1003AA90E /* PBXTargetDependency */,
			);
			name = "brave-unit-KIF-tests";
			productName = UITests;
			productReference = EB8E9B6B1C7CB4E1003AA90E /* brave-unit-KIF-tests.xctest */;
			productType = "com.apple.product-type.bundle.unit-test";
		};
		F84B21BD1A090F8100AAB793 /* Client */ = {
			isa = PBXNativeTarget;
			buildConfigurationList = F84B21DD1A090F8100AAB793 /* Build configuration list for PBXNativeTarget "Client" */;
			buildPhases = (
				7B604F8F1C494AAA006EEEC3 /* Copy Carthage Dependencies */,
				F84B21BA1A090F8100AAB793 /* Sources */,
				F84B21BC1A090F8100AAB793 /* Resources */,
				F84B22351A09144D00AAB793 /* Copy Frameworks */,
				28CE83DE1A1D1E7C00576538 /* Frameworks */,
				E6639F191BF11E3A002D0853 /* Conditionally Add Settings Bundle */,
				EB28B5DE1C9A5CCE00B237A3 /* copy app extension */,
				9F10EC9C4185C51DEFF0215E /* Fabric key setup */,
				80137CC4D49C3401448559D3 /* Headers */,
				5C10DFC81EEAFAEE00203C93 /* CopyFiles */,
			);
			buildRules = (
			);
			dependencies = (
				288A2D9C1AB8B3260023ABC3 /* PBXTargetDependency */,
				2FCAE2301ABB51F800877008 /* PBXTargetDependency */,
				E4D5672E1ADECE2800F1EFE7 /* PBXTargetDependency */,
				EB0F425A1C9A46D800676650 /* PBXTargetDependency */,
				5D75A1EA1F1420F0003FB8C7 /* PBXTargetDependency */,
			);
			name = Client;
			productName = Client;
			productReference = F84B21BE1A090F8100AAB793 /* Client.app */;
			productType = "com.apple.product-type.application";
		};
/* End PBXNativeTarget section */

/* Begin PBXProject section */
		F84B21B61A090F8100AAB793 /* Project object */ = {
			isa = PBXProject;
			attributes = {
				LastSwiftMigration = 0700;
				LastSwiftUpdateCheck = 0820;
				LastUpgradeCheck = 0830;
				ORGANIZATIONNAME = Mozilla;
				TargetAttributes = {
					288A2D851AB8B3260023ABC3 = {
						CreatedOnToolsVersion = 6.2;
						LastSwiftMigration = 0830;
					};
					2FCAE2191ABB51F800877008 = {
						CreatedOnToolsVersion = 6.2;
						LastSwiftMigration = 0830;
					};
					2FCAE2231ABB51F800877008 = {
						CreatedOnToolsVersion = 6.2;
						LastSwiftMigration = 0800;
						TestTargetID = F84B21BD1A090F8100AAB793;
					};
					E4D567171ADECE2700F1EFE7 = {
						CreatedOnToolsVersion = 6.3;
						LastSwiftMigration = 0830;
					};
					E4D567211ADECE2700F1EFE7 = {
						CreatedOnToolsVersion = 6.3;
						LastSwiftMigration = 0800;
						TestTargetID = F84B21BD1A090F8100AAB793;
					};
					E6F9650B1B2F1CF20034B023 = {
						CreatedOnToolsVersion = 6.3.2;
					};
					EB0F42501C9A46D800676650 = {
						CreatedOnToolsVersion = 7.2;
						LastSwiftMigration = 0830;
						ProvisioningStyle = Automatic;
					};
					EB53D0FA1D9C2BB20093077A = {
						CreatedOnToolsVersion = 7.3.1;
						LastSwiftMigration = 0830;
						TestTargetID = F84B21BD1A090F8100AAB793;
					};
					EB8E9B351C7CB4E1003AA90E = {
						LastSwiftMigration = 0830;
					};
					F84B21BD1A090F8100AAB793 = {
						CreatedOnToolsVersion = 6.1;
						LastSwiftMigration = 0830;
						ProvisioningStyle = Automatic;
						SystemCapabilities = {
							com.apple.ApplicationGroups.iOS = {
								enabled = 1;
							};
							com.apple.BackgroundModes = {
								enabled = 1;
							};
							com.apple.Keychain = {
								enabled = 1;
							};
						};
					};
				};
			};
			buildConfigurationList = F84B21B91A090F8100AAB793 /* Build configuration list for PBXProject "Client" */;
			compatibilityVersion = "Xcode 3.2";
			developmentRegion = English;
			hasScannedForEncodings = 0;
			knownRegions = (
				en,
				Base,
				ja,
				ru,
				de,
				id,
				zh,
				"id-ID",
				"ko-KR",
				es,
				fr,
				it,
				ms,
				nb,
				pl,
				"pt-BR",
				uk,
				"zh-TW",
				sv,
			);
			mainGroup = F84B21B51A090F8100AAB793;
			productRefGroup = F84B21BF1A090F8100AAB793 /* Products */;
			projectDirPath = "";
			projectReferences = (
				{
					ProductGroup = D30EBB5B1C75503800105AE9 /* Products */;
					ProjectRef = D30EBB5A1C75503800105AE9 /* KIF.xcodeproj */;
				},
				{
					ProductGroup = 0B742CC71B32491400EE9264 /* Products */;
					ProjectRef = 0B742CC61B32491400EE9264 /* sqlcipher.xcodeproj */;
				},
				{
					ProductGroup = 5CD164131EDFB7080037ECCC /* Products */;
					ProjectRef = 5CD164121EDFB7080037ECCC /* SQLite.xcodeproj */;
				},
				{
					ProductGroup = 5D1C16821F39E4C800FB0A12 /* Products */;
					ProjectRef = 5D4808BF1F13FA4200E04833 /* SwiftyJSON.xcodeproj */;
				},
			);
			projectRoot = "";
			targets = (
				F84B21BD1A090F8100AAB793 /* Client */,
				288A2D851AB8B3260023ABC3 /* Shared */,
				2FCAE2191ABB51F800877008 /* Storage */,
				2FCAE2231ABB51F800877008 /* StorageTests */,
				E4D567171ADECE2700F1EFE7 /* ReadingList */,
				E4D567211ADECE2700F1EFE7 /* ReadingListTests */,
				E6F9650B1B2F1CF20034B023 /* SharedTests */,
				EB0F42501C9A46D800676650 /* BraveShareTo */,
				EB53D0FA1D9C2BB20093077A /* brave-ui-test */,
				EB8E9B351C7CB4E1003AA90E /* brave-unit-KIF-tests */,
			);
		};
/* End PBXProject section */

/* Begin PBXReferenceProxy section */
		0B742CCC1B32491400EE9264 /* libsqlcipher.a */ = {
			isa = PBXReferenceProxy;
			fileType = archive.ar;
			path = libsqlcipher.a;
			remoteRef = 0B742CCB1B32491400EE9264 /* PBXContainerItemProxy */;
			sourceTree = BUILT_PRODUCTS_DIR;
		};
		5C82B4D21E1F5D0F00B8942C /* KIFFrameworkConsumer.app */ = {
			isa = PBXReferenceProxy;
			fileType = wrapper.application;
			path = KIFFrameworkConsumer.app;
			remoteRef = 5C82B4D11E1F5D0F00B8942C /* PBXContainerItemProxy */;
			sourceTree = BUILT_PRODUCTS_DIR;
		};
		5C82B4D41E1F5D0F00B8942C /* KIFFrameworkConsumerTests.xctest */ = {
			isa = PBXReferenceProxy;
			fileType = wrapper.cfbundle;
			path = KIFFrameworkConsumerTests.xctest;
			remoteRef = 5C82B4D31E1F5D0F00B8942C /* PBXContainerItemProxy */;
			sourceTree = BUILT_PRODUCTS_DIR;
		};
		5CD1641D1EDFB7090037ECCC /* SQLite.framework */ = {
			isa = PBXReferenceProxy;
			fileType = wrapper.framework;
			path = SQLite.framework;
			remoteRef = 5CD1641C1EDFB7090037ECCC /* PBXContainerItemProxy */;
			sourceTree = BUILT_PRODUCTS_DIR;
		};
		5CD1641F1EDFB7090037ECCC /* SQLiteTests iOS.xctest */ = {
			isa = PBXReferenceProxy;
			fileType = wrapper.cfbundle;
			path = "SQLiteTests iOS.xctest";
			remoteRef = 5CD1641E1EDFB7090037ECCC /* PBXContainerItemProxy */;
			sourceTree = BUILT_PRODUCTS_DIR;
		};
		5CD164211EDFB7090037ECCC /* SQLite.framework */ = {
			isa = PBXReferenceProxy;
			fileType = wrapper.framework;
			path = SQLite.framework;
			remoteRef = 5CD164201EDFB7090037ECCC /* PBXContainerItemProxy */;
			sourceTree = BUILT_PRODUCTS_DIR;
		};
		5CD164231EDFB7090037ECCC /* SQLiteTests Mac.xctest */ = {
			isa = PBXReferenceProxy;
			fileType = wrapper.cfbundle;
			path = "SQLiteTests Mac.xctest";
			remoteRef = 5CD164221EDFB7090037ECCC /* PBXContainerItemProxy */;
			sourceTree = BUILT_PRODUCTS_DIR;
		};
		5CD164251EDFB7090037ECCC /* SQLite.framework */ = {
			isa = PBXReferenceProxy;
			fileType = wrapper.framework;
			path = SQLite.framework;
			remoteRef = 5CD164241EDFB7090037ECCC /* PBXContainerItemProxy */;
			sourceTree = BUILT_PRODUCTS_DIR;
		};
		5CD164271EDFB7090037ECCC /* SQLiteTests tvOS.xctest */ = {
			isa = PBXReferenceProxy;
			fileType = wrapper.cfbundle;
			path = "SQLiteTests tvOS.xctest";
			remoteRef = 5CD164261EDFB7090037ECCC /* PBXContainerItemProxy */;
			sourceTree = BUILT_PRODUCTS_DIR;
		};
		5CD164291EDFB7090037ECCC /* SQLite.framework */ = {
			isa = PBXReferenceProxy;
			fileType = wrapper.framework;
			path = SQLite.framework;
			remoteRef = 5CD164281EDFB7090037ECCC /* PBXContainerItemProxy */;
			sourceTree = BUILT_PRODUCTS_DIR;
		};
		5D1C16991F39E4C800FB0A12 /* SwiftyJSON.framework */ = {
			isa = PBXReferenceProxy;
			fileType = wrapper.framework;
			path = SwiftyJSON.framework;
			remoteRef = 5D1C16981F39E4C800FB0A12 /* PBXContainerItemProxy */;
			sourceTree = BUILT_PRODUCTS_DIR;
		};
		5D1C169B1F39E4C800FB0A12 /* SwiftyJSON iOS Tests.xctest */ = {
			isa = PBXReferenceProxy;
			fileType = wrapper.cfbundle;
			path = "SwiftyJSON iOS Tests.xctest";
			remoteRef = 5D1C169A1F39E4C800FB0A12 /* PBXContainerItemProxy */;
			sourceTree = BUILT_PRODUCTS_DIR;
		};
		5D1C169D1F39E4C800FB0A12 /* SwiftyJSON.framework */ = {
			isa = PBXReferenceProxy;
			fileType = wrapper.framework;
			path = SwiftyJSON.framework;
			remoteRef = 5D1C169C1F39E4C800FB0A12 /* PBXContainerItemProxy */;
			sourceTree = BUILT_PRODUCTS_DIR;
		};
		5D1C169F1F39E4C800FB0A12 /* SwiftyJSON OSX Tests.xctest */ = {
			isa = PBXReferenceProxy;
			fileType = wrapper.cfbundle;
			path = "SwiftyJSON OSX Tests.xctest";
			remoteRef = 5D1C169E1F39E4C800FB0A12 /* PBXContainerItemProxy */;
			sourceTree = BUILT_PRODUCTS_DIR;
		};
		5D1C16A11F39E4C800FB0A12 /* SwiftyJSON.framework */ = {
			isa = PBXReferenceProxy;
			fileType = wrapper.framework;
			path = SwiftyJSON.framework;
			remoteRef = 5D1C16A01F39E4C800FB0A12 /* PBXContainerItemProxy */;
			sourceTree = BUILT_PRODUCTS_DIR;
		};
		5D1C16A31F39E4C800FB0A12 /* SwiftyJSON.framework */ = {
			isa = PBXReferenceProxy;
			fileType = wrapper.framework;
			path = SwiftyJSON.framework;
			remoteRef = 5D1C16A21F39E4C800FB0A12 /* PBXContainerItemProxy */;
			sourceTree = BUILT_PRODUCTS_DIR;
		};
		5D1C16A51F39E4C800FB0A12 /* SwiftyJSON tvOS Tests.xctest */ = {
			isa = PBXReferenceProxy;
			fileType = wrapper.cfbundle;
			path = "SwiftyJSON tvOS Tests.xctest";
			remoteRef = 5D1C16A41F39E4C800FB0A12 /* PBXContainerItemProxy */;
			sourceTree = BUILT_PRODUCTS_DIR;
		};
		D30EBB641C75503800105AE9 /* libKIF.a */ = {
			isa = PBXReferenceProxy;
			fileType = archive.ar;
			path = libKIF.a;
			remoteRef = D30EBB631C75503800105AE9 /* PBXContainerItemProxy */;
			sourceTree = BUILT_PRODUCTS_DIR;
		};
		D30EBB661C75503800105AE9 /* Test Host.app */ = {
			isa = PBXReferenceProxy;
			fileType = wrapper.application;
			path = "Test Host.app";
			remoteRef = D30EBB651C75503800105AE9 /* PBXContainerItemProxy */;
			sourceTree = BUILT_PRODUCTS_DIR;
		};
		D30EBB681C75503800105AE9 /* KIF Tests - XCTest.xctest */ = {
			isa = PBXReferenceProxy;
			fileType = wrapper.cfbundle;
			path = "KIF Tests - XCTest.xctest";
			remoteRef = D30EBB671C75503800105AE9 /* PBXContainerItemProxy */;
			sourceTree = BUILT_PRODUCTS_DIR;
		};
		D30EBB6A1C75503800105AE9 /* KIF.framework */ = {
			isa = PBXReferenceProxy;
			fileType = wrapper.framework;
			path = KIF.framework;
			remoteRef = D30EBB691C75503800105AE9 /* PBXContainerItemProxy */;
			sourceTree = BUILT_PRODUCTS_DIR;
		};
/* End PBXReferenceProxy section */

/* Begin PBXResourcesBuildPhase section */
		288A2D841AB8B3260023ABC3 /* Resources */ = {
			isa = PBXResourcesBuildPhase;
			buildActionMask = 2147483647;
			files = (
				5C10DFD51EEB2BD200203C93 /* effective_tld_names.dat in Resources */,
			);
			runOnlyForDeploymentPostprocessing = 0;
		};
		2FCAE2181ABB51F800877008 /* Resources */ = {
			isa = PBXResourcesBuildPhase;
			buildActionMask = 2147483647;
			files = (
			);
			runOnlyForDeploymentPostprocessing = 0;
		};
		2FCAE2221ABB51F800877008 /* Resources */ = {
			isa = PBXResourcesBuildPhase;
			buildActionMask = 2147483647;
			files = (
			);
			runOnlyForDeploymentPostprocessing = 0;
		};
		E4D567161ADECE2700F1EFE7 /* Resources */ = {
			isa = PBXResourcesBuildPhase;
			buildActionMask = 2147483647;
			files = (
			);
			runOnlyForDeploymentPostprocessing = 0;
		};
		E4D567201ADECE2700F1EFE7 /* Resources */ = {
			isa = PBXResourcesBuildPhase;
			buildActionMask = 2147483647;
			files = (
			);
			runOnlyForDeploymentPostprocessing = 0;
		};
		E6F9650A1B2F1CF20034B023 /* Resources */ = {
			isa = PBXResourcesBuildPhase;
			buildActionMask = 2147483647;
			files = (
			);
			runOnlyForDeploymentPostprocessing = 0;
		};
		EB0F424F1C9A46D800676650 /* Resources */ = {
			isa = PBXResourcesBuildPhase;
			buildActionMask = 2147483647;
			files = (
				7F3A7ACB3815515E64F34F35 /* Brave.entitlements in Resources */,
				EB4E16011DB7F3C400A4C7EA /* BraveShareToInfoPlist.strings in Resources */,
			);
			runOnlyForDeploymentPostprocessing = 0;
		};
		EB53D0F91D9C2BB20093077A /* Resources */ = {
			isa = PBXResourcesBuildPhase;
			buildActionMask = 2147483647;
			files = (
			);
			runOnlyForDeploymentPostprocessing = 0;
		};
		EB8E9B5A1C7CB4E1003AA90E /* Resources */ = {
			isa = PBXResourcesBuildPhase;
			buildActionMask = 2147483647;
			files = (
			);
			runOnlyForDeploymentPostprocessing = 0;
		};
		F84B21BC1A090F8100AAB793 /* Resources */ = {
			isa = PBXResourcesBuildPhase;
			buildActionMask = 2147483647;
			files = (
				EB8F566F1DD0FC2800679A78 /* Readability.js in Resources */,
				E428294E231DA4CAE65470A6 /* Brave.entitlements in Resources */,
				B8D29DA8868D10CA43DFF30F /* adInfo-divquerytemplate.js in Resources */,
				EB8F569C1DD13DF300679A78 /* FiraSans-BoldItalic.ttf in Resources */,
				886E3B0001BC705ACFC4AD45 /* adInfo-wrapper.js in Resources */,
				507ACE2A12D675DAF9C79198 /* adInfo.js in Resources */,
				EBA11E1A1E2EB84800C964E0 /* adblock-regions.txt in Resources */,
				E4309BC56F1431FEA791E157 /* BlankTargetDetector.js in Resources */,
				EB4E15ED1DB7F36600A4C7EA /* Localizable.strings in Resources */,
				EB8F569F1DD13DF300679A78 /* FiraSans-Light.ttf in Resources */,
				6EA5759D8C8DB32D81620895 /* ElementAtPoint.js in Resources */,
				A0A20F790B43EED1614DC822 /* FingerprintingProtection.js in Resources */,
				EB8F569A1DD13DF300679A78 /* CharisSILR.ttf in Resources */,
				EB8F569B1DD13DF300679A78 /* FiraSans-Bold.ttf in Resources */,
				EB8F569D1DD13DF300679A78 /* FiraSans-Book.ttf in Resources */,
				4C8CFF069B42CD78C72CC4F4 /* HideEmptyImages.js in Resources */,
				DDF18B7D90D1BF9E6072344C /* PageUnload.js in Resources */,
				4305183B54F23C211BD5112A /* SafeBrowsingError.html in Resources */,
				15172EAC2FF91D5014CAA0CB /* Licenses.html in Resources */,
				4134197C39A4456007BCF42B /* CertError.css in Resources */,
				E37145E30F71657D57F6747C /* CertError.html in Resources */,
				EB8F56A31DD13DF300679A78 /* FiraSans-UltraLight.ttf in Resources */,
				0A14A8BA1997EFDD9BF4F08A /* Favicons.js in Resources */,
				59D6B30954B53C907F022CA7 /* FindInPage.js in Resources */,
				FE87AE69E75D3BCA0217302B /* Images.xcassets in Resources */,
				9EC9707BF7ABD93FBB0FFDB9 /* LoginsHelper.js in Resources */,
				4D68B2825D2CAD5FB6098D21 /* NetError.css in Resources */,
				EB8F56991DD13DF300679A78 /* CharisSILI.ttf in Resources */,
				6B06EE00444FA99CCD366C2B /* NetError.html in Resources */,
				EBDB7D571E14337800D744C7 /* ios-sync.js in Resources */,
				13657B6789F5024F64E16739 /* PrintHelper.js in Resources */,
				9238CC0C5284146DC56706EF /* default.txt in Resources */,
				EB8F56A11DD13DF300679A78 /* FiraSans-Regular.ttf in Resources */,
				F77753583610CDE305C0EE17 /* list.txt in Resources */,
				51738B96F3E3C02A37A32C90 /* SearchPlugins in Resources */,
				EB8F56A01DD13DF300679A78 /* FiraSans-Medium.ttf in Resources */,
				2210C35A6B7EB8745B0E93B9 /* SessionRestore.html in Resources */,
				EB8F569E1DD13DF300679A78 /* FiraSans-Italic.ttf in Resources */,
				5D2B07EB1E6733B900244C39 /* niceware.js in Resources */,
				59F67C0B4DAA5B488E2C83EF /* SpotlightHelper.js in Resources */,
				EB8F56981DD13DF300679A78 /* CharisSILBI.ttf in Resources */,
				8F8FEAE7F3F5794866B0163C /* topdomains.txt in Resources */,
				0AFA59701FA09D6B00E9F2EE /* LaunchScreen.storyboard in Resources */,
				A017135F85E8E813D1E8DF11 /* WindowCloseHelper.js in Resources */,
				C68CDF76C7FC1770D6427F76 /* Home.xcassets in Resources */,
				3E0F37CB279D8276AD55303D /* Intro.xcassets in Resources */,
				C415871DCEBA47DC7C423105 /* ReadabilityBrowserHelper.js in Resources */,
				35A3D6A6BB8100ACF4EBFD5E /* Reader.css in Resources */,
				EB8F56A21DD13DF300679A78 /* FiraSans-SemiBold.ttf in Resources */,
				6D9E9FAAB66AFADE0D6B20F0 /* Reader.html in Resources */,
				8853430700515F14F97FB274 /* Reader.xcassets in Resources */,
				74A3987601C4DC33D8391098 /* ReaderMode.js in Resources */,
				FDE245E7396869A614D170C8 /* ReaderSettings.xcassets in Resources */,
				CE931E5572FEACC2B5691D07 /* ReaderViewLoading.html in Resources */,
				F8210761AC1CD47310B219F6 /* SiteTableViewControllerHeader.xib in Resources */,
				EB8F56971DD13DF300679A78 /* CharisSILB.ttf in Resources */,
			);
			runOnlyForDeploymentPostprocessing = 0;
		};
/* End PBXResourcesBuildPhase section */

/* Begin PBXShellScriptBuildPhase section */
		7B604F8F1C494AAA006EEEC3 /* Copy Carthage Dependencies */ = {
			isa = PBXShellScriptBuildPhase;
			buildActionMask = 2147483647;
			files = (
			);
			inputPaths = (
				"$(SRCROOT)/Carthage/Build/iOS/Alamofire.framework",
				"$(SRCROOT)/Carthage/Build/iOS/WebImage.framework",
				"$(SRCROOT)/Carthage/Build/iOS/SnapKit.framework",
				"$(SRCROOT)/Carthage/Build/iOS/SWXMLHash.framework",
				"$(SRCROOT)/Carthage/Build/iOS/XCGLogger.framework",
				"$(SRCROOT)/Carthage/Build/iOS/GCDWebServers.framework",
				"$(SRCROOT)/Carthage/Build/iOS/Deferred.framework",
				"$(SRCROOT)/Carthage/Build/iOS/SwiftKeychainWrapper.framework",
				"$(SRCROOT)/Carthage/Build/iOS/Eureka.framework",
				"$(SRCROOT)/Carthage/Build/iOS/Mixpanel.framework",
				"$(SRCROOT)/Carthage/Build/iOS/SwiftyJSON.framework",
				"$(SRCROOT)/Carthage/Build/iOS/libPhoneNumberiOS.framework",
				"$(SRCROOT)/Carthage/Build/iOS/FastImageCache.framework",
				"$(SRCROOT)/Carthage/Build/iOS/pop.framework",
			);
			name = "Copy Carthage Dependencies";
			outputPaths = (
			);
			runOnlyForDeploymentPostprocessing = 0;
			shellPath = /bin/sh;
			shellScript = "echo COPYING ${SCRIPT_INPUT_FILE_COUNT}\n/usr/local/bin/carthage copy-frameworks";
			showEnvVarsInLog = 0;
		};
		9F10EC9C4185C51DEFF0215E /* Fabric key setup */ = {
			isa = PBXShellScriptBuildPhase;
			buildActionMask = 2147483647;
			files = (
			);
			inputPaths = (
			);
			name = "Fabric key setup";
			outputPaths = (
			);
			runOnlyForDeploymentPostprocessing = 0;
			shellPath = /bin/sh;
			shellScript = "sh ./brave/build-system/.fabric-key-setup.sh";
		};
		E6639F191BF11E3A002D0853 /* Conditionally Add Settings Bundle */ = {
			isa = PBXShellScriptBuildPhase;
			buildActionMask = 2147483647;
			files = (
			);
			inputPaths = (
			);
			name = "Conditionally Add Settings Bundle";
			outputPaths = (
			);
			runOnlyForDeploymentPostprocessing = 0;
			shellPath = /bin/sh;
			shellScript = "if [ \"${INCLUDE_SETTINGS_BUNDLE}\" = \"YES\" ]\nthen\n    cp -r \"${PROJECT_DIR}/${TARGET_NAME}/Application/Settings.bundle\" \"${BUILT_PRODUCTS_DIR}/${PRODUCT_NAME}.app\"\nfi";
		};
/* End PBXShellScriptBuildPhase section */

/* Begin PBXSourcesBuildPhase section */
		288A2D811AB8B3260023ABC3 /* Sources */ = {
			isa = PBXSourcesBuildPhase;
			buildActionMask = 2147483647;
			files = (
				5C10DFE61EEB2BD200203C93 /* UserAgent.swift in Sources */,
				5C10DFD01EEB2BD200203C93 /* Cancellable.swift in Sources */,
				6E6C80864244789FC4EEFB69 /* Strings.swift in Sources */,
				5C10DFF01EEB2BD900203C93 /* KeychainWrapperExtensions.swift in Sources */,
				5C10DFF31EEB2BD900203C93 /* NSFileManagerExtensions.swift in Sources */,
				5C10DFE41EEB2BD200203C93 /* SystemUtils.swift in Sources */,
				5C10DFDB1EEB2BD200203C93 /* KeychainCache.swift in Sources */,
				5C10DFF61EEB2BD900203C93 /* NSStringExtensions.swift in Sources */,
				5C10DFCC1EEB2BD200203C93 /* AssertionUtils.swift in Sources */,
				5C10DFF11EEB2BD900203C93 /* NSCharacterSetExtensions.swift in Sources */,
				5C10DFF51EEB2BD900203C93 /* NSScannerExtensions.swift in Sources */,
				5C10DFF21EEB2BD900203C93 /* NSCoderExtensions.swift in Sources */,
				5C10DFE91EEB2BD900203C93 /* SetExtensions.swift in Sources */,
				5C10DFCB1EEB2BD200203C93 /* AppInfo.swift in Sources */,
				5C10DFE11EEB2BD200203C93 /* Prefs.swift in Sources */,
				5C10DFCE1EEB2BD200203C93 /* AuthenticationKeychainInfo.swift in Sources */,
				5C10DFCA1EEB2BD200203C93 /* AppConstants.swift in Sources */,
				5C10DFD81EEB2BD200203C93 /* FSUtils.m in Sources */,
				5C10DFF81EEB2BD900203C93 /* NSURLProtectionSpaceExtensions.swift in Sources */,
				5C10DFE01EEB2BD200203C93 /* PhoneNumberFormatter.swift in Sources */,
				5C10DFEB1EEB2BD900203C93 /* ArrayExtensions.swift in Sources */,
				5C10DFD61EEB2BD200203C93 /* FeatureSwitch.swift in Sources */,
				5C10DFFD1EEB2BD900203C93 /* URLRequestExtensions.swift in Sources */,
				5C10DFF91EEB2BD900203C93 /* OptionalExtensions.swift in Sources */,
				5C10DFDE1EEB2BD200203C93 /* Logger.swift in Sources */,
				D02C77851544A2FC4270D5CB /* Box.swift in Sources */,
				5C10DFD41EEB2BD200203C93 /* DeviceInfo.swift in Sources */,
				5C10DFCD1EEB2BD200203C93 /* AsyncReducer.swift in Sources */,
				0D7696D88A72873197D550B7 /* BoxType.swift in Sources */,
				5C10DFE51EEB2BD200203C93 /* TimeConstants.swift in Sources */,
				70926D2D1D846942100DA59B /* MutableBox.swift in Sources */,
				5C10DFE71EEB2BD200203C93 /* WeakList.swift in Sources */,
				890146B43FFA21F92E157D6F /* Reachability.swift in Sources */,
				7D978383521A3EEEEDAFE56B /* Error.swift in Sources */,
				5C10DFE81EEB2BD900203C93 /* HashExtensions.swift in Sources */,
				5C10DFD21EEB2BD200203C93 /* CrashSimulator.m in Sources */,
				5C10DFDC1EEB2BD200203C93 /* LaunchArguments.swift in Sources */,
				5C10DFEF1EEB2BD900203C93 /* JSONExtensions.swift in Sources */,
				5C10DFE31EEB2BD200203C93 /* SupportUtils.swift in Sources */,
				5C10DFEA1EEB2BD900203C93 /* AlamofireExtensions.swift in Sources */,
				5C10DFFB1EEB2BD900203C93 /* UIColorExtensions.swift in Sources */,
				5C10DFDA1EEB2BD200203C93 /* KeyboardHelper.swift in Sources */,
				5C10DFEE1EEB2BD900203C93 /* HexExtensions.swift in Sources */,
				5C10DFDD1EEB2BD200203C93 /* Loader.swift in Sources */,
				5C10DFE21EEB2BD200203C93 /* RollingFileLogger.swift in Sources */,
				5C10DFED1EEB2BD900203C93 /* DictionaryExtensions.swift in Sources */,
				5C10DFEC1EEB2BD900203C93 /* DataExtensions.swift in Sources */,
				5C10DFC91EEB2BD200203C93 /* Accessibility.swift in Sources */,
				5C10DFD91EEB2BD200203C93 /* Functions.swift in Sources */,
				5C10DFF71EEB2BD900203C93 /* NSURLExtensions.swift in Sources */,
				5C10DFFA1EEB2BD900203C93 /* StringExtensions.swift in Sources */,
				B4759FA231EF7F9AD9C3DC5F /* Result.swift in Sources */,
				5C10DFFC1EEB2BD900203C93 /* UIImageExtensions.swift in Sources */,
				5C10DFDF1EEB2BD200203C93 /* NotificationConstants.swift in Sources */,
				5C10DFD31EEB2BD200203C93 /* DeferredUtils.swift in Sources */,
				5C10DFF41EEB2BD900203C93 /* NSMutableAttributedStringExtensions.swift in Sources */,
				5C10DFCF1EEB2BD200203C93 /* Bytes.swift in Sources */,
			);
			runOnlyForDeploymentPostprocessing = 0;
		};
		2FCAE2151ABB51F800877008 /* Sources */ = {
			isa = PBXSourcesBuildPhase;
			buildActionMask = 2147483647;
			files = (
				6ECFD5117C4626C6AD42296F /* Bookmarks.swift in Sources */,
				3FCDE11CB2F55872FE7DE1A8 /* BookmarksModel.swift in Sources */,
				815A4AE3431456563368FCDE /* CachingItemSource.swift in Sources */,
				617490D0B2A36246C3AE520C /* Trees.swift in Sources */,
				DB6F105D6978BD4C74D042E1 /* CertStore.swift in Sources */,
				5C10E0C41EEF07DF00203C93 /* SQLiteHistoryRecommendations.swift in Sources */,
				9BA1B7040752CAF5BBAB416E /* Clients.swift in Sources */,
				5C10E0D01EEF07F800203C93 /* Metadata.swift in Sources */,
				B1D77D25E3AC4F2605A518E1 /* CompletionOps.swift in Sources */,
				D72F5C6D06CE2CE698BA7DE3 /* Cursor.swift in Sources */,
				27A77BA035CE5E1E6BDA8A44 /* DatabaseError.swift in Sources */,
				E74857EF8CE5864799349B87 /* DefaultSuggestedSites.swift in Sources */,
				5C10E0C31EEF07DF00203C93 /* SQLiteMetadata.swift in Sources */,
				807DED80523E0126A326727B /* DiskImageStore.swift in Sources */,
				270142C3D6364478D3CF1CE8 /* Favicons.swift in Sources */,
				E5F985933155B3E4117AFC18 /* FileAccessor.swift in Sources */,
				10C180E6F7D11D40D45A8F88 /* History.swift in Sources */,
				2AE1B8557FBA38DCDDF86D27 /* Logins.swift in Sources */,
				E7137CFBEDF3A241B3FF612E /* MockLogins.swift in Sources */,
				0F13927D3796F166DC5A1FD4 /* Queue.swift in Sources */,
				E88158BB7457CE7E9093BD73 /* RemoteTabs.swift in Sources */,
				269F556923EACC63E1A2FC42 /* Sharing.swift in Sources */,
				0361035E9CD7F0F6F2A5C64A /* Site.swift in Sources */,
				0694356815E47FFC94085447 /* BrowserDB.swift in Sources */,
				E12A5FD09E22642F5AD30719 /* BrowserTable.swift in Sources */,
				E2BD0520BB757B42E90BF36F /* DeferredDBOperation.swift in Sources */,
				C834296D0C5D0BA797E763D3 /* FaviconsTable.swift in Sources */,
				3275A11BBBE5E736BD12729A /* GenericTable.swift in Sources */,
				A6A642351469BCFC02F2BB1E /* RemoteTabsTable.swift in Sources */,
				28C86A54EA33E90BE81F191B /* SchemaTable.swift in Sources */,
				671590F1C38A4EF0DAE62A83 /* SQLiteBookmarksBase.swift in Sources */,
				DA04E2F1BC787C3ED2618197 /* SQLiteBookmarksHelpers.swift in Sources */,
				3D99C02BDBB40F2739938659 /* SQLiteBookmarksModel.swift in Sources */,
				2DA597E7258FBF56677C8BED /* SQLiteBookmarksResetting.swift in Sources */,
				395AE47342666E8B07D1C1ED /* SQLiteBookmarksSyncing.swift in Sources */,
				FEE054125202A09D9B35CAB0 /* SQLiteHistory.swift in Sources */,
				5C10E0C51EEF07DF00203C93 /* SQLiteHistoryFactories.swift in Sources */,
				14FF09190A6F4A5C98928A83 /* SQLiteLogins.swift in Sources */,
				38C6079808773B8CF97618FF /* SQLiteQueue.swift in Sources */,
				DEE9B5332A9B859D6CA0A6C9 /* SQLiteRemoteClientsAndTabs.swift in Sources */,
				5C10E0CE1EEF07F800203C93 /* RecentlyClosedTabs.swift in Sources */,
				76A4A0A9ADFBF2A1FA0098C1 /* SyncCommandsTable.swift in Sources */,
				4DF3CF5669941F5C9031E019 /* SuggestedSites.swift in Sources */,
				759CCF8C1F35C49E34CD60A0 /* Syncable.swift in Sources */,
				5C10E0CF1EEF07F800203C93 /* PageMetadata.swift in Sources */,
				B8D98177EF45872E5DBFF377 /* SyncQueue.swift in Sources */,
				4FC949269A0D93381345F653 /* SwiftData.swift in Sources */,
				5C10E0D11EEF07F800203C93 /* ExtensionUtils.swift in Sources */,
				4649D0E412F24DB5EB918AD5 /* Visit.swift in Sources */,
			);
			runOnlyForDeploymentPostprocessing = 0;
		};
		2FCAE2201ABB51F800877008 /* Sources */ = {
			isa = PBXSourcesBuildPhase;
			buildActionMask = 2147483647;
			files = (
			);
			runOnlyForDeploymentPostprocessing = 0;
		};
		E4D567131ADECE2700F1EFE7 /* Sources */ = {
			isa = PBXSourcesBuildPhase;
			buildActionMask = 2147483647;
			files = (
				6496B09C16B08B8A36235C5D /* ReadingListAuthenticator.swift in Sources */,
				97F700DCD30B79846A704360 /* ReadingListBasicAuthAuthenticator.swift in Sources */,
				FA00F294BBBF495131089C3E /* ReadingListBatchRecordResponse.swift in Sources */,
				7971C8B979665E629CFBFB15 /* ReadingListChangeAccumulator.swift in Sources */,
				55F62A700691EAA9F859A921 /* ReadingListClient.swift in Sources */,
				CD9AA01A31303BE2AA912A09 /* ReadingListClientMetadata.swift in Sources */,
				A713235167A69FC297287CA2 /* ReadingListClientRecord.swift in Sources */,
				6F27EA0089C6AF4245835795 /* ReadingListError.swift in Sources */,
				4D2F0851C1847F70F7502AB8 /* ReadingListFetchSpec.swift in Sources */,
				7DE419A744794666AFE6AD77 /* ReadingListOAuthAuthenticator.swift in Sources */,
				E939FB81603AD73753142DF8 /* ReadingListRecord.swift in Sources */,
				19139D96F406FCA9D1B6933D /* ReadingListRecordResponse.swift in Sources */,
				383CFEF70D62A26D58CBB466 /* ReadingListRecordsResponse.swift in Sources */,
				A17F26E14B238008E1E0DC1D /* ReadingListResponse.swift in Sources */,
				10D0875B5899750ABE8AF0B8 /* ReadingListServerMetadata.swift in Sources */,
				FDADC87E22921282BB40B2BA /* ReadingListServerRecord.swift in Sources */,
				889D27987884C65709A6115B /* ReadingListService.swift in Sources */,
				0C4C783F1C0ACF9ABB3C741A /* ReadingListSQLStorage.swift in Sources */,
				0DFBCEC5F646C1F053D50512 /* ReadingListStorage.swift in Sources */,
				83EBFE23C348AF6D60FD0014 /* ReadingListSynchronizer.swift in Sources */,
				625E3E06A36AB03EA26439F6 /* ReadingListSyncMetadata.swift in Sources */,
				5588EEAEAAE2316C0AC77931 /* ReadingListUtils.swift in Sources */,
			);
			runOnlyForDeploymentPostprocessing = 0;
		};
		E4D5671E1ADECE2700F1EFE7 /* Sources */ = {
			isa = PBXSourcesBuildPhase;
			buildActionMask = 2147483647;
			files = (
			);
			runOnlyForDeploymentPostprocessing = 0;
		};
		E6F965081B2F1CF20034B023 /* Sources */ = {
			isa = PBXSourcesBuildPhase;
			buildActionMask = 2147483647;
			files = (
			);
			runOnlyForDeploymentPostprocessing = 0;
		};
		EB0F424D1C9A46D800676650 /* Sources */ = {
			isa = PBXSourcesBuildPhase;
			buildActionMask = 2147483647;
			files = (
				2400342EEA3D538F524687DB /* ShareToBraveViewController.swift in Sources */,
			);
			runOnlyForDeploymentPostprocessing = 0;
		};
		EB53D0F71D9C2BB20093077A /* Sources */ = {
			isa = PBXSourcesBuildPhase;
			buildActionMask = 2147483647;
			files = (
				EB9D8F261D9CCE5F00CA1624 /* WebViewTest.swift in Sources */,
				EB1E55881D9EE37C008545DC /* IntroScreenTest.swift in Sources */,
				EBACC8551DF9BB3500D5E048 /* SettingsViewTest.swift in Sources */,
				EB9D8F241D9CCE5F00CA1624 /* BookmarksTest.swift in Sources */,
				EBE50B8A1DAEC8DD000BC0A1 /* UITestUtils.swift in Sources */,
				EBE50B8D1DB02386000BC0A1 /* PrivateBrowsingTest.swift in Sources */,
				EB1D65801DF7337100F2E3AE /* ReaderModeTest.swift in Sources */,
			);
			runOnlyForDeploymentPostprocessing = 0;
		};
		EB8E9B381C7CB4E1003AA90E /* Sources */ = {
			isa = PBXSourcesBuildPhase;
			buildActionMask = 2147483647;
			files = (
				EBD312D01E4967FE0077934D /* SyncTest.swift in Sources */,
				EB62B8021DB59EF9006FD479 /* WebViewLoadTest.swift in Sources */,
				0A8053981FC59D93008D6822 /* DauTest.swift in Sources */,
				5D2785BE1E71D7050066EC15 /* NicewareTest.swift in Sources */,
				EB8E3D661DF78237006EA0D1 /* FingerprintProtectionTest.swift in Sources */,
				EB3661761D9C3CEC00445C92 /* HttpsEverywhereTest.swift in Sources */,
				EB8E3D711DF785CD006EA0D1 /* WebViewLoadTestUtils.swift in Sources */,
				EBE50B831DAE8D77000BC0A1 /* BookmarksTest.swift in Sources */,
			);
			runOnlyForDeploymentPostprocessing = 0;
		};
		F84B21BA1A090F8100AAB793 /* Sources */ = {
			isa = PBXSourcesBuildPhase;
			buildActionMask = 2147483647;
			files = (
				C0725B9765E18BB98FA2C416 /* builder.cc in Sources */,
				22A2D33804D88F8E5A828EB9 /* c.cc in Sources */,
				5C44C0DA1E3EE42D00B1FD81 /* Domain.swift in Sources */,
				0336F9B2BC7FF14F45DB681F /* db_impl.cc in Sources */,
				DF0324E386DF0AAF40CEE51A /* db_iter.cc in Sources */,
				E89DEAF4A642EA060CAC3883 /* dbformat.cc in Sources */,
				5D2AE6FA1E83F3EC00BC274C /* SyncSite.swift in Sources */,
				A6A180ED09280A17C5C11B72 /* dumpfile.cc in Sources */,
				252BFD86BA8B20F6B485D561 /* filename.cc in Sources */,
				7823B137D3AA2D991BC8DC5C /* log_reader.cc in Sources */,
				4AF02687F2E5153D0D0632EF /* log_writer.cc in Sources */,
				0A2551764195AA45DBDDF655 /* memtable.cc in Sources */,
				ADE19CAE7AB6DE0B2401742F /* repair.cc in Sources */,
				CB4E437860D2905954E3F7CA /* table_cache.cc in Sources */,
				217F00AA07C08EBEA35CFFA4 /* version_edit.cc in Sources */,
				3078EC63F4D0D10D8CE0B5E5 /* version_set.cc in Sources */,
				7BA3C826C13C285AA2A6F789 /* write_batch.cc in Sources */,
				23E105570490AC11F27B26E8 /* memenv.cc in Sources */,
				5CD7F3901E3FB7FA00A12BB9 /* TabMO.swift in Sources */,
				5E5E76550DFB4EB71194132F /* LICENSE in Sources */,
				8C37559D5128842F1EA41DC1 /* port_posix.cc in Sources */,
				4DB470E1162880D83AB88E5C /* block.cc in Sources */,
				5FBB6E142EFF5F6E989ABD49 /* block_builder.cc in Sources */,
				1204E92DCEECF3540EA648CF /* filter_block.cc in Sources */,
				5D71B69B1E6885E00073621F /* Niceware.swift in Sources */,
				5C1A9E851F97D6060071495E /* PopupView.swift in Sources */,
				40DD8F2FF8733625CF906534 /* format.cc in Sources */,
				5CE70E451E022FAB008B307A /* BraveShieldStatsView.swift in Sources */,
				5D2F109E1ECA40DC00CF0E0D /* SyncRecord.swift in Sources */,
				5F88581725B7AAA78F91A4D4 /* iterator.cc in Sources */,
				3FE012C35D0AD5E2B5BB4767 /* merger.cc in Sources */,
				5D11B1931F01A5F8007B1DF4 /* UIViewExtensions.swift in Sources */,
				479A31771C308868296EA8C3 /* table.cc in Sources */,
				D930735487A274E11203B106 /* table_builder.cc in Sources */,
				9E08BE0D0C19A5DA7BA7BB52 /* two_level_iterator.cc in Sources */,
				25EC5AB01633FAA4720D56C3 /* arena.cc in Sources */,
				0A8053961FC59D82008D6822 /* DAU.swift in Sources */,
				5C44C0DE1E3EE47B00B1FD81 /* History.swift in Sources */,
				9936A9499C3DD474BF33C5A7 /* bloom.cc in Sources */,
				66D96438D7A6745AE7673C3E /* cache.cc in Sources */,
				015649F978DE96490BACE063 /* coding.cc in Sources */,
				C3E7CE0AE0365AD6A7CB7D49 /* comparator.cc in Sources */,
				BDED82C210B0F2D66C8BB338 /* crc32c.cc in Sources */,
				95E4FF6371AD1D0BB1605B9D /* env.cc in Sources */,
				7EBF009B7F4749FDD8D775B4 /* env_posix.cc in Sources */,
				CC1E2496D2BBE436131C1F81 /* filter_policy.cc in Sources */,
				9EAB0C6103188CF38E86ED36 /* hash.cc in Sources */,
				E4CB04CE57189DE29391DA11 /* histogram.cc in Sources */,
				E77C749FCE7245FCCE69C315 /* logging.cc in Sources */,
				EB00A6891E1C071000680DB8 /* cosmetic_filter.cc in Sources */,
				5CDC06291FC64EDA00E54C95 /* AlertPopupView.swift in Sources */,
				002B85CD8B3F1E96C50DBAA1 /* options.cc in Sources */,
				D974018CF8F1728469457616 /* status.cc in Sources */,
				5D2F106E1ECA0E3100CF0E0D /* Device.swift in Sources */,
				8C1EF9076148B5DE1EEC4A0B /* testharness.cc in Sources */,
				5F05A9BDFA985F96C2CFCA35 /* testutil.cc in Sources */,
				5D2AE6F81E83F3EC00BC274C /* SyncBookmark.swift in Sources */,
				5D448B481EA1572A00F1BA98 /* WebsitePresentable.swift in Sources */,
				23699E7ECA45D2C23FFEB992 /* NSData+GZIP.m in Sources */,
				736EF030429F5288A4EDE179 /* NSFileManager+Tar.m in Sources */,
				676AF6C41649B4E23DA21306 /* BraveApp.swift in Sources */,
				08BC96A6EFBA13BBE99C9A0F /* BraveUtil.swift in Sources */,
				CF1FD6B869DAC754B459302B /* BraveBrowserBottomToolbar.swift in Sources */,
				B559CDC0AF8A6D35DE545B6A /* BraveBrowserViewController.swift in Sources */,
				CBE8F9770BF74CCB68E0807A /* BraveMainWindow.swift in Sources */,
				184619D873835F18B9731D1E /* BraveScrollController.swift in Sources */,
				8999244A8E5D55AF862B8167 /* BraveSettingsView.swift in Sources */,
				42BB62D8A935B31499CE77E3 /* BraveTopViewController.swift in Sources */,
				5C0FCE4D1E5FB3810016DF0F /* SyncWelcomeViewController.swift in Sources */,
				6287F57212354177AA5D5F28 /* BraveURLBarView.swift in Sources */,
				F1D4718F1D777C7C007B443D /* OnePasswordExtension.m in Sources */,
				D36C19A448AA81DB6DFD701D /* BraveUX.swift in Sources */,
				EB00A68C1E1C079800680DB8 /* filter.cc in Sources */,
				3EB8444F3C93E29BB8817AF7 /* HistorySwiper.swift in Sources */,
				86D123F20829658238ECF3A8 /* ODRefreshControl.m in Sources */,
				778AC5C1DE79E2AE7550D92E /* PicklistSetting.swift in Sources */,
				E9396A65893407CA10034653 /* BraveRightSidePanel.swift in Sources */,
				41C8C73403C41EA2B3504989 /* MainSidePanelViewController.swift in Sources */,
				84A180A158F0E79DEC227E41 /* SidePanelBaseViewController.swift in Sources */,
				C2527F8A70ACEA55C5BACA7F /* SwizzlingToHideSharePicker.m in Sources */,
				A06E13ADC55EEF9339F0C366 /* TabsBarViewController.swift in Sources */,
				038D1223149F0BDE7750CA80 /* TabWidget.swift in Sources */,
				DE38791AD41548D3FDB68C78 /* BlankTargetLinkHandler.swift in Sources */,
				7F05CC97A91011D519E12402 /* BraveContextMenu.swift in Sources */,
				B735CA1D323CBBD44E763DD9 /* BravePageUnloadHelper.swift in Sources */,
				31CAC008CE6B2D73DBFC9A5E /* ElementAtPoint.swift in Sources */,
				5CD7F38E1E3EFBF100A12BB9 /* FaviconMO.swift in Sources */,
				5C0FCE621E63E1D90016DF0F /* SyncCodewordsView.swift in Sources */,
				67EBDA431847A8081DDCF90E /* FingerprintingProtection.swift in Sources */,
				365D79EB4650B90378CCF45B /* HideEmptyImages.swift in Sources */,
				A1CFE166EBD926880A69E052 /* LoginsHelper+1PW.swift in Sources */,
				5DC5CFBE1F0D4126009553C4 /* GeometryExtensions.swift in Sources */,
				907D2E87F3AB62A94DB2D9E7 /* InfoPlist.strings in Sources */,
				CCCD5D311C1E3408F243DF5E /* ABPFilterLibWrapper.mm in Sources */,
				5C44C0D21E384AE700B1FD81 /* DataController.swift in Sources */,
				3AAE8F176D74D5884854D830 /* AdBlocker.swift in Sources */,
				5D48087C1F13C07D00E04833 /* IntExtensions.swift in Sources */,
				EB9CAB431DC2592700627A39 /* UIWebViewSwizzling.m in Sources */,
				A4997544E81DF456966522E6 /* BraveShieldState.swift in Sources */,
				F0EA069256DABEECB329C591 /* binding.gyp in Sources */,
				2F0860C25F7367CEED17E283 /* HttpsEverywhere.cpp in Sources */,
				A2F643975578B7DA57C4B7A4 /* HttpsEverywhereObjC.mm in Sources */,
				A026D2C7D56306D65820F5EA /* LICENSE in Sources */,
				16B5C378276A21598A9BFD31 /* Makefile in Sources */,
				70B5479B872B9E556BC787DE /* HttpsEverywhere.swift in Sources */,
				7F17B9DFB20A62DAECBE0350 /* NetworkDataFileLoader.swift in Sources */,
				512E10479437E91E0C460A9E /* SafeBrowsing.swift in Sources */,
				D1C86DA5CC9837EE549A6AB9 /* TrackingProtection.swift in Sources */,
				4BC045726236C11E7D507089 /* TrackingProtectionCpp.mm in Sources */,
				86D3B9819FCA03016E9B9C4B /* UrlProtocol.swift in Sources */,
				B68CFF88E0641A0F8CA9C1BE /* BraveWebView.swift in Sources */,
				65D7C98408394E5F2E760894 /* LegacyJSContext.m in Sources */,
				1F2948B4093DD581ADBB7FA4 /* PrivateBrowsing.swift in Sources */,
				62859AF44506E17DCC0A2759 /* WebViewBackForward.swift in Sources */,
				C5A2E6F2033E5897F1F43AD7 /* WebViewDocScale.m in Sources */,
				5B352CB4FE3A4ED634975490 /* WebViewProgress.swift in Sources */,
				968634F419DEA85A0922394A /* WebViewScripting.swift in Sources */,
				5C0FCE5C1E637C160016DF0F /* SyncPairCameraViewController.swift in Sources */,
				CCAC3364419AA9AB527A29B9 /* TPParser.cpp in Sources */,
				D50043B62400690CFBBB5859 /* AdjustIntegration.swift in Sources */,
				5E6571D452F3C000461D2481 /* AppDelegate.swift in Sources */,
				19503FBC8FFDBFB991DC9387 /* CrashReporter.swift in Sources */,
				518DC47C3214F272D78DFBD9 /* DebugSettingsBundleOptions.swift in Sources */,
				5C32C7B6034B41A9C822555E /* main.swift in Sources */,
				D503AACFCAC42E22324494E2 /* QuickActions.swift in Sources */,
				62B5EDA86994D2198B91FFFC /* TestAppDelegate.swift in Sources */,
				AB8A81FEB9405517D11D668D /* WebServer.swift in Sources */,
				989986E4AD89740E7F458CD3 /* NSAttributedStringExtensions.swift in Sources */,
				4FCC90F45C8CC749A62A5F4D /* UIAlertControllerExtensions.swift in Sources */,
				E2D33EC35C1599109A588B7E /* UIImageViewExtensions.swift in Sources */,
				B0247C5844D0AEA9CC20D3EF /* UIPasteboardExtensions.swift in Sources */,
				1AD5A92B8D7E128A09DCB480 /* AboutHomeHandler.swift in Sources */,
				0D29C95CC4DEDD0CAFB40E8C /* BackForwardListViewController.swift in Sources */,
				E2B4AF2CA18EBFF4E118049E /* Browser.swift in Sources */,
				E2E956A6C13C602CE5A68623 /* BrowserLocationView.swift in Sources */,
				75ECAD0AD57BB30A0C936C26 /* BrowserPrintPageRenderer.swift in Sources */,
				F7786B0416321F41C642619E /* BrowserPrompts.swift in Sources */,
				B4C5925ABA9B07212E1596DF /* BrowserScrollController.swift in Sources */,
				00A3303C9E57E842D703EE04 /* BrowserToolbar.swift in Sources */,
				08A6B9B1A574E15F5AD1DDC2 /* BrowserTrayAnimators.swift in Sources */,
				58B8BB9CDCB0B95E091EA072 /* BrowserViewController+BrowserDelegate.swift in Sources */,
				5C94B8ED1F58A87800DE5FEE /* ImageCache.swift in Sources */,
				1FA81E870F3EAE5C8FB9269C /* BrowserViewController+ContextMenuHelperDelegate.swift in Sources */,
				5C67126F8B355442E99D9EDB /* BrowserViewController+FindInPage.swift in Sources */,
				49603E1E5183CDC3BD1C2D09 /* BrowserViewController+KeyCommands.swift in Sources */,
				5C1A9E9B1F97E2F80071495E /* AlertPopupView.swift in Sources */,
				5C2CD4481F72FA6C004AAB5D /* TopSite.swift in Sources */,
				5D27859A1E70D7EF0066EC15 /* JSInjector.swift in Sources */,
				C1F07A6A18FC4630EA937E6B /* BrowserViewController+ReaderModeDelegate.swift in Sources */,
				24F13EC5A582B77E0F00EB61 /* BrowserViewController+TabManagerDelegate.swift in Sources */,
				969DAF9437DD60D2DE8021A0 /* BrowserViewController+ToolbarAndUrlbarDelegate.swift in Sources */,
				EB009BB01E1BF44200680DB8 /* HashSet.cpp in Sources */,
				2AC0D22C9C73296D030162EE /* BrowserViewController+WKNavigationDelegate.swift in Sources */,
				10EAA024996482D72088EBEF /* BrowserViewController+WKUIDelegate.swift in Sources */,
				0857095CBFE00F31F190C638 /* BrowserViewController.swift in Sources */,
				A90DB45DF991E67B7130B8BB /* ContextMenuHelper.swift in Sources */,
				DD024D7E481298ACAB9EF286 /* ErrorPageHelper.swift in Sources */,
				5C0293851E70D9AE00CA99D0 /* MigrateData.swift in Sources */,
				1CB8D9E01F82F46A000BEE18 /* BraveBrowserToolbarButtonActions.swift in Sources */,
				EB00A3081E1BF4CC00680DB8 /* hashFn.cpp in Sources */,
				91B903FBE39F640B651928D0 /* FaviconManager.swift in Sources */,
				EBDB7D471E14231900D744C7 /* Sync.swift in Sources */,
				B12303762D2ADF302DF8F575 /* FindInPageBar.swift in Sources */,
				57A89B3DB802440164DBCA3E /* FindInPageHelper.swift in Sources */,
				BAE512B7D2251A8207EBA7D4 /* LoginsHelper.swift in Sources */,
				B2A8F582025AD68DE57BBCFB /* OpenPdfHelper.swift in Sources */,
				1BB69837CDB9BA1A8ED56628 /* OpenSearch.swift in Sources */,
				B12BAB62656FE6E23B2F8FA7 /* PrintHelper.swift in Sources */,
				9CF9F9970296253C177CD2E8 /* ReaderModeBarView.swift in Sources */,
				5D0BD4041ED356B6003421CF /* SyncDevice.swift in Sources */,
				209C9E2C166E53A1119E09CE /* ScreenshotHelper.swift in Sources */,
				5DB199151E859F9100A851B6 /* SyncResponse.swift in Sources */,
				48C6EB7A9F5866B0EAD90E90 /* SearchEngines.swift in Sources */,
				F5723B6EE5165F5CBF544F6C /* SearchLoader.swift in Sources */,
				2D0D3E1D9C7AA8872D5EB34D /* SearchSuggestClient.swift in Sources */,
				E9736B8FFA056E24BE2EB834 /* SearchViewController.swift in Sources */,
				F9DDDE64CF5ACAD94F495B1D /* SessionData.swift in Sources */,
				9BFE547FF9C37E82814BA9C6 /* SessionRestoreHandler.swift in Sources */,
				715CCD78C38B066CA39D4E10 /* SessionRestoreHelper.swift in Sources */,
				5C0FCE641E63EA170016DF0F /* SyncPairWordsViewController.swift in Sources */,
				5CFC706D1D9D9F30008A7B7A /* BraveTermsViewController.swift in Sources */,
				5C78D3E41F69DF5100E0C73B /* PinController.swift in Sources */,
				D84AAF7ADCD719C5A45AFCEE /* SwipeAnimator.swift in Sources */,
				3D25335ED4A5C9DA042516E9 /* TabManager.swift in Sources */,
				5C0FCE661E63EB8B0016DF0F /* SyncCameraView.swift in Sources */,
				EA13B15D4D6AF3EAC2B3177D /* TabTrayController.swift in Sources */,
				5C0FCE601E63E1790016DF0F /* SyncBarcodeView.swift in Sources */,
				1A23068D5E66CD83B1512D15 /* URIFixup.swift in Sources */,
				7A4740A67EFB857AA6E9944A /* URLBarView.swift in Sources */,
				EB00A2F51E1BF4CC00680DB8 /* BloomFilter.cpp in Sources */,
				5F4A4A111C9E46036CF35F76 /* WindowCloseHelper.swift in Sources */,
				68450568B88EB41CBF2CF6B0 /* BookmarksPanel.swift in Sources */,
				162A3AF42CC684A194F305D6 /* HistoryPanel.swift in Sources */,
				92B2B7F2B17137887C97E54D /* HomePanels.swift in Sources */,
				10DF79DE9188E0B7D4188CA0 /* HomePanelViewController.swift in Sources */,
				5C404E1B2531DC2E178F80F8 /* ReaderPanel.swift in Sources */,
				A60EAD80FF2144001CB1BF0D /* TopSitesPanel.swift in Sources */,
				52BDD8769368A8FAFE446EBC /* IntroViewController.swift in Sources */,
				D80CA0E8B90013CF5092C6A0 /* LoginListViewController.swift in Sources */,
				4FC607AE16C98EF4151E08A5 /* FSReadingList.m in Sources */,
				BA7D7ADACEC12F432C93C025 /* ReadabilityBrowserHelper.swift in Sources */,
				70584DD394CC47BC6EADEE10 /* ReadabilityService.swift in Sources */,
				4F31DDE7EBC23007AABA22BE /* ReaderMode.swift in Sources */,
				BB63E86A4AC53F36D5B76263 /* ReaderModeCache.swift in Sources */,
				2FBCFA22FFA948467136AF65 /* ReaderModeHandlers.swift in Sources */,
				5D11B1831F0195A7007B1DF4 /* JSONSerializationExtensions.swift in Sources */,
				1C1BD844C67E5F9C40F06A40 /* ReaderModeStyleViewController.swift in Sources */,
				52808425834F70D43948B2AB /* ReaderModeUtils.swift in Sources */,
				B4AC7FC0F7D974AD0BA32C3A /* AppSettingsOptions.swift in Sources */,
				A56B5847463CCB600331AE73 /* AppSettingsTableViewController.swift in Sources */,
				4A6B728ACF11D1753EB947C3 /* Clearables.swift in Sources */,
				C430DD4BD879C97025E308CB /* ClearPrivateDataTableViewController.swift in Sources */,
				4AEC1270F1F51DE3120C8E86 /* LoginDetailViewController.swift in Sources */,
				5C0FCE5E1E6381B70016DF0F /* SyncSettingsViewController.swift in Sources */,
				D4D89E59C045D41A4853B20F /* SearchEnginePicker.swift in Sources */,
				D22B5AC8588A48662FD6757A /* SearchSettingsTableViewController.swift in Sources */,
				7DDC5DDFD3653B02726E925F /* SettingsContentViewController.swift in Sources */,
				5C44C0D71E3C08B400B1FD81 /* Bookmark.swift in Sources */,
				71016AB1FC1E6BA1ED8AE24B /* SettingsNavigationController.swift in Sources */,
				5F75F6A942D553447FCA177F /* SettingsTableViewController.swift in Sources */,
				A69BFC90988CE401E0A5A0E7 /* FindInPageActivity.swift in Sources */,
				B742F2D270D9E2378953F327 /* RequestDesktopSiteActivity.swift in Sources */,
				55195FD4D07FD5DE37700D77 /* ShareExtensionHelper.swift in Sources */,
				F3DF5AD139E1BA9D27631B8C /* TitleActivityItemProvider.swift in Sources */,
				309EA23114E638AD05EBCD27 /* UIConstants.swift in Sources */,
				E46B3A85CE3EEB162E7691FF /* AuralProgressBar.swift in Sources */,
				718321E1107FDDED70FDD449 /* AutocompleteTextField.swift in Sources */,
				D719AFA2D991F2D6493368D1 /* ChevronView.swift in Sources */,
				DACC149A83086DD5BA322C21 /* ErrorToast.swift in Sources */,
				EB288679122425F037A1375C /* InnerStrokedView.swift in Sources */,
				C1E4256758F62E1CC1D4F84E /* InsetButton.swift in Sources */,
				BE99AC7563437EAA6F5413CA /* LoginTableViewCell.swift in Sources */,
				BCE000B5F9FF52DE27BE387B /* SearchInputView.swift in Sources */,
				EB62B7FD1DB53F3D006FD479 /* Punycode.swift in Sources */,
				9645840ABD3F26A5C2020472 /* SeparatorTableCell.swift in Sources */,
				0A7F5B77B9A8F11B77C97932 /* SiteTableViewController.swift in Sources */,
				7677FD8B0A94937517A4F68C /* SnackBar.swift in Sources */,
				BC5B2AD9C9E60D1E150E93FE /* TabsButton.swift in Sources */,
				EB00A6871E1C071000680DB8 /* ad_block_client.cc in Sources */,
				BD9C531DFE96D6AAFAE33103 /* Theme.swift in Sources */,
				10443C68C8505F7FDDE1C6F2 /* ThumbnailCell.swift in Sources */,
				E9788E828C3C9FEF2E9BD34E /* ToggleButton.swift in Sources */,
				98AAC06AB032F173C2F60733 /* Toolbar.swift in Sources */,
				5C0FCE531E637B9D0016DF0F /* SyncAddDeviceViewController.swift in Sources */,
				EEEF79E07492339CF13D856A /* TwoLineCell.swift in Sources */,
				3696DC8F3824B7E55FDE2466 /* SpotlightHelper.swift in Sources */,
				E7026A766AA17FE4022C8F83 /* NSUserDefaultsPrefs.swift in Sources */,
				8965A29E31FCD0820A3E9522 /* Profile.swift in Sources */,
				81EC5F76660605C95BC58868 /* UIImage+ImageEffects.m in Sources */,
				3563A3B2A9E9EBECDBAF688C /* RXMLElement.m in Sources */,
				1610DE47378FA4C024E4F384 /* UIImageViewAligned.m in Sources */,
				05CB8811A90FFA41ACBFA3E5 /* AboutUtils.swift in Sources */,
				8B8862C9D4EECB136E146B2B /* DynamicFontHelper.swift in Sources */,
				5DA05E2D1EFC4315001D7EDE /* ErrorExtensions.swift in Sources */,
				C3424B76234256F7426F3A7D /* FaviconFetcher.swift in Sources */,
				32AFA6803EED54948FC69908 /* MenuHelper.swift in Sources */,
				8C0901558DCB4A138F977DCE /* Swizzling.m in Sources */,
				5D3892551E98108F00F959E6 /* Model.xcdatamodeld in Sources */,
				8201EBEC8C36EDD93D330A07 /* Try.m in Sources */,
			);
			runOnlyForDeploymentPostprocessing = 0;
		};
/* End PBXSourcesBuildPhase section */

/* Begin PBXTargetDependency section */
		0B742CCE1B32493800EE9264 /* PBXTargetDependency */ = {
			isa = PBXTargetDependency;
			name = sqlcipher;
			targetProxy = 0B742CCD1B32493800EE9264 /* PBXContainerItemProxy */;
		};
		288A2D9C1AB8B3260023ABC3 /* PBXTargetDependency */ = {
			isa = PBXTargetDependency;
			target = 288A2D851AB8B3260023ABC3 /* Shared */;
			targetProxy = 288A2D9B1AB8B3260023ABC3 /* PBXContainerItemProxy */;
		};
		2FCAE2271ABB51F800877008 /* PBXTargetDependency */ = {
			isa = PBXTargetDependency;
			target = 2FCAE2191ABB51F800877008 /* Storage */;
			targetProxy = 2FCAE2261ABB51F800877008 /* PBXContainerItemProxy */;
		};
		2FCAE2291ABB51F800877008 /* PBXTargetDependency */ = {
			isa = PBXTargetDependency;
			target = F84B21BD1A090F8100AAB793 /* Client */;
			targetProxy = 2FCAE2281ABB51F800877008 /* PBXContainerItemProxy */;
		};
		2FCAE2301ABB51F800877008 /* PBXTargetDependency */ = {
			isa = PBXTargetDependency;
			target = 2FCAE2191ABB51F800877008 /* Storage */;
			targetProxy = 2FCAE22F1ABB51F800877008 /* PBXContainerItemProxy */;
		};
		2FCAE23C1ABB520700877008 /* PBXTargetDependency */ = {
			isa = PBXTargetDependency;
			target = 288A2D851AB8B3260023ABC3 /* Shared */;
			targetProxy = 2FCAE23B1ABB520700877008 /* PBXContainerItemProxy */;
		};
		5D75A1EA1F1420F0003FB8C7 /* PBXTargetDependency */ = {
			isa = PBXTargetDependency;
			name = "SQLite iOS";
			targetProxy = 5D75A1E91F1420F0003FB8C7 /* PBXContainerItemProxy */;
		};
		E4D567251ADECE2700F1EFE7 /* PBXTargetDependency */ = {
			isa = PBXTargetDependency;
			target = E4D567171ADECE2700F1EFE7 /* ReadingList */;
			targetProxy = E4D567241ADECE2700F1EFE7 /* PBXContainerItemProxy */;
		};
		E4D567271ADECE2800F1EFE7 /* PBXTargetDependency */ = {
			isa = PBXTargetDependency;
			target = F84B21BD1A090F8100AAB793 /* Client */;
			targetProxy = E4D567261ADECE2800F1EFE7 /* PBXContainerItemProxy */;
		};
		E4D5672E1ADECE2800F1EFE7 /* PBXTargetDependency */ = {
			isa = PBXTargetDependency;
			target = E4D567171ADECE2700F1EFE7 /* ReadingList */;
			targetProxy = E4D5672D1ADECE2800F1EFE7 /* PBXContainerItemProxy */;
		};
		E6F965141B2F1CF20034B023 /* PBXTargetDependency */ = {
			isa = PBXTargetDependency;
			target = 288A2D851AB8B3260023ABC3 /* Shared */;
			targetProxy = E63CD1B11B31B66400A63AFF /* PBXContainerItemProxy */;
		};
		E6F9653A1B2F1D330034B023 /* PBXTargetDependency */ = {
			isa = PBXTargetDependency;
			target = F84B21BD1A090F8100AAB793 /* Client */;
			targetProxy = E63CD1B21B31B66400A63AFF /* PBXContainerItemProxy */;
		};
		EB0F425A1C9A46D800676650 /* PBXTargetDependency */ = {
			isa = PBXTargetDependency;
			target = EB0F42501C9A46D800676650 /* BraveShareTo */;
			targetProxy = EB0F42591C9A46D800676650 /* PBXContainerItemProxy */;
		};
		EB53D1011D9C2BB20093077A /* PBXTargetDependency */ = {
			isa = PBXTargetDependency;
			target = F84B21BD1A090F8100AAB793 /* Client */;
			targetProxy = EB53D1001D9C2BB20093077A /* PBXContainerItemProxy */;
		};
		EB8E9B361C7CB4E1003AA90E /* PBXTargetDependency */ = {
			isa = PBXTargetDependency;
			target = F84B21BD1A090F8100AAB793 /* Client */;
			targetProxy = EB8E9B371C7CB4E1003AA90E /* PBXContainerItemProxy */;
		};
/* End PBXTargetDependency section */

/* Begin PBXVariantGroup section */
		EB4E15DB1DB7F36600A4C7EA /* Localizable.strings */ = {
			isa = PBXVariantGroup;
			children = (
				EB4E15DC1DB7F36600A4C7EA /* de */,
				EB4E15DD1DB7F36600A4C7EA /* en */,
				EB4E15DE1DB7F36600A4C7EA /* es */,
				EB4E15DF1DB7F36600A4C7EA /* fr */,
				EB4E15E01DB7F36600A4C7EA /* id-ID */,
				EB4E15E11DB7F36600A4C7EA /* id */,
				EB4E15E21DB7F36600A4C7EA /* it */,
				EB4E15E31DB7F36600A4C7EA /* ja */,
				EB4E15E41DB7F36600A4C7EA /* ko-KR */,
				EB4E15E51DB7F36600A4C7EA /* ms */,
				EB4E15E61DB7F36600A4C7EA /* nb */,
				EB4E15E71DB7F36600A4C7EA /* pl */,
				EB4E15E81DB7F36600A4C7EA /* pt-BR */,
				EB4E15E91DB7F36600A4C7EA /* ru */,
				EB4E15EA1DB7F36600A4C7EA /* uk */,
				EB4E15EB1DB7F36600A4C7EA /* zh-TW */,
				EB4E15EC1DB7F36600A4C7EA /* zh */,
				5D7443D91F2BDB2B001653E9 /* sv */,
			);
			name = Localizable.strings;
			sourceTree = "<group>";
		};
		EB4E15EF1DB7F3BA00A4C7EA /* BraveShareToInfoPlist.strings */ = {
			isa = PBXVariantGroup;
			children = (
				EB4E15F01DB7F3BA00A4C7EA /* de */,
				EB4E15F11DB7F3BA00A4C7EA /* en */,
				EB4E15F21DB7F3BA00A4C7EA /* es */,
				EB4E15F31DB7F3BA00A4C7EA /* fr */,
				EB4E15F41DB7F3BA00A4C7EA /* id-ID */,
				EB4E15F51DB7F3BA00A4C7EA /* id */,
				EB4E15F61DB7F3BA00A4C7EA /* it */,
				EB4E15F71DB7F3BA00A4C7EA /* ja */,
				EB4E15F81DB7F3BA00A4C7EA /* ko-KR */,
				EB4E15F91DB7F3BA00A4C7EA /* ms */,
				EB4E15FA1DB7F3BA00A4C7EA /* pl */,
				EB4E15FB1DB7F3BA00A4C7EA /* pt-BR */,
				EB4E15FC1DB7F3BA00A4C7EA /* ru */,
				EB4E15FD1DB7F3BA00A4C7EA /* uk */,
				EB4E15FE1DB7F3BA00A4C7EA /* zh-TW */,
				EB4E15FF1DB7F3BA00A4C7EA /* zh */,
				5D7443DA1F2BDB2B001653E9 /* sv */,
			);
			name = BraveShareToInfoPlist.strings;
			sourceTree = "<group>";
		};
/* End PBXVariantGroup section */

/* Begin XCBuildConfiguration section */
		288A2DA01AB8B3260023ABC3 /* Debug */ = {
			isa = XCBuildConfiguration;
			buildSettings = {
				APPLICATION_EXTENSION_API_ONLY = YES;
				CLANG_ENABLE_MODULES = YES;
				"CODE_SIGN_IDENTITY[sdk=iphoneos*]" = "";
				CURRENT_PROJECT_VERSION = 5;
				DEFINES_MODULE = YES;
				DYLIB_COMPATIBILITY_VERSION = 1;
				DYLIB_CURRENT_VERSION = 5;
				DYLIB_INSTALL_NAME_BASE = "@rpath";
				GCC_PREPROCESSOR_DEFINITIONS = (
					"DEBUG=1",
					"$(inherited)",
				);
				INFOPLIST_FILE = "Shared/Supporting Files/Info.plist";
				INSTALL_PATH = "$(LOCAL_LIBRARY_DIR)/Frameworks";
				LD_RUNPATH_SEARCH_PATHS = "$(inherited) @executable_path/Frameworks @loader_path/Frameworks";
				PRODUCT_BUNDLE_IDENTIFIER = "$(CUSTOM_BUNDLE_ID).$(PRODUCT_NAME)";
				PRODUCT_NAME = "$(TARGET_NAME)";
				SKIP_INSTALL = YES;
				SWIFT_OBJC_BRIDGING_HEADER = "$SRCROOT/Shared/Shared-Bridging-Header.h";
				SWIFT_OPTIMIZATION_LEVEL = "-Onone";
				SWIFT_VERSION = 3.0;
				VERSIONING_SYSTEM = "apple-generic";
				VERSION_INFO_PREFIX = "";
			};
			name = Debug;
		};
		2FCAE2341ABB51F900877008 /* Debug */ = {
			isa = XCBuildConfiguration;
			buildSettings = {
				APPLICATION_EXTENSION_API_ONLY = YES;
				"CODE_SIGN_IDENTITY[sdk=iphoneos*]" = "";
				CURRENT_PROJECT_VERSION = 5;
				DEFINES_MODULE = YES;
				DYLIB_COMPATIBILITY_VERSION = 1;
				DYLIB_CURRENT_VERSION = 5;
				DYLIB_INSTALL_NAME_BASE = "@rpath";
				GCC_PREPROCESSOR_DEFINITIONS = (
					"DEBUG=1",
					"$(inherited)",
				);
				HEADER_SEARCH_PATHS = (
					"$(inherited)",
					/Applications/Xcode.app/Contents/Developer/Toolchains/XcodeDefault.xctoolchain/usr/include,
					$SRCROOT/sqlcipher,
				);
				INFOPLIST_FILE = Storage/Info.plist;
				INSTALL_PATH = "$(LOCAL_LIBRARY_DIR)/Frameworks";
				LD_RUNPATH_SEARCH_PATHS = "$(inherited) @executable_path/Frameworks @loader_path/Frameworks";
				OTHER_CFLAGS = "-DSQLITE_HAS_CODEC";
				OTHER_LDFLAGS = "-ObjC";
				PRODUCT_BUNDLE_IDENTIFIER = "$(CUSTOM_BUNDLE_ID).$(PRODUCT_NAME)";
				PRODUCT_NAME = "$(TARGET_NAME)";
				SKIP_INSTALL = YES;
				SWIFT_OBJC_BRIDGING_HEADER = "$SRCROOT/Storage/Storage-Bridging-Header.h";
				SWIFT_VERSION = 3.0;
				VERSIONING_SYSTEM = "apple-generic";
				VERSION_INFO_PREFIX = "";
			};
			name = Debug;
		};
		2FCAE2381ABB51F900877008 /* Debug */ = {
			isa = XCBuildConfiguration;
			buildSettings = {
				GCC_PREPROCESSOR_DEFINITIONS = (
					"DEBUG=1",
					"$(inherited)",
				);
				INFOPLIST_FILE = StorageTests/Info.plist;
				LD_RUNPATH_SEARCH_PATHS = "$(inherited) @executable_path/Frameworks @loader_path/Frameworks";
				PRODUCT_BUNDLE_IDENTIFIER = "$(CUSTOM_BUNDLE_ID).$(PRODUCT_NAME)";
				PRODUCT_NAME = "$(TARGET_NAME)";
				SWIFT_OBJC_BRIDGING_HEADER = "$SRCROOT/Storage/Storage-Bridging-Header.h";
				SWIFT_VERSION = 2.3;
				TEST_HOST = "$(BUILT_PRODUCTS_DIR)/Client.app/Client";
			};
			name = Debug;
		};
		E448FC9D1AEE7A6000869B6C /* Release */ = {
			isa = XCBuildConfiguration;
			baseConfigurationReference = EB4A77361CC97AC50088E774 /* BaseConfig.xcconfig */;
			buildSettings = {
				ALWAYS_SEARCH_USER_PATHS = NO;
				APPLICATION_EXTENSION_API_ONLY = NO;
				ASSETCATALOG_COMPILER_APPICON_NAME = "$(MOZ_PRODUCT_ICON)";
				CLANG_ALLOW_NON_MODULAR_INCLUDES_IN_FRAMEWORK_MODULES = YES;
				CLANG_ANALYZER_LOCALIZABILITY_NONLOCALIZED = YES;
				CLANG_CXX_LANGUAGE_STANDARD = "gnu++0x";
				CLANG_CXX_LIBRARY = "libc++";
				CLANG_ENABLE_MODULES = YES;
				CLANG_ENABLE_OBJC_ARC = YES;
				CLANG_WARN_BOOL_CONVERSION = YES;
				CLANG_WARN_CONSTANT_CONVERSION = YES;
				CLANG_WARN_DIRECT_OBJC_ISA_USAGE = YES_ERROR;
				CLANG_WARN_EMPTY_BODY = YES;
				CLANG_WARN_ENUM_CONVERSION = YES;
				CLANG_WARN_INFINITE_RECURSION = YES;
				CLANG_WARN_INT_CONVERSION = YES;
				CLANG_WARN_OBJC_ROOT_CLASS = YES_ERROR;
				CLANG_WARN_SUSPICIOUS_MOVE = YES;
				CLANG_WARN_UNREACHABLE_CODE = YES;
				CLANG_WARN__DUPLICATE_METHOD_MATCH = YES;
				CONFIGURATION_BUILD_DIR = "$(BUILD_DIR)/Release$(EFFECTIVE_PLATFORM_NAME)";
				COPY_PHASE_STRIP = YES;
				ENABLE_BITCODE = YES;
				ENABLE_NS_ASSERTIONS = NO;
				ENABLE_STRICT_OBJC_MSGSEND = YES;
				GCC_C_LANGUAGE_STANDARD = gnu99;
				GCC_NO_COMMON_BLOCKS = YES;
				GCC_WARN_64_TO_32_BIT_CONVERSION = YES;
				GCC_WARN_ABOUT_RETURN_TYPE = YES_ERROR;
				GCC_WARN_UNDECLARED_SELECTOR = YES;
				GCC_WARN_UNINITIALIZED_AUTOS = YES_AGGRESSIVE;
				GCC_WARN_UNUSED_FUNCTION = YES;
				GCC_WARN_UNUSED_VARIABLE = YES;
				HEADER_SEARCH_PATHS = (
					"$(inherited)",
					/Applications/Xcode.app/Contents/Developer/Toolchains/XcodeDefault.xctoolchain/usr/include,
					$SRCROOT/,
					$SDKROOT/usr/include/libxml2,
				);
				MTL_ENABLE_DEBUG_INFO = NO;
				OTHER_LDFLAGS = (
					"-ObjC",
					"-lxml2",
				);
				SDKROOT = iphoneos;
				SWIFT_INCLUDE_PATHS = "$(PROJECT_DIR)/Storage/modules";
				SWIFT_OBJC_BRIDGING_HEADER = "$SRCROOT/Client-Bridging-Header.h";
				SWIFT_OPTIMIZATION_LEVEL = "-Owholemodule";
				TARGETED_DEVICE_FAMILY = "1,2";
				VALIDATE_PRODUCT = YES;
			};
			name = Release;
		};
		E448FC9E1AEE7A6000869B6C /* Release */ = {
			isa = XCBuildConfiguration;
			buildSettings = {
				ALWAYS_EMBED_SWIFT_STANDARD_LIBRARIES = YES;
				CODE_SIGN_ENTITLEMENTS = brave/Brave.entitlements;
				"CODE_SIGN_IDENTITY[sdk=iphoneos*]" = "iPhone Developer";
				DEVELOPMENT_TEAM = "";
				HEADER_SEARCH_PATHS = (
					"$(inherited)",
					/Applications/Xcode.app/Contents/Developer/Toolchains/XcodeDefault.xctoolchain/usr/include,
				);
				INFOPLIST_FILE = brave/BraveInfo.plist;
				LD_RUNPATH_SEARCH_PATHS = "$(inherited) @executable_path/Frameworks";
				OTHER_LDFLAGS = "-ObjC";
				PRODUCT_BUNDLE_IDENTIFIER = "$(CUSTOM_BUNDLE_ID)";
				PRODUCT_MODULE_NAME = Client;
				PRODUCT_NAME = Client;
				PROVISIONING_PROFILE_SPECIFIER = "";
				SWIFT_OBJC_BRIDGING_HEADER = "$SRCROOT/Client-Bridging-Header.h";
				"SWIFT_OBJC_BRIDGING_HEADER[arch=*]" = "Client-Bridging-Header.h";
				SWIFT_VERSION = 3.0;
				SWIFT_WHOLE_MODULE_OPTIMIZATION = "";
				TARGETED_DEVICE_FAMILY = "1,2";
			};
			name = Release;
		};
		E448FCA31AEE7A6000869B6C /* Release */ = {
			isa = XCBuildConfiguration;
			buildSettings = {
				ALWAYS_SEARCH_USER_PATHS = NO;
				APPLICATION_EXTENSION_API_ONLY = YES;
				CLANG_CXX_LANGUAGE_STANDARD = "gnu++0x";
				CLANG_CXX_LIBRARY = "libc++";
				CLANG_ENABLE_MODULES = YES;
				CLANG_ENABLE_OBJC_ARC = YES;
				CLANG_WARN_BOOL_CONVERSION = YES;
				CLANG_WARN_CONSTANT_CONVERSION = YES;
				CLANG_WARN_DIRECT_OBJC_ISA_USAGE = YES_ERROR;
				CLANG_WARN_EMPTY_BODY = YES;
				CLANG_WARN_ENUM_CONVERSION = YES;
				CLANG_WARN_INT_CONVERSION = YES;
				CLANG_WARN_OBJC_ROOT_CLASS = YES_ERROR;
				CLANG_WARN_UNREACHABLE_CODE = YES;
				CLANG_WARN__DUPLICATE_METHOD_MATCH = YES;
				"CODE_SIGN_IDENTITY[sdk=iphoneos*]" = "";
				COPY_PHASE_STRIP = NO;
				CURRENT_PROJECT_VERSION = 5;
				DEFINES_MODULE = YES;
				DYLIB_COMPATIBILITY_VERSION = 1;
				DYLIB_CURRENT_VERSION = 5;
				DYLIB_INSTALL_NAME_BASE = "@rpath";
				ENABLE_NS_ASSERTIONS = NO;
				ENABLE_STRICT_OBJC_MSGSEND = YES;
				GCC_C_LANGUAGE_STANDARD = gnu99;
				GCC_WARN_64_TO_32_BIT_CONVERSION = YES;
				GCC_WARN_ABOUT_RETURN_TYPE = YES_ERROR;
				GCC_WARN_UNDECLARED_SELECTOR = YES;
				GCC_WARN_UNINITIALIZED_AUTOS = YES_AGGRESSIVE;
				GCC_WARN_UNUSED_FUNCTION = YES;
				GCC_WARN_UNUSED_VARIABLE = YES;
				INFOPLIST_FILE = "Shared/Supporting Files/Info.plist";
				INSTALL_PATH = "$(LOCAL_LIBRARY_DIR)/Frameworks";
				LD_RUNPATH_SEARCH_PATHS = "$(inherited) @executable_path/Frameworks @loader_path/Frameworks";
				MTL_ENABLE_DEBUG_INFO = NO;
				PRODUCT_BUNDLE_IDENTIFIER = "$(CUSTOM_BUNDLE_ID).$(PRODUCT_NAME)";
				PRODUCT_NAME = "$(TARGET_NAME)";
				SDKROOT = iphoneos;
				SKIP_INSTALL = YES;
				SWIFT_OBJC_BRIDGING_HEADER = "$SRCROOT/Shared/Shared-Bridging-Header.h";
				SWIFT_VERSION = 3.0;
				TARGETED_DEVICE_FAMILY = "1,2";
				VALIDATE_PRODUCT = YES;
				VERSIONING_SYSTEM = "apple-generic";
				VERSION_INFO_PREFIX = "";
			};
			name = Release;
		};
		E448FCA41AEE7A6000869B6C /* Release */ = {
			isa = XCBuildConfiguration;
			buildSettings = {
				ALWAYS_SEARCH_USER_PATHS = NO;
				APPLICATION_EXTENSION_API_ONLY = YES;
				CLANG_CXX_LANGUAGE_STANDARD = "gnu++0x";
				CLANG_CXX_LIBRARY = "libc++";
				CLANG_ENABLE_MODULES = YES;
				CLANG_ENABLE_OBJC_ARC = YES;
				CLANG_WARN_BOOL_CONVERSION = YES;
				CLANG_WARN_CONSTANT_CONVERSION = YES;
				CLANG_WARN_DIRECT_OBJC_ISA_USAGE = YES_ERROR;
				CLANG_WARN_EMPTY_BODY = YES;
				CLANG_WARN_ENUM_CONVERSION = YES;
				CLANG_WARN_INT_CONVERSION = YES;
				CLANG_WARN_OBJC_ROOT_CLASS = YES_ERROR;
				CLANG_WARN_UNREACHABLE_CODE = YES;
				CLANG_WARN__DUPLICATE_METHOD_MATCH = YES;
				"CODE_SIGN_IDENTITY[sdk=iphoneos*]" = "";
				COPY_PHASE_STRIP = NO;
				CURRENT_PROJECT_VERSION = 5;
				DEFINES_MODULE = YES;
				DYLIB_COMPATIBILITY_VERSION = 1;
				DYLIB_CURRENT_VERSION = 5;
				DYLIB_INSTALL_NAME_BASE = "@rpath";
				ENABLE_NS_ASSERTIONS = NO;
				ENABLE_STRICT_OBJC_MSGSEND = YES;
				GCC_C_LANGUAGE_STANDARD = gnu99;
				GCC_WARN_64_TO_32_BIT_CONVERSION = YES;
				GCC_WARN_ABOUT_RETURN_TYPE = YES_ERROR;
				GCC_WARN_UNDECLARED_SELECTOR = YES;
				GCC_WARN_UNINITIALIZED_AUTOS = YES_AGGRESSIVE;
				GCC_WARN_UNUSED_FUNCTION = YES;
				GCC_WARN_UNUSED_VARIABLE = YES;
				HEADER_SEARCH_PATHS = (
					"$(inherited)",
					/Applications/Xcode.app/Contents/Developer/Toolchains/XcodeDefault.xctoolchain/usr/include,
					"$SRCROOT/sqlcipher/**",
				);
				INFOPLIST_FILE = Storage/Info.plist;
				INSTALL_PATH = "$(LOCAL_LIBRARY_DIR)/Frameworks";
				LD_RUNPATH_SEARCH_PATHS = "$(inherited) @executable_path/Frameworks @loader_path/Frameworks";
				MTL_ENABLE_DEBUG_INFO = NO;
				OTHER_CFLAGS = "-DSQLITE_HAS_CODEC";
				OTHER_LDFLAGS = "-ObjC";
				PRODUCT_BUNDLE_IDENTIFIER = "$(CUSTOM_BUNDLE_ID).$(PRODUCT_NAME)";
				PRODUCT_NAME = "$(TARGET_NAME)";
				SDKROOT = iphoneos;
				SKIP_INSTALL = YES;
				SWIFT_OBJC_BRIDGING_HEADER = "$SRCROOT/Storage/Storage-Bridging-Header.h";
				SWIFT_VERSION = 3.0;
				TARGETED_DEVICE_FAMILY = "1,2";
				VALIDATE_PRODUCT = YES;
				VERSIONING_SYSTEM = "apple-generic";
				VERSION_INFO_PREFIX = "";
			};
			name = Release;
		};
		E448FCA51AEE7A6000869B6C /* Release */ = {
			isa = XCBuildConfiguration;
			buildSettings = {
				ALWAYS_SEARCH_USER_PATHS = NO;
				CLANG_CXX_LANGUAGE_STANDARD = "gnu++0x";
				CLANG_CXX_LIBRARY = "libc++";
				CLANG_ENABLE_MODULES = YES;
				CLANG_ENABLE_OBJC_ARC = YES;
				CLANG_WARN_BOOL_CONVERSION = YES;
				CLANG_WARN_CONSTANT_CONVERSION = YES;
				CLANG_WARN_DIRECT_OBJC_ISA_USAGE = YES_ERROR;
				CLANG_WARN_EMPTY_BODY = YES;
				CLANG_WARN_ENUM_CONVERSION = YES;
				CLANG_WARN_INT_CONVERSION = YES;
				CLANG_WARN_OBJC_ROOT_CLASS = YES_ERROR;
				CLANG_WARN_UNREACHABLE_CODE = YES;
				CLANG_WARN__DUPLICATE_METHOD_MATCH = YES;
				COPY_PHASE_STRIP = NO;
				ENABLE_NS_ASSERTIONS = NO;
				ENABLE_STRICT_OBJC_MSGSEND = YES;
				GCC_C_LANGUAGE_STANDARD = gnu99;
				GCC_WARN_64_TO_32_BIT_CONVERSION = YES;
				GCC_WARN_ABOUT_RETURN_TYPE = YES_ERROR;
				GCC_WARN_UNDECLARED_SELECTOR = YES;
				GCC_WARN_UNINITIALIZED_AUTOS = YES_AGGRESSIVE;
				GCC_WARN_UNUSED_FUNCTION = YES;
				GCC_WARN_UNUSED_VARIABLE = YES;
				INFOPLIST_FILE = StorageTests/Info.plist;
				LD_RUNPATH_SEARCH_PATHS = "$(inherited) @executable_path/Frameworks @loader_path/Frameworks";
				MTL_ENABLE_DEBUG_INFO = NO;
				PRODUCT_BUNDLE_IDENTIFIER = "$(CUSTOM_BUNDLE_ID).$(PRODUCT_NAME)";
				PRODUCT_NAME = "$(TARGET_NAME)";
				SDKROOT = iphoneos;
				SWIFT_OBJC_BRIDGING_HEADER = "$SRCROOT/Storage/Storage-Bridging-Header.h";
				SWIFT_VERSION = 2.3;
				TEST_HOST = "$(BUILT_PRODUCTS_DIR)/Client.app/Client";
				VALIDATE_PRODUCT = YES;
			};
			name = Release;
		};
		E448FCAA1AEE7A6000869B6C /* Release */ = {
			isa = XCBuildConfiguration;
			buildSettings = {
				ALWAYS_SEARCH_USER_PATHS = NO;
				APPLICATION_EXTENSION_API_ONLY = YES;
				CLANG_CXX_LANGUAGE_STANDARD = "gnu++0x";
				CLANG_CXX_LIBRARY = "libc++";
				CLANG_ENABLE_MODULES = YES;
				CLANG_ENABLE_OBJC_ARC = YES;
				CLANG_WARN_BOOL_CONVERSION = YES;
				CLANG_WARN_CONSTANT_CONVERSION = YES;
				CLANG_WARN_DIRECT_OBJC_ISA_USAGE = YES_ERROR;
				CLANG_WARN_EMPTY_BODY = YES;
				CLANG_WARN_ENUM_CONVERSION = YES;
				CLANG_WARN_INT_CONVERSION = YES;
				CLANG_WARN_OBJC_ROOT_CLASS = YES_ERROR;
				CLANG_WARN_UNREACHABLE_CODE = YES;
				CLANG_WARN__DUPLICATE_METHOD_MATCH = YES;
				"CODE_SIGN_IDENTITY[sdk=iphoneos*]" = "";
				COPY_PHASE_STRIP = NO;
				CURRENT_PROJECT_VERSION = 5;
				DEBUG_INFORMATION_FORMAT = "dwarf-with-dsym";
				DEFINES_MODULE = YES;
				DYLIB_COMPATIBILITY_VERSION = 1;
				DYLIB_CURRENT_VERSION = 5;
				DYLIB_INSTALL_NAME_BASE = "@rpath";
				ENABLE_NS_ASSERTIONS = NO;
				ENABLE_STRICT_OBJC_MSGSEND = YES;
				GCC_C_LANGUAGE_STANDARD = gnu99;
				GCC_NO_COMMON_BLOCKS = YES;
				GCC_WARN_64_TO_32_BIT_CONVERSION = YES;
				GCC_WARN_ABOUT_RETURN_TYPE = YES_ERROR;
				GCC_WARN_UNDECLARED_SELECTOR = YES;
				GCC_WARN_UNINITIALIZED_AUTOS = YES_AGGRESSIVE;
				GCC_WARN_UNUSED_FUNCTION = YES;
				GCC_WARN_UNUSED_VARIABLE = YES;
				INFOPLIST_FILE = ReadingList/Info.plist;
				INSTALL_PATH = "$(LOCAL_LIBRARY_DIR)/Frameworks";
				LD_RUNPATH_SEARCH_PATHS = "$(inherited) @executable_path/Frameworks @loader_path/Frameworks";
				MTL_ENABLE_DEBUG_INFO = NO;
				PRODUCT_BUNDLE_IDENTIFIER = "$(CUSTOM_BUNDLE_ID).$(PRODUCT_NAME)";
				PRODUCT_NAME = "$(TARGET_NAME)";
				SDKROOT = iphoneos;
				SKIP_INSTALL = YES;
				SWIFT_INSTALL_OBJC_HEADER = YES;
				SWIFT_OBJC_BRIDGING_HEADER = "";
				SWIFT_VERSION = 3.0;
				TARGETED_DEVICE_FAMILY = "1,2";
				VALIDATE_PRODUCT = YES;
				VERSIONING_SYSTEM = "apple-generic";
				VERSION_INFO_PREFIX = "";
			};
			name = Release;
		};
		E448FCAB1AEE7A6000869B6C /* Release */ = {
			isa = XCBuildConfiguration;
			buildSettings = {
				ALWAYS_SEARCH_USER_PATHS = NO;
				CLANG_CXX_LANGUAGE_STANDARD = "gnu++0x";
				CLANG_CXX_LIBRARY = "libc++";
				CLANG_ENABLE_MODULES = YES;
				CLANG_ENABLE_OBJC_ARC = YES;
				CLANG_WARN_BOOL_CONVERSION = YES;
				CLANG_WARN_CONSTANT_CONVERSION = YES;
				CLANG_WARN_DIRECT_OBJC_ISA_USAGE = YES_ERROR;
				CLANG_WARN_EMPTY_BODY = YES;
				CLANG_WARN_ENUM_CONVERSION = YES;
				CLANG_WARN_INT_CONVERSION = YES;
				CLANG_WARN_OBJC_ROOT_CLASS = YES_ERROR;
				CLANG_WARN_UNREACHABLE_CODE = YES;
				CLANG_WARN__DUPLICATE_METHOD_MATCH = YES;
				COPY_PHASE_STRIP = NO;
				DEBUG_INFORMATION_FORMAT = "dwarf-with-dsym";
				ENABLE_NS_ASSERTIONS = NO;
				ENABLE_STRICT_OBJC_MSGSEND = YES;
				GCC_C_LANGUAGE_STANDARD = gnu99;
				GCC_NO_COMMON_BLOCKS = YES;
				GCC_WARN_64_TO_32_BIT_CONVERSION = YES;
				GCC_WARN_ABOUT_RETURN_TYPE = YES_ERROR;
				GCC_WARN_UNDECLARED_SELECTOR = YES;
				GCC_WARN_UNINITIALIZED_AUTOS = YES_AGGRESSIVE;
				GCC_WARN_UNUSED_FUNCTION = YES;
				GCC_WARN_UNUSED_VARIABLE = YES;
				INFOPLIST_FILE = ReadingListTests/Info.plist;
				LD_RUNPATH_SEARCH_PATHS = "$(inherited) @executable_path/Frameworks @loader_path/Frameworks";
				MTL_ENABLE_DEBUG_INFO = NO;
				PRODUCT_BUNDLE_IDENTIFIER = "$(CUSTOM_BUNDLE_ID).$(PRODUCT_NAME)";
				PRODUCT_NAME = "$(TARGET_NAME)";
				SDKROOT = iphoneos;
				SWIFT_OBJC_BRIDGING_HEADER = "";
				SWIFT_VERSION = 2.3;
				TEST_HOST = "$(BUILT_PRODUCTS_DIR)/Client.app/Client";
				VALIDATE_PRODUCT = YES;
			};
			name = Release;
		};
		E4D567311ADECE2900F1EFE7 /* Debug */ = {
			isa = XCBuildConfiguration;
			buildSettings = {
				APPLICATION_EXTENSION_API_ONLY = YES;
				CLANG_ENABLE_MODULES = YES;
				"CODE_SIGN_IDENTITY[sdk=iphoneos*]" = "";
				CURRENT_PROJECT_VERSION = 5;
				DEBUG_INFORMATION_FORMAT = "dwarf-with-dsym";
				DEFINES_MODULE = YES;
				DYLIB_COMPATIBILITY_VERSION = 1;
				DYLIB_CURRENT_VERSION = 5;
				DYLIB_INSTALL_NAME_BASE = "@rpath";
				GCC_NO_COMMON_BLOCKS = YES;
				GCC_PREPROCESSOR_DEFINITIONS = (
					"DEBUG=1",
					"$(inherited)",
				);
				INFOPLIST_FILE = ReadingList/Info.plist;
				INSTALL_PATH = "$(LOCAL_LIBRARY_DIR)/Frameworks";
				LD_RUNPATH_SEARCH_PATHS = "$(inherited) @executable_path/Frameworks @loader_path/Frameworks";
				PRODUCT_BUNDLE_IDENTIFIER = "$(CUSTOM_BUNDLE_ID).$(PRODUCT_NAME)";
				PRODUCT_NAME = "$(TARGET_NAME)";
				SKIP_INSTALL = YES;
				SWIFT_INSTALL_OBJC_HEADER = YES;
				SWIFT_OBJC_BRIDGING_HEADER = "";
				SWIFT_OPTIMIZATION_LEVEL = "-Onone";
				SWIFT_VERSION = 3.0;
				VERSIONING_SYSTEM = "apple-generic";
				VERSION_INFO_PREFIX = "";
			};
			name = Debug;
		};
		E4D567341ADECE2900F1EFE7 /* Debug */ = {
			isa = XCBuildConfiguration;
			buildSettings = {
				DEBUG_INFORMATION_FORMAT = "dwarf-with-dsym";
				GCC_NO_COMMON_BLOCKS = YES;
				GCC_PREPROCESSOR_DEFINITIONS = (
					"DEBUG=1",
					"$(inherited)",
				);
				INFOPLIST_FILE = ReadingListTests/Info.plist;
				LD_RUNPATH_SEARCH_PATHS = "$(inherited) @executable_path/Frameworks @loader_path/Frameworks";
				PRODUCT_BUNDLE_IDENTIFIER = "$(CUSTOM_BUNDLE_ID).$(PRODUCT_NAME)";
				PRODUCT_NAME = "$(TARGET_NAME)";
				SWIFT_OBJC_BRIDGING_HEADER = "";
				SWIFT_VERSION = 2.3;
				TEST_HOST = "$(BUILT_PRODUCTS_DIR)/Client.app/Client";
			};
			name = Debug;
		};
		E6F965151B2F1CF20034B023 /* Debug */ = {
			isa = XCBuildConfiguration;
			buildSettings = {
				DEBUG_INFORMATION_FORMAT = "dwarf-with-dsym";
				GCC_NO_COMMON_BLOCKS = YES;
				GCC_PREPROCESSOR_DEFINITIONS = (
					"DEBUG=1",
					"$(inherited)",
				);
				INFOPLIST_FILE = SharedTests/Info.plist;
				LD_RUNPATH_SEARCH_PATHS = "$(inherited) @executable_path/Frameworks @loader_path/Frameworks";
				PRODUCT_BUNDLE_IDENTIFIER = "$(CUSTOM_BUNDLE_ID).$(PRODUCT_NAME)";
				PRODUCT_NAME = "$(TARGET_NAME)";
				SWIFT_OBJC_BRIDGING_HEADER = "$SRCROOT/Shared/Shared-Bridging-Header.h";
				TEST_HOST = "$(BUILT_PRODUCTS_DIR)/Client.app/Client";
			};
			name = Debug;
		};
		E6F965171B2F1CF20034B023 /* Release */ = {
			isa = XCBuildConfiguration;
			buildSettings = {
				ALWAYS_SEARCH_USER_PATHS = NO;
				CLANG_CXX_LANGUAGE_STANDARD = "gnu++0x";
				CLANG_CXX_LIBRARY = "libc++";
				CLANG_ENABLE_MODULES = YES;
				CLANG_ENABLE_OBJC_ARC = YES;
				CLANG_WARN_BOOL_CONVERSION = YES;
				CLANG_WARN_CONSTANT_CONVERSION = YES;
				CLANG_WARN_DIRECT_OBJC_ISA_USAGE = YES_ERROR;
				CLANG_WARN_EMPTY_BODY = YES;
				CLANG_WARN_ENUM_CONVERSION = YES;
				CLANG_WARN_INT_CONVERSION = YES;
				CLANG_WARN_OBJC_ROOT_CLASS = YES_ERROR;
				CLANG_WARN_UNREACHABLE_CODE = YES;
				CLANG_WARN__DUPLICATE_METHOD_MATCH = YES;
				COPY_PHASE_STRIP = NO;
				DEBUG_INFORMATION_FORMAT = "dwarf-with-dsym";
				ENABLE_NS_ASSERTIONS = NO;
				ENABLE_STRICT_OBJC_MSGSEND = YES;
				GCC_C_LANGUAGE_STANDARD = gnu99;
				GCC_NO_COMMON_BLOCKS = YES;
				GCC_WARN_64_TO_32_BIT_CONVERSION = YES;
				GCC_WARN_ABOUT_RETURN_TYPE = YES_ERROR;
				GCC_WARN_UNDECLARED_SELECTOR = YES;
				GCC_WARN_UNINITIALIZED_AUTOS = YES_AGGRESSIVE;
				GCC_WARN_UNUSED_FUNCTION = YES;
				GCC_WARN_UNUSED_VARIABLE = YES;
				INFOPLIST_FILE = SharedTests/Info.plist;
				LD_RUNPATH_SEARCH_PATHS = "$(inherited) @executable_path/Frameworks @loader_path/Frameworks";
				MTL_ENABLE_DEBUG_INFO = NO;
				PRODUCT_BUNDLE_IDENTIFIER = "$(CUSTOM_BUNDLE_ID).$(PRODUCT_NAME)";
				PRODUCT_NAME = "$(TARGET_NAME)";
				SDKROOT = iphoneos;
				SWIFT_OBJC_BRIDGING_HEADER = "$SRCROOT/Shared/Shared-Bridging-Header.h";
				TEST_HOST = "$(BUILT_PRODUCTS_DIR)/Client.app/Client";
				VALIDATE_PRODUCT = YES;
			};
			name = Release;
		};
		EB0F425E1C9A46D900676650 /* Debug */ = {
			isa = XCBuildConfiguration;
			buildSettings = {
				DEBUG_INFORMATION_FORMAT = dwarf;
				DEVELOPMENT_TEAM = "";
				GCC_NO_COMMON_BLOCKS = YES;
				INFOPLIST_FILE = BraveShareTo/BraveShareToInfo.plist;
				IPHONEOS_DEPLOYMENT_TARGET = 9.2;
				LD_RUNPATH_SEARCH_PATHS = "$(inherited) @executable_path/Frameworks @executable_path/../../Frameworks";
				PRODUCT_BUNDLE_IDENTIFIER = "$(CUSTOM_BUNDLE_ID).$(PRODUCT_NAME)";
				PRODUCT_NAME = "$(TARGET_NAME)";
				SKIP_INSTALL = YES;
				SWIFT_VERSION = 3.0;
			};
			name = Debug;
		};
		EB0F42601C9A46D900676650 /* Release */ = {
			isa = XCBuildConfiguration;
			buildSettings = {
				ALWAYS_SEARCH_USER_PATHS = NO;
				CLANG_CXX_LANGUAGE_STANDARD = "gnu++0x";
				CLANG_CXX_LIBRARY = "libc++";
				CLANG_ENABLE_MODULES = YES;
				CLANG_ENABLE_OBJC_ARC = YES;
				CLANG_WARN_BOOL_CONVERSION = YES;
				CLANG_WARN_CONSTANT_CONVERSION = YES;
				CLANG_WARN_DIRECT_OBJC_ISA_USAGE = YES_ERROR;
				CLANG_WARN_EMPTY_BODY = YES;
				CLANG_WARN_ENUM_CONVERSION = YES;
				CLANG_WARN_INT_CONVERSION = YES;
				CLANG_WARN_OBJC_ROOT_CLASS = YES_ERROR;
				CLANG_WARN_UNREACHABLE_CODE = YES;
				CLANG_WARN__DUPLICATE_METHOD_MATCH = YES;
				COPY_PHASE_STRIP = NO;
				DEBUG_INFORMATION_FORMAT = "dwarf-with-dsym";
				DEVELOPMENT_TEAM = "";
				ENABLE_NS_ASSERTIONS = NO;
				ENABLE_STRICT_OBJC_MSGSEND = YES;
				GCC_C_LANGUAGE_STANDARD = gnu99;
				GCC_NO_COMMON_BLOCKS = YES;
				GCC_WARN_64_TO_32_BIT_CONVERSION = YES;
				GCC_WARN_ABOUT_RETURN_TYPE = YES_ERROR;
				GCC_WARN_UNDECLARED_SELECTOR = YES;
				GCC_WARN_UNINITIALIZED_AUTOS = YES_AGGRESSIVE;
				GCC_WARN_UNUSED_FUNCTION = YES;
				GCC_WARN_UNUSED_VARIABLE = YES;
				INFOPLIST_FILE = BraveShareTo/BraveShareToInfo.plist;
				IPHONEOS_DEPLOYMENT_TARGET = 9.2;
				LD_RUNPATH_SEARCH_PATHS = "$(inherited) @executable_path/Frameworks @executable_path/../../Frameworks";
				MTL_ENABLE_DEBUG_INFO = NO;
				PRODUCT_BUNDLE_IDENTIFIER = "$(CUSTOM_BUNDLE_ID).$(PRODUCT_NAME)";
				PRODUCT_NAME = "$(TARGET_NAME)";
				SDKROOT = iphoneos;
				SKIP_INSTALL = YES;
				SWIFT_VERSION = 3.0;
				VALIDATE_PRODUCT = YES;
			};
			name = Release;
		};
		EB53D1031D9C2BB20093077A /* Debug */ = {
			isa = XCBuildConfiguration;
			buildSettings = {
				CLANG_ANALYZER_NONNULL = YES;
				DEBUG_INFORMATION_FORMAT = dwarf;
				GCC_NO_COMMON_BLOCKS = YES;
				GCC_PREPROCESSOR_DEFINITIONS = (
					"DEBUG=1",
					"$(inherited)",
				);
				INFOPLIST_FILE = brave/tests_src/Info.plist;
				IPHONEOS_DEPLOYMENT_TARGET = 9.3;
				LD_RUNPATH_SEARCH_PATHS = "@loader_path/Frameworks";
				PRODUCT_BUNDLE_IDENTIFIER = "garvankeeley.org.ui-testing-bundle";
				PRODUCT_NAME = "$(TARGET_NAME)";
				SWIFT_VERSION = 3.0;
				TEST_TARGET_NAME = Client;
			};
			name = Debug;
		};
		EB53D1041D9C2BB20093077A /* Release */ = {
			isa = XCBuildConfiguration;
			buildSettings = {
				CLANG_ANALYZER_NONNULL = YES;
				COPY_PHASE_STRIP = NO;
				DEBUG_INFORMATION_FORMAT = "dwarf-with-dsym";
				GCC_NO_COMMON_BLOCKS = YES;
				INFOPLIST_FILE = brave/tests_src/Info.plist;
				IPHONEOS_DEPLOYMENT_TARGET = 9.3;
				LD_RUNPATH_SEARCH_PATHS = "@loader_path/Frameworks";
				PRODUCT_BUNDLE_IDENTIFIER = "garvankeeley.org.ui-testing-bundle";
				PRODUCT_NAME = "$(TARGET_NAME)";
				SWIFT_VERSION = 3.0;
				TEST_TARGET_NAME = Client;
			};
			name = Release;
		};
		EB8E9B661C7CB4E1003AA90E /* Debug */ = {
			isa = XCBuildConfiguration;
			buildSettings = {
				BUNDLE_LOADER = "$(TEST_HOST)";
				FRAMEWORK_SEARCH_PATHS = (
					"$(inherited)",
					"$(PROJECT_DIR)/Carthage/Build/iOS",
				);
				GCC_PREPROCESSOR_DEFINITIONS = (
					"DEBUG=1",
					"$(inherited)",
				);
				INFOPLIST_FILE = UITests/Info.plist;
				LD_RUNPATH_SEARCH_PATHS = "$(inherited) @executable_path/Frameworks @loader_path/Frameworks";
				OTHER_LDFLAGS = "-ObjC";
				PRODUCT_BUNDLE_IDENTIFIER = "$(CUSTOM_BUNDLE_ID).$(PRODUCT_NAME)";
				PRODUCT_NAME = "$(TARGET_NAME)";
				SWIFT_OBJC_BRIDGING_HEADER = "$SRCROOT/UITests/UITests-Bridging-Header.h";
				SWIFT_VERSION = 3.0;
				TEST_HOST = "$(BUILT_PRODUCTS_DIR)/Client.app/Client";
			};
			name = Debug;
		};
		EB8E9B671C7CB4E1003AA90E /* Release */ = {
			isa = XCBuildConfiguration;
			buildSettings = {
				BUNDLE_LOADER = "$(TEST_HOST)";
				FRAMEWORK_SEARCH_PATHS = (
					"$(inherited)",
					"$(PROJECT_DIR)/Carthage/Build/iOS",
				);
				INFOPLIST_FILE = UITests/Info.plist;
				LD_RUNPATH_SEARCH_PATHS = "$(inherited) @executable_path/Frameworks @loader_path/Frameworks";
				OTHER_LDFLAGS = "-ObjC";
				PRODUCT_BUNDLE_IDENTIFIER = "$(CUSTOM_BUNDLE_ID).$(PRODUCT_NAME)";
				PRODUCT_NAME = "$(TARGET_NAME)";
				SWIFT_OBJC_BRIDGING_HEADER = "$SRCROOT/UITests/UITests-Bridging-Header.h";
				SWIFT_VERSION = 3.0;
				TEST_HOST = "$(BUILT_PRODUCTS_DIR)/Client.app/Client";
			};
			name = Release;
		};
		EB8E9B691C7CB4E1003AA90E /* Release */ = {
			isa = XCBuildConfiguration;
			buildSettings = {
				FRAMEWORK_SEARCH_PATHS = (
					"$(inherited)",
					"$(PROJECT_DIR)/Carthage/Build/iOS",
				);
				OTHER_LDFLAGS = "-ObjC";
				PRODUCT_BUNDLE_IDENTIFIER = "$(CUSTOM_BUNDLE_ID).$(PRODUCT_NAME)";
				PRODUCT_NAME = "$(TARGET_NAME)";
				SWIFT_VERSION = 3.0;
			};
			name = Release;
		};
		F84B21DB1A090F8100AAB793 /* Debug */ = {
			isa = XCBuildConfiguration;
			baseConfigurationReference = EB4A77361CC97AC50088E774 /* BaseConfig.xcconfig */;
			buildSettings = {
				ALWAYS_SEARCH_USER_PATHS = NO;
				APPLICATION_EXTENSION_API_ONLY = NO;
				ASSETCATALOG_COMPILER_APPICON_NAME = "$(MOZ_PRODUCT_ICON)";
				CLANG_ALLOW_NON_MODULAR_INCLUDES_IN_FRAMEWORK_MODULES = YES;
				CLANG_ANALYZER_LOCALIZABILITY_NONLOCALIZED = YES;
				CLANG_CXX_LANGUAGE_STANDARD = "gnu++0x";
				CLANG_CXX_LIBRARY = "libc++";
				CLANG_ENABLE_MODULES = YES;
				CLANG_ENABLE_OBJC_ARC = YES;
				CLANG_WARN_BOOL_CONVERSION = YES;
				CLANG_WARN_CONSTANT_CONVERSION = YES;
				CLANG_WARN_DIRECT_OBJC_ISA_USAGE = YES_ERROR;
				CLANG_WARN_EMPTY_BODY = YES;
				CLANG_WARN_ENUM_CONVERSION = YES;
				CLANG_WARN_INFINITE_RECURSION = YES;
				CLANG_WARN_INT_CONVERSION = YES;
				CLANG_WARN_OBJC_ROOT_CLASS = YES_ERROR;
				CLANG_WARN_SUSPICIOUS_MOVE = YES;
				CLANG_WARN_UNREACHABLE_CODE = YES;
				CLANG_WARN__DUPLICATE_METHOD_MATCH = YES;
				COPY_PHASE_STRIP = NO;
				ENABLE_BITCODE = YES;
				ENABLE_STRICT_OBJC_MSGSEND = YES;
				ENABLE_TESTABILITY = YES;
				GCC_C_LANGUAGE_STANDARD = gnu99;
				GCC_DYNAMIC_NO_PIC = NO;
				GCC_NO_COMMON_BLOCKS = YES;
				GCC_OPTIMIZATION_LEVEL = 0;
				GCC_PREPROCESSOR_DEFINITIONS = (
					"DEBUG=1",
					"$(inherited)",
				);
				GCC_SYMBOLS_PRIVATE_EXTERN = NO;
				GCC_WARN_64_TO_32_BIT_CONVERSION = YES;
				GCC_WARN_ABOUT_RETURN_TYPE = YES_ERROR;
				GCC_WARN_UNDECLARED_SELECTOR = YES;
				GCC_WARN_UNINITIALIZED_AUTOS = YES_AGGRESSIVE;
				GCC_WARN_UNUSED_FUNCTION = YES;
				GCC_WARN_UNUSED_VARIABLE = YES;
				HEADER_SEARCH_PATHS = (
					"$(inherited)",
					/Applications/Xcode.app/Contents/Developer/Toolchains/XcodeDefault.xctoolchain/usr/include,
					$SRCROOT/,
					$SDKROOT/usr/include/libxml2,
				);
				MTL_ENABLE_DEBUG_INFO = YES;
				ONLY_ACTIVE_ARCH = YES;
				OTHER_LDFLAGS = (
					"-ObjC",
					"-lxml2",
				);
				SDKROOT = iphoneos;
				SWIFT_INCLUDE_PATHS = "$(PROJECT_DIR)/Storage/modules";
				SWIFT_OBJC_BRIDGING_HEADER = "$SRCROOT/Client-Bridging-Header.h";
				SWIFT_OPTIMIZATION_LEVEL = "-Onone";
				TARGETED_DEVICE_FAMILY = "1,2";
			};
			name = Debug;
		};
		F84B21DE1A090F8100AAB793 /* Debug */ = {
			isa = XCBuildConfiguration;
			buildSettings = {
				ALWAYS_EMBED_SWIFT_STANDARD_LIBRARIES = YES;
				CODE_SIGN_ENTITLEMENTS = brave/Brave.entitlements;
				"CODE_SIGN_IDENTITY[sdk=iphoneos*]" = "iPhone Developer";
				DEVELOPMENT_TEAM = "";
				GCC_PREPROCESSOR_DEFINITIONS = (
					"DEBUG=1",
					"$(inherited)",
				);
				HEADER_SEARCH_PATHS = (
					"$(inherited)",
					/Applications/Xcode.app/Contents/Developer/Toolchains/XcodeDefault.xctoolchain/usr/include,
				);
				INFOPLIST_FILE = brave/BraveInfo.plist;
				LD_RUNPATH_SEARCH_PATHS = "$(inherited) @executable_path/Frameworks";
				OTHER_LDFLAGS = "-ObjC";
				PRODUCT_BUNDLE_IDENTIFIER = "$(CUSTOM_BUNDLE_ID)";
				PRODUCT_MODULE_NAME = Client;
				PRODUCT_NAME = Client;
				PROVISIONING_PROFILE_SPECIFIER = "";
				SWIFT_OBJC_BRIDGING_HEADER = "$SRCROOT/Client-Bridging-Header.h";
				"SWIFT_OBJC_BRIDGING_HEADER[arch=*]" = "Client-Bridging-Header.h";
				SWIFT_VERSION = 3.0;
				SWIFT_WHOLE_MODULE_OPTIMIZATION = YES;
				TARGETED_DEVICE_FAMILY = "1,2";
			};
			name = Debug;
		};
/* End XCBuildConfiguration section */

/* Begin XCConfigurationList section */
		288A2D9F1AB8B3260023ABC3 /* Build configuration list for PBXNativeTarget "Shared" */ = {
			isa = XCConfigurationList;
			buildConfigurations = (
				288A2DA01AB8B3260023ABC3 /* Debug */,
				E448FCA31AEE7A6000869B6C /* Release */,
			);
			defaultConfigurationIsVisible = 0;
			defaultConfigurationName = Debug;
		};
		2FCAE2331ABB51F900877008 /* Build configuration list for PBXNativeTarget "Storage" */ = {
			isa = XCConfigurationList;
			buildConfigurations = (
				2FCAE2341ABB51F900877008 /* Debug */,
				E448FCA41AEE7A6000869B6C /* Release */,
			);
			defaultConfigurationIsVisible = 0;
			defaultConfigurationName = Debug;
		};
		2FCAE2371ABB51F900877008 /* Build configuration list for PBXNativeTarget "StorageTests" */ = {
			isa = XCConfigurationList;
			buildConfigurations = (
				2FCAE2381ABB51F900877008 /* Debug */,
				E448FCA51AEE7A6000869B6C /* Release */,
			);
			defaultConfigurationIsVisible = 0;
			defaultConfigurationName = Debug;
		};
		E4D567531ADECE2900F1EFE7 /* Build configuration list for PBXNativeTarget "ReadingList" */ = {
			isa = XCConfigurationList;
			buildConfigurations = (
				E4D567311ADECE2900F1EFE7 /* Debug */,
				E448FCAA1AEE7A6000869B6C /* Release */,
			);
			defaultConfigurationIsVisible = 0;
			defaultConfigurationName = Debug;
		};
		E4D567541ADECE2900F1EFE7 /* Build configuration list for PBXNativeTarget "ReadingListTests" */ = {
			isa = XCConfigurationList;
			buildConfigurations = (
				E4D567341ADECE2900F1EFE7 /* Debug */,
				E448FCAB1AEE7A6000869B6C /* Release */,
			);
			defaultConfigurationIsVisible = 0;
			defaultConfigurationName = Debug;
		};
		E6F965381B2F1CF20034B023 /* Build configuration list for PBXNativeTarget "SharedTests" */ = {
			isa = XCConfigurationList;
			buildConfigurations = (
				E6F965151B2F1CF20034B023 /* Debug */,
				E6F965171B2F1CF20034B023 /* Release */,
			);
			defaultConfigurationIsVisible = 0;
			defaultConfigurationName = Debug;
		};
		EB0F425D1C9A46D900676650 /* Build configuration list for PBXNativeTarget "BraveShareTo" */ = {
			isa = XCConfigurationList;
			buildConfigurations = (
				EB0F425E1C9A46D900676650 /* Debug */,
				EB0F42601C9A46D900676650 /* Release */,
			);
			defaultConfigurationIsVisible = 0;
			defaultConfigurationName = Debug;
		};
		EB53D1021D9C2BB20093077A /* Build configuration list for PBXNativeTarget "brave-ui-test" */ = {
			isa = XCConfigurationList;
			buildConfigurations = (
				EB53D1031D9C2BB20093077A /* Debug */,
				EB53D1041D9C2BB20093077A /* Release */,
			);
			defaultConfigurationIsVisible = 0;
			defaultConfigurationName = Debug;
		};
		EB8E9B651C7CB4E1003AA90E /* Build configuration list for PBXNativeTarget "brave-unit-KIF-tests" */ = {
			isa = XCConfigurationList;
			buildConfigurations = (
				EB8E9B661C7CB4E1003AA90E /* Debug */,
				EB8E9B671C7CB4E1003AA90E /* Release */,
				EB8E9B691C7CB4E1003AA90E /* Release */,
			);
			defaultConfigurationIsVisible = 0;
			defaultConfigurationName = Debug;
		};
		F84B21B91A090F8100AAB793 /* Build configuration list for PBXProject "Client" */ = {
			isa = XCConfigurationList;
			buildConfigurations = (
				F84B21DB1A090F8100AAB793 /* Debug */,
				E448FC9D1AEE7A6000869B6C /* Release */,
			);
			defaultConfigurationIsVisible = 0;
			defaultConfigurationName = Debug;
		};
		F84B21DD1A090F8100AAB793 /* Build configuration list for PBXNativeTarget "Client" */ = {
			isa = XCConfigurationList;
			buildConfigurations = (
				F84B21DE1A090F8100AAB793 /* Debug */,
				E448FC9E1AEE7A6000869B6C /* Release */,
			);
			defaultConfigurationIsVisible = 0;
			defaultConfigurationName = Debug;
		};
/* End XCConfigurationList section */

/* Begin XCVersionGroup section */
		5D3892531E98108F00F959E6 /* Model.xcdatamodeld */ = {
			isa = XCVersionGroup;
			children = (
				5C062FD91F76583900D51BC7 /* Model5.xcdatamodel */,
				5C2D8B271F72D4F100B1C311 /* Model4.xcdatamodel */,
				5D2F10651EC9E8AD00CF0E0D /* Model3.xcdatamodel */,
				5D3892561E9810B400F959E6 /* Model2.xcdatamodel */,
				5D3892541E98108F00F959E6 /* Model.xcdatamodel */,
			);
			currentVersion = 5C062FD91F76583900D51BC7 /* Model5.xcdatamodel */;
			name = Model.xcdatamodeld;
			path = brave/src/data/Model.xcdatamodeld;
			sourceTree = "<group>";
			versionGroupType = wrapper.xcdatamodel;
		};
/* End XCVersionGroup section */
	};
	rootObject = F84B21B61A090F8100AAB793 /* Project object */;
}<|MERGE_RESOLUTION|>--- conflicted
+++ resolved
@@ -24,11 +24,8 @@
 		0A2551764195AA45DBDDF655 /* memtable.cc in Sources */ = {isa = PBXBuildFile; fileRef = 03E632C3081928FF6C86DEE4 /* memtable.cc */; };
 		0A5B1B5CA22425374E4B314C /* arena.h in Headers */ = {isa = PBXBuildFile; fileRef = C38C829D7A278B0AE23070C8 /* arena.h */; };
 		0A7F5B77B9A8F11B77C97932 /* SiteTableViewController.swift in Sources */ = {isa = PBXBuildFile; fileRef = EB4EC7836B7D80B31285DCC6 /* SiteTableViewController.swift */; };
-<<<<<<< HEAD
 		0A8053961FC59D82008D6822 /* DAU.swift in Sources */ = {isa = PBXBuildFile; fileRef = 0A8053951FC59D82008D6822 /* DAU.swift */; };
 		0A8053981FC59D93008D6822 /* DauTest.swift in Sources */ = {isa = PBXBuildFile; fileRef = 0A8053971FC59D93008D6822 /* DauTest.swift */; };
-=======
->>>>>>> 47062b8f
 		0AFA59701FA09D6B00E9F2EE /* LaunchScreen.storyboard in Resources */ = {isa = PBXBuildFile; fileRef = 0AFA596F1FA09D6B00E9F2EE /* LaunchScreen.storyboard */; };
 		0B742CCF1B32493E00EE9264 /* libsqlcipher.a in Frameworks */ = {isa = PBXBuildFile; fileRef = 0B742CCC1B32491400EE9264 /* libsqlcipher.a */; };
 		0B8E0FF41A932BD500161DC3 /* ImageIO.framework in Frameworks */ = {isa = PBXBuildFile; fileRef = 0B8E0FF31A932BD500161DC3 /* ImageIO.framework */; };
@@ -227,10 +224,6 @@
 		5C10E0D01EEF07F800203C93 /* Metadata.swift in Sources */ = {isa = PBXBuildFile; fileRef = 5C10E0C81EEF07F400203C93 /* Metadata.swift */; };
 		5C10E0D11EEF07F800203C93 /* ExtensionUtils.swift in Sources */ = {isa = PBXBuildFile; fileRef = 5C10E0C91EEF07F400203C93 /* ExtensionUtils.swift */; };
 		5C1A9E851F97D6060071495E /* PopupView.swift in Sources */ = {isa = PBXBuildFile; fileRef = 5C1A9E841F97D6060071495E /* PopupView.swift */; };
-<<<<<<< HEAD
-=======
-		5C1A9E9B1F97E2F80071495E /* AlertPopupView.swift in Sources */ = {isa = PBXBuildFile; fileRef = 5C1A9E9A1F97E2F80071495E /* AlertPopupView.swift */; };
->>>>>>> 47062b8f
 		5C2CD4481F72FA6C004AAB5D /* TopSite.swift in Sources */ = {isa = PBXBuildFile; fileRef = 5C2CD4471F72FA6C004AAB5D /* TopSite.swift */; };
 		5C32C7B6034B41A9C822555E /* main.swift in Sources */ = {isa = PBXBuildFile; fileRef = DCE1D74E40F9E392FFCE9F2F /* main.swift */; };
 		5C404E1B2531DC2E178F80F8 /* ReaderPanel.swift in Sources */ = {isa = PBXBuildFile; fileRef = 3F8C87651157C51F01D4D96F /* ReaderPanel.swift */; };
@@ -900,11 +893,8 @@
 		08373AAA053C26FAD1A95023 /* Info.plist */ = {isa = PBXFileReference; includeInIndex = 1; lastKnownFileType = text.plist.xml; name = Info.plist; path = ./Storage/Info.plist; sourceTree = "<group>"; };
 		0994D8CB826BBAE3C446B125 /* Crasher.h */ = {isa = PBXFileReference; includeInIndex = 1; lastKnownFileType = sourcecode.c.h; name = Crasher.h; path = ./Client/Application/Crasher.h; sourceTree = "<group>"; };
 		09B26BBAC8D68EFA2A333975 /* CharisSILR.ttf */ = {isa = PBXFileReference; includeInIndex = 1; lastKnownFileType = file; name = CharisSILR.ttf; path = ./Client/Assets/Fonts/CharisSILR.ttf; sourceTree = "<group>"; };
-<<<<<<< HEAD
 		0A8053951FC59D82008D6822 /* DAU.swift */ = {isa = PBXFileReference; fileEncoding = 4; lastKnownFileType = sourcecode.swift; path = DAU.swift; sourceTree = "<group>"; };
 		0A8053971FC59D93008D6822 /* DauTest.swift */ = {isa = PBXFileReference; fileEncoding = 4; lastKnownFileType = sourcecode.swift; path = DauTest.swift; sourceTree = "<group>"; };
-=======
->>>>>>> 47062b8f
 		0AFA596F1FA09D6B00E9F2EE /* LaunchScreen.storyboard */ = {isa = PBXFileReference; lastKnownFileType = file.storyboard; path = LaunchScreen.storyboard; sourceTree = "<group>"; };
 		0B5DA2C8E2A696FCBB8FC07F /* CompletionOps.swift */ = {isa = PBXFileReference; includeInIndex = 1; lastKnownFileType = sourcecode.swift; name = CompletionOps.swift; path = ./Storage/CompletionOps.swift; sourceTree = "<group>"; };
 		0B742CC61B32491400EE9264 /* sqlcipher.xcodeproj */ = {isa = PBXFileReference; lastKnownFileType = "wrapper.pb-project"; name = sqlcipher.xcodeproj; path = ThirdParty/sqlcipher/sqlcipher.xcodeproj; sourceTree = "<group>"; };
@@ -1155,10 +1145,6 @@
 		5C10E0C81EEF07F400203C93 /* Metadata.swift */ = {isa = PBXFileReference; fileEncoding = 4; lastKnownFileType = sourcecode.swift; name = Metadata.swift; path = Storage/Metadata.swift; sourceTree = "<group>"; };
 		5C10E0C91EEF07F400203C93 /* ExtensionUtils.swift */ = {isa = PBXFileReference; fileEncoding = 4; lastKnownFileType = sourcecode.swift; name = ExtensionUtils.swift; path = Storage/ExtensionUtils.swift; sourceTree = "<group>"; };
 		5C1A9E841F97D6060071495E /* PopupView.swift */ = {isa = PBXFileReference; lastKnownFileType = sourcecode.swift; name = PopupView.swift; path = brave/src/frontend/popups/PopupView.swift; sourceTree = "<group>"; };
-<<<<<<< HEAD
-=======
-		5C1A9E9A1F97E2F80071495E /* AlertPopupView.swift */ = {isa = PBXFileReference; lastKnownFileType = sourcecode.swift; path = AlertPopupView.swift; sourceTree = "<group>"; };
->>>>>>> 47062b8f
 		5C2CD4471F72FA6C004AAB5D /* TopSite.swift */ = {isa = PBXFileReference; fileEncoding = 4; lastKnownFileType = sourcecode.swift; name = TopSite.swift; path = brave/src/data/TopSite.swift; sourceTree = "<group>"; };
 		5C2D8B271F72D4F100B1C311 /* Model4.xcdatamodel */ = {isa = PBXFileReference; lastKnownFileType = wrapper.xcdatamodel; path = Model4.xcdatamodel; sourceTree = "<group>"; };
 		5C39A9721F0FECF98A48015E /* BraveBrowserViewController.swift */ = {isa = PBXFileReference; includeInIndex = 1; lastKnownFileType = sourcecode.swift; name = BraveBrowserViewController.swift; path = ./brave/src/frontend/BraveBrowserViewController.swift; sourceTree = "<group>"; };
@@ -2259,11 +2245,7 @@
 			isa = PBXGroup;
 			children = (
 				5C1A9E841F97D6060071495E /* PopupView.swift */,
-<<<<<<< HEAD
 				5CDC06281FC64EDA00E54C95 /* AlertPopupView.swift */,
-=======
-				5C1A9E9A1F97E2F80071495E /* AlertPopupView.swift */,
->>>>>>> 47062b8f
 			);
 			name = popups;
 			sourceTree = "<group>";
