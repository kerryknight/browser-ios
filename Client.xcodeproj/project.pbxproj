// !$*UTF8*$!
{
	archiveVersion = 1;
	classes = {
	};
	objectVersion = 46;
	objects = {

/* Begin PBXBuildFile section */
		0003A89A0675A5DA1F9B0752 /* WebViewDocScale.h in Headers */ = {isa = PBXBuildFile; fileRef = B26E6A052DA6287729B7113D /* WebViewDocScale.h */; };
		002B85CD8B3F1E96C50DBAA1 /* options.cc in Sources */ = {isa = PBXBuildFile; fileRef = DC29FF03A5871143F549A37A /* options.cc */; };
		009086AB575DEC0D7221188E /* AlamofireExtensions.swift in Sources */ = {isa = PBXBuildFile; fileRef = 5959479D0660219D24220F18 /* AlamofireExtensions.swift */; };
		00A3303C9E57E842D703EE04 /* BrowserToolbar.swift in Sources */ = {isa = PBXBuildFile; fileRef = ACAF288D28E0EF3AAA607042 /* BrowserToolbar.swift */; };
		015649F978DE96490BACE063 /* coding.cc in Sources */ = {isa = PBXBuildFile; fileRef = FAE5A15268DFC9514AC6551D /* coding.cc */; };
		0336F9B2BC7FF14F45DB681F /* db_impl.cc in Sources */ = {isa = PBXBuildFile; fileRef = 956D5A8B62DE3039133550CF /* db_impl.cc */; };
		0361035E9CD7F0F6F2A5C64A /* Site.swift in Sources */ = {isa = PBXBuildFile; fileRef = D9DE4A60689367C8FD612726 /* Site.swift */; };
		038D1223149F0BDE7750CA80 /* TabWidget.swift in Sources */ = {isa = PBXBuildFile; fileRef = 914E8DD963925C8047EC06A8 /* TabWidget.swift */; };
		05CB8811A90FFA41ACBFA3E5 /* AboutUtils.swift in Sources */ = {isa = PBXBuildFile; fileRef = 7A31D3A52214549AEB2B3AF6 /* AboutUtils.swift */; };
		0694356815E47FFC94085447 /* BrowserDB.swift in Sources */ = {isa = PBXBuildFile; fileRef = F187557596215A3C41963EF0 /* BrowserDB.swift */; };
		07A2E57EFF8E47EB72D8FEE3 /* merger.h in Headers */ = {isa = PBXBuildFile; fileRef = 859496CA1147745C5A79ACA5 /* merger.h */; };
		0857095CBFE00F31F190C638 /* BrowserViewController.swift in Sources */ = {isa = PBXBuildFile; fileRef = EFC7ABC3CB4B07DD065A185B /* BrowserViewController.swift */; };
		0898F8B2D74306D3F75DA1F1 /* GeometryExtensions.swift in Sources */ = {isa = PBXBuildFile; fileRef = 07047A7781F4E177F5513C54 /* GeometryExtensions.swift */; };
		08A6B9B1A574E15F5AD1DDC2 /* BrowserTrayAnimators.swift in Sources */ = {isa = PBXBuildFile; fileRef = 74F371D05B609063A51549E8 /* BrowserTrayAnimators.swift */; };
		08BC96A6EFBA13BBE99C9A0F /* BraveUtil.swift in Sources */ = {isa = PBXBuildFile; fileRef = 6F8856E29DAA2D9EAC4F9A85 /* BraveUtil.swift */; };
		0A14A8BA1997EFDD9BF4F08A /* Favicons.js in Resources */ = {isa = PBXBuildFile; fileRef = 9C0FE62111208C1C3C2CF16A /* Favicons.js */; };
		0A2551764195AA45DBDDF655 /* memtable.cc in Sources */ = {isa = PBXBuildFile; fileRef = 03E632C3081928FF6C86DEE4 /* memtable.cc */; };
		0A5B1B5CA22425374E4B314C /* arena.h in Headers */ = {isa = PBXBuildFile; fileRef = C38C829D7A278B0AE23070C8 /* arena.h */; };
		0A7F5B77B9A8F11B77C97932 /* SiteTableViewController.swift in Sources */ = {isa = PBXBuildFile; fileRef = EB4EC7836B7D80B31285DCC6 /* SiteTableViewController.swift */; };
		0B742CCF1B32493E00EE9264 /* libsqlcipher.a in Frameworks */ = {isa = PBXBuildFile; fileRef = 0B742CCC1B32491400EE9264 /* libsqlcipher.a */; };
		0B8E0FF41A932BD500161DC3 /* ImageIO.framework in Frameworks */ = {isa = PBXBuildFile; fileRef = 0B8E0FF31A932BD500161DC3 /* ImageIO.framework */; };
		0C4C783F1C0ACF9ABB3C741A /* ReadingListSQLStorage.swift in Sources */ = {isa = PBXBuildFile; fileRef = 0E2C6937D1EBDCCAEC20B669 /* ReadingListSQLStorage.swift */; };
		0D29C95CC4DEDD0CAFB40E8C /* BackForwardListViewController.swift in Sources */ = {isa = PBXBuildFile; fileRef = C922CCB2D8FDB2706B9269E7 /* BackForwardListViewController.swift */; };
		0D7696D88A72873197D550B7 /* BoxType.swift in Sources */ = {isa = PBXBuildFile; fileRef = CA2B04A8FF5E176618F481E2 /* BoxType.swift */; };
		0D9650FB68A8312C170546DE /* UIViewExtensions.swift in Sources */ = {isa = PBXBuildFile; fileRef = 4380F19554944742F9E55A9B /* UIViewExtensions.swift */; };
		0DFBCEC5F646C1F053D50512 /* ReadingListStorage.swift in Sources */ = {isa = PBXBuildFile; fileRef = E66FBADDAB02233591B1B860 /* ReadingListStorage.swift */; };
		0DFE30543A571642D72FA039 /* version_set.h in Headers */ = {isa = PBXBuildFile; fileRef = E8BCB160EC64D1EA8086716C /* version_set.h */; };
		0F13927D3796F166DC5A1FD4 /* Queue.swift in Sources */ = {isa = PBXBuildFile; fileRef = 7F4B124230452AE5DE5730A3 /* Queue.swift */; };
		10443C68C8505F7FDDE1C6F2 /* ThumbnailCell.swift in Sources */ = {isa = PBXBuildFile; fileRef = 03435436D07EB2E82C401AA6 /* ThumbnailCell.swift */; };
		10C180E6F7D11D40D45A8F88 /* History.swift in Sources */ = {isa = PBXBuildFile; fileRef = A75C80BE236B7505B69C6511 /* History.swift */; };
		10D0875B5899750ABE8AF0B8 /* ReadingListServerMetadata.swift in Sources */ = {isa = PBXBuildFile; fileRef = ECDCB9A9BE94C1AA75F29565 /* ReadingListServerMetadata.swift */; };
		10D3B4433DAA1DFE87703174 /* ExtensionUtils.swift in Sources */ = {isa = PBXBuildFile; fileRef = 4437752A4BCEA31464EF010B /* ExtensionUtils.swift */; };
		10DF79DE9188E0B7D4188CA0 /* HomePanelViewController.swift in Sources */ = {isa = PBXBuildFile; fileRef = ADD27FD57D57C14AE7F1A5D6 /* HomePanelViewController.swift */; };
		10EAA024996482D72088EBEF /* BrowserViewController+WKUIDelegate.swift in Sources */ = {isa = PBXBuildFile; fileRef = 2B38010CBB5F7DD8B2735223 /* BrowserViewController+WKUIDelegate.swift */; };
		1204E92DCEECF3540EA648CF /* filter_block.cc in Sources */ = {isa = PBXBuildFile; fileRef = C504B043B95B6E6E53B51F03 /* filter_block.cc */; };
		129F75A2C001AFAD31782003 /* JsonCpp.h in Headers */ = {isa = PBXBuildFile; fileRef = 6A648044FB6FE3E6891916CA /* JsonCpp.h */; };
		13657B6789F5024F64E16739 /* PrintHelper.js in Resources */ = {isa = PBXBuildFile; fileRef = 77608A4209364B0714688815 /* PrintHelper.js */; };
		14FF09190A6F4A5C98928A83 /* SQLiteLogins.swift in Sources */ = {isa = PBXBuildFile; fileRef = FFB91F97E64C400E9A0E8C2A /* SQLiteLogins.swift */; };
		15172EAC2FF91D5014CAA0CB /* Licenses.html in Resources */ = {isa = PBXBuildFile; fileRef = 0E42E238F2AF15B6C9DD2B52 /* Licenses.html */; };
		15EEED2DA6C04E11BB3C7508 /* HexExtensions.swift in Sources */ = {isa = PBXBuildFile; fileRef = A127F3B5A0BED3305F68B2E0 /* HexExtensions.swift */; };
		1610DE47378FA4C024E4F384 /* UIImageViewAligned.m in Sources */ = {isa = PBXBuildFile; fileRef = A2855E97F1A6BA46F570C2C2 /* UIImageViewAligned.m */; };
		162A3AF42CC684A194F305D6 /* HistoryPanel.swift in Sources */ = {isa = PBXBuildFile; fileRef = 8F2BD742868BF371DEF34E82 /* HistoryPanel.swift */; };
		16B5C378276A21598A9BFD31 /* Makefile in Sources */ = {isa = PBXBuildFile; fileRef = 4BC23E768DAEB6A039B62C56 /* Makefile */; };
		17FF2FA1BF13F6BAD5FD954F /* skiplist.h in Headers */ = {isa = PBXBuildFile; fileRef = 603F9DB2AF9BF800E8C52208 /* skiplist.h */; };
		184619D873835F18B9731D1E /* BraveScrollController.swift in Sources */ = {isa = PBXBuildFile; fileRef = 43D1777F9AA8762221511A28 /* BraveScrollController.swift */; };
		19139D96F406FCA9D1B6933D /* ReadingListRecordResponse.swift in Sources */ = {isa = PBXBuildFile; fileRef = 69F844BC795EEA30C11B370E /* ReadingListRecordResponse.swift */; };
		19503FBC8FFDBFB991DC9387 /* CrashReporter.swift in Sources */ = {isa = PBXBuildFile; fileRef = A6AC60F738711305C6585EC4 /* CrashReporter.swift */; };
		1A23068D5E66CD83B1512D15 /* URIFixup.swift in Sources */ = {isa = PBXBuildFile; fileRef = 85E73012CDCAD318AC829281 /* URIFixup.swift */; };
		1A8A23CF250C3C55D7A59952 /* Accessibility.swift in Sources */ = {isa = PBXBuildFile; fileRef = E1351869FA6D75F5DF93BDC2 /* Accessibility.swift */; };
		1AD5A92B8D7E128A09DCB480 /* AboutHomeHandler.swift in Sources */ = {isa = PBXBuildFile; fileRef = DCC754FCC79857891055187B /* AboutHomeHandler.swift */; };
		1BB69837CDB9BA1A8ED56628 /* OpenSearch.swift in Sources */ = {isa = PBXBuildFile; fileRef = DDEF54F179B81FB069863662 /* OpenSearch.swift */; };
		1BEC203DBC0FE2B59740A167 /* Functions.swift in Sources */ = {isa = PBXBuildFile; fileRef = 2A16E42938DD99B48BCB7015 /* Functions.swift */; };
		1C1BD844C67E5F9C40F06A40 /* ReaderModeStyleViewController.swift in Sources */ = {isa = PBXBuildFile; fileRef = 1A6D95C23337865036C98FDB /* ReaderModeStyleViewController.swift */; };
		1D0EC87F3C7005732156DB55 /* dbformat.h in Headers */ = {isa = PBXBuildFile; fileRef = 78C221FEB531A8D07123FBA6 /* dbformat.h */; };
		1F2948B4093DD581ADBB7FA4 /* PrivateBrowsing.swift in Sources */ = {isa = PBXBuildFile; fileRef = 0F0A684D27A3A8B902FBBCBA /* PrivateBrowsing.swift */; };
		1FA81E870F3EAE5C8FB9269C /* BrowserViewController+ContextMenuHelperDelegate.swift in Sources */ = {isa = PBXBuildFile; fileRef = D105CD957A7B38E9F1BAE848 /* BrowserViewController+ContextMenuHelperDelegate.swift */; };
		209C9E2C166E53A1119E09CE /* ScreenshotHelper.swift in Sources */ = {isa = PBXBuildFile; fileRef = 91344C46EFD16FE63ECA1664 /* ScreenshotHelper.swift */; };
		217F00AA07C08EBEA35CFFA4 /* version_edit.cc in Sources */ = {isa = PBXBuildFile; fileRef = D64F01206EDCB47C7ACB98F0 /* version_edit.cc */; };
		2210C35A6B7EB8745B0E93B9 /* SessionRestore.html in Resources */ = {isa = PBXBuildFile; fileRef = AD4E2E1A8967DFB81A5BCB99 /* SessionRestore.html */; };
		22A2D33804D88F8E5A828EB9 /* c.cc in Sources */ = {isa = PBXBuildFile; fileRef = 3A17EA52E38E83395749035F /* c.cc */; };
		23699E7ECA45D2C23FFEB992 /* NSData+GZIP.m in Sources */ = {isa = PBXBuildFile; fileRef = 33FB8F3ADE3F46C30830F3C8 /* NSData+GZIP.m */; };
		23B6887BCEA16EB95387D7E5 /* AppConstants.swift in Sources */ = {isa = PBXBuildFile; fileRef = 8EC78CAA25B4C2B1B30D84E7 /* AppConstants.swift */; };
		23E105570490AC11F27B26E8 /* memenv.cc in Sources */ = {isa = PBXBuildFile; fileRef = 50DC5BA8C28692176DFC4C46 /* memenv.cc */; };
		2400342EEA3D538F524687DB /* ShareToBraveViewController.swift in Sources */ = {isa = PBXBuildFile; fileRef = 920E53BE1E3B81364A9985D3 /* ShareToBraveViewController.swift */; };
		24F13EC5A582B77E0F00EB61 /* BrowserViewController+TabManagerDelegate.swift in Sources */ = {isa = PBXBuildFile; fileRef = 154ABFEE676FAE0D12F2C7D5 /* BrowserViewController+TabManagerDelegate.swift */; };
		252BFD86BA8B20F6B485D561 /* filename.cc in Sources */ = {isa = PBXBuildFile; fileRef = 5B7417C2784852C8AA016A94 /* filename.cc */; };
		25EC5AB01633FAA4720D56C3 /* arena.cc in Sources */ = {isa = PBXBuildFile; fileRef = E74090B2DC9AACC275A23C78 /* arena.cc */; };
		2693462AAD80728B82279A60 /* random.h in Headers */ = {isa = PBXBuildFile; fileRef = F2024CD4F94FB00B6E677E44 /* random.h */; };
		269F556923EACC63E1A2FC42 /* Sharing.swift in Sources */ = {isa = PBXBuildFile; fileRef = B1142D481813866CF93EF596 /* Sharing.swift */; };
		270142C3D6364478D3CF1CE8 /* Favicons.swift in Sources */ = {isa = PBXBuildFile; fileRef = 115851A2B56FABCD4F4AFC2C /* Favicons.swift */; };
		27A77BA035CE5E1E6BDA8A44 /* DatabaseError.swift in Sources */ = {isa = PBXBuildFile; fileRef = 23742BDDA52668C11FC7C59F /* DatabaseError.swift */; };
		288A2D9D1AB8B3260023ABC3 /* Shared.framework in Frameworks */ = {isa = PBXBuildFile; fileRef = 288A2D861AB8B3260023ABC3 /* Shared.framework */; };
		288A2D9E1AB8B3260023ABC3 /* Shared.framework in Copy Frameworks */ = {isa = PBXBuildFile; fileRef = 288A2D861AB8B3260023ABC3 /* Shared.framework */; settings = {ATTRIBUTES = (CodeSignOnCopy, RemoveHeadersOnCopy, ); }; };
		28C86A54EA33E90BE81F191B /* SchemaTable.swift in Sources */ = {isa = PBXBuildFile; fileRef = 297C9F7E7B235E8B4EF7E3A5 /* SchemaTable.swift */; };
		29AC3A5CDE2EEC83A5C0A735 /* logging.h in Headers */ = {isa = PBXBuildFile; fileRef = 832E1DC75049B86680569B29 /* logging.h */; };
		2AC0D22C9C73296D030162EE /* BrowserViewController+WKNavigationDelegate.swift in Sources */ = {isa = PBXBuildFile; fileRef = 10BF445F325FC67CA1BE469B /* BrowserViewController+WKNavigationDelegate.swift */; };
		2AE1B8557FBA38DCDDF86D27 /* Logins.swift in Sources */ = {isa = PBXBuildFile; fileRef = 3A1603EBC9F917E49206597F /* Logins.swift */; };
		2D0D3E1D9C7AA8872D5EB34D /* SearchSuggestClient.swift in Sources */ = {isa = PBXBuildFile; fileRef = D1E821DACFE5062DF30D1443 /* SearchSuggestClient.swift */; };
		2D227EE9736C4113B6064E9D /* DeferredUtils.swift in Sources */ = {isa = PBXBuildFile; fileRef = AD7CBCFD75F0459B9E92C54F /* DeferredUtils.swift */; };
		2DA597E7258FBF56677C8BED /* SQLiteBookmarksResetting.swift in Sources */ = {isa = PBXBuildFile; fileRef = 47A8978FCB8EF048CF9D8BC7 /* SQLiteBookmarksResetting.swift */; };
		2F0860C25F7367CEED17E283 /* HttpsEverywhere.cpp in Sources */ = {isa = PBXBuildFile; fileRef = 741038B9CDCB128024B01FFA /* HttpsEverywhere.cpp */; };
		2FB8E866E0695CDCE39D4AD3 /* coding.h in Headers */ = {isa = PBXBuildFile; fileRef = A83C690AD6456A027FB0BF6E /* coding.h */; };
		2FBCFA22FFA948467136AF65 /* ReaderModeHandlers.swift in Sources */ = {isa = PBXBuildFile; fileRef = 8B0B5E84787563E258467DE6 /* ReaderModeHandlers.swift */; };
		2FCAE2251ABB51F800877008 /* Storage.framework in Frameworks */ = {isa = PBXBuildFile; fileRef = 2FCAE21A1ABB51F800877008 /* Storage.framework */; };
		2FCAE2311ABB51F800877008 /* Storage.framework in Frameworks */ = {isa = PBXBuildFile; fileRef = 2FCAE21A1ABB51F800877008 /* Storage.framework */; };
		2FCAE2321ABB51F800877008 /* Storage.framework in Copy Frameworks */ = {isa = PBXBuildFile; fileRef = 2FCAE21A1ABB51F800877008 /* Storage.framework */; settings = {ATTRIBUTES = (CodeSignOnCopy, RemoveHeadersOnCopy, ); }; };
		3078EC63F4D0D10D8CE0B5E5 /* version_set.cc in Sources */ = {isa = PBXBuildFile; fileRef = 5A96238B8C31C177C5873A11 /* version_set.cc */; };
		309EA23114E638AD05EBCD27 /* UIConstants.swift in Sources */ = {isa = PBXBuildFile; fileRef = 4A3DBBA58E534C89EA119ABA /* UIConstants.swift */; };
		30F4C5A4EF356D2EB010954C /* Cancellable.swift in Sources */ = {isa = PBXBuildFile; fileRef = 9FA44049520165C97336C18F /* Cancellable.swift */; };
		31CAC008CE6B2D73DBFC9A5E /* ElementAtPoint.swift in Sources */ = {isa = PBXBuildFile; fileRef = F2C6EEFFEC93440CA70F7A67 /* ElementAtPoint.swift */; };
		3275A11BBBE5E736BD12729A /* GenericTable.swift in Sources */ = {isa = PBXBuildFile; fileRef = B2EABAA73084D115EF97BD2E /* GenericTable.swift */; };
		32AFA6803EED54948FC69908 /* MenuHelper.swift in Sources */ = {isa = PBXBuildFile; fileRef = 044A09CA3AB626543290E03B /* MenuHelper.swift */; };
		32D87E603A2558A49B505DB0 /* iterator.h in Headers */ = {isa = PBXBuildFile; fileRef = E16365326F2615790F72965F /* iterator.h */; };
		3521C3C4B9BBC4DD21D0CD94 /* filter_policy.h in Headers */ = {isa = PBXBuildFile; fileRef = 29311D3AC154C483EAB3021A /* filter_policy.h */; };
		3563A3B2A9E9EBECDBAF688C /* RXMLElement.m in Sources */ = {isa = PBXBuildFile; fileRef = 28B36C3F85252AC06EB2CEA7 /* RXMLElement.m */; };
		35A3D6A6BB8100ACF4EBFD5E /* Reader.css in Resources */ = {isa = PBXBuildFile; fileRef = 720790A29D8DD7451D408244 /* Reader.css */; };
		365D79EB4650B90378CCF45B /* HideEmptyImages.swift in Sources */ = {isa = PBXBuildFile; fileRef = D1CADC3E350A25BA3BC86931 /* HideEmptyImages.swift */; };
		3696DC8F3824B7E55FDE2466 /* SpotlightHelper.swift in Sources */ = {isa = PBXBuildFile; fileRef = 843FE3C79F6DF96D365FD7D6 /* SpotlightHelper.swift */; };
		36C8635323CDD4DC0F28C5E3 /* options.h in Headers */ = {isa = PBXBuildFile; fileRef = 3CB164FB4D60884D27DFCA0B /* options.h */; };
		383CFEF70D62A26D58CBB466 /* ReadingListRecordsResponse.swift in Sources */ = {isa = PBXBuildFile; fileRef = C2F9E6252BF290B6EE66FF11 /* ReadingListRecordsResponse.swift */; };
		38C6079808773B8CF97618FF /* SQLiteQueue.swift in Sources */ = {isa = PBXBuildFile; fileRef = 649B1272F9C9DAD1CD4E4CA0 /* SQLiteQueue.swift */; };
		395AE47342666E8B07D1C1ED /* SQLiteBookmarksSyncing.swift in Sources */ = {isa = PBXBuildFile; fileRef = FC06D800C038456E4F17FF59 /* SQLiteBookmarksSyncing.swift */; };
		3AAE8F176D74D5884854D830 /* AdBlocker.swift in Sources */ = {isa = PBXBuildFile; fileRef = 54CC27D1519C3A454491A6F1 /* AdBlocker.swift */; };
		3B89B9BCB84503843DEA2D7A /* PhoneNumberFormatter.swift in Sources */ = {isa = PBXBuildFile; fileRef = 4A443FA76E925848252C77FE /* PhoneNumberFormatter.swift */; };
		3D25335ED4A5C9DA042516E9 /* TabManager.swift in Sources */ = {isa = PBXBuildFile; fileRef = C7C37EB043E611C439AA9768 /* TabManager.swift */; };
		3D99C02BDBB40F2739938659 /* SQLiteBookmarksModel.swift in Sources */ = {isa = PBXBuildFile; fileRef = 68BE753A35DBD484DFC00563 /* SQLiteBookmarksModel.swift */; };
		3E0F37CB279D8276AD55303D /* Intro.xcassets in Resources */ = {isa = PBXBuildFile; fileRef = B174C906ABCB1B2798AD538E /* Intro.xcassets */; };
		3EB8444F3C93E29BB8817AF7 /* HistorySwiper.swift in Sources */ = {isa = PBXBuildFile; fileRef = 1081FC02756E52D6E7B045EC /* HistorySwiper.swift */; };
		3FCDE11CB2F55872FE7DE1A8 /* BookmarksModel.swift in Sources */ = {isa = PBXBuildFile; fileRef = 70ACC2E069D0CB11B0D2A266 /* BookmarksModel.swift */; };
		3FE012C35D0AD5E2B5BB4767 /* merger.cc in Sources */ = {isa = PBXBuildFile; fileRef = DEBBDB9EC3E17802A5D178D1 /* merger.cc */; };
		405935E0D61BE696766F34A4 /* TrackingProtectionCpp.h in Headers */ = {isa = PBXBuildFile; fileRef = C42F17E905F4182862921627 /* TrackingProtectionCpp.h */; };
		40DD8F2FF8733625CF906534 /* format.cc in Sources */ = {isa = PBXBuildFile; fileRef = 77ED3937A3D82C40D330F6A3 /* format.cc */; };
		4134197C39A4456007BCF42B /* CertError.css in Resources */ = {isa = PBXBuildFile; fileRef = 02C139BC9FA47F8C0F789FF0 /* CertError.css */; };
		41C8C73403C41EA2B3504989 /* MainSidePanelViewController.swift in Sources */ = {isa = PBXBuildFile; fileRef = 3646C785759BD2F9EDC310C7 /* MainSidePanelViewController.swift */; };
		42BB62D8A935B31499CE77E3 /* BraveTopViewController.swift in Sources */ = {isa = PBXBuildFile; fileRef = 6961928E2984A658CB03CC00 /* BraveTopViewController.swift */; };
		4305183B54F23C211BD5112A /* SafeBrowsingError.html in Resources */ = {isa = PBXBuildFile; fileRef = 4F16AEF9760886DB545D51B6 /* SafeBrowsingError.html */; };
		4394E453CB0F71D1814F5ADD /* mutexlock.h in Headers */ = {isa = PBXBuildFile; fileRef = 9AFF43C086A6180B2C1A5BF8 /* mutexlock.h */; };
		4649D0E412F24DB5EB918AD5 /* Visit.swift in Sources */ = {isa = PBXBuildFile; fileRef = 1AE7F2514D6093589F258163 /* Visit.swift */; };
		479A31771C308868296EA8C3 /* table.cc in Sources */ = {isa = PBXBuildFile; fileRef = 35E413620EF5D1B803AF3D7D /* table.cc */; };
		47FBF29F2D52E54743C0B3C4 /* Loader.swift in Sources */ = {isa = PBXBuildFile; fileRef = B0A882DBA989C7226E6E4939 /* Loader.swift */; };
		48C6EB7A9F5866B0EAD90E90 /* SearchEngines.swift in Sources */ = {isa = PBXBuildFile; fileRef = 60BDFA099D42674F2B2CE3CC /* SearchEngines.swift */; };
		49603E1E5183CDC3BD1C2D09 /* BrowserViewController+KeyCommands.swift in Sources */ = {isa = PBXBuildFile; fileRef = E62C528288360B38C934F38D /* BrowserViewController+KeyCommands.swift */; };
		49B0DDB0C82A7C833ED598C0 /* atomic_pointer.h in Headers */ = {isa = PBXBuildFile; fileRef = 599EC63A8464C30F44D63B47 /* atomic_pointer.h */; };
		49EC58027D98E205CF632DCF /* FirstPartyHost.h in Headers */ = {isa = PBXBuildFile; fileRef = 32454E9E39178D4B3CD31294 /* FirstPartyHost.h */; };
		4A6B728ACF11D1753EB947C3 /* Clearables.swift in Sources */ = {isa = PBXBuildFile; fileRef = 05853EA6194DFB05DAD2C6FD /* Clearables.swift */; };
		4AEC1270F1F51DE3120C8E86 /* LoginDetailViewController.swift in Sources */ = {isa = PBXBuildFile; fileRef = 9B84F4FD474C6D1B60735D7C /* LoginDetailViewController.swift */; };
		4AED9FA51E5F3217C55A485E /* HashExtensions.swift in Sources */ = {isa = PBXBuildFile; fileRef = F0315CF7EDB856F5CC04469D /* HashExtensions.swift */; };
		4AF02687F2E5153D0D0632EF /* log_writer.cc in Sources */ = {isa = PBXBuildFile; fileRef = B783C09EE8C9FEC39FE966E3 /* log_writer.cc */; };
		4BC045726236C11E7D507089 /* TrackingProtectionCpp.mm in Sources */ = {isa = PBXBuildFile; fileRef = D9712AF4809BE509FFDBB4E3 /* TrackingProtectionCpp.mm */; };
		4C8CFF069B42CD78C72CC4F4 /* HideEmptyImages.js in Resources */ = {isa = PBXBuildFile; fileRef = 63B327094DCD1CFF237021F3 /* HideEmptyImages.js */; };
		4D2F0851C1847F70F7502AB8 /* ReadingListFetchSpec.swift in Sources */ = {isa = PBXBuildFile; fileRef = 1E58C3281FDE6485E48B42D3 /* ReadingListFetchSpec.swift */; };
		4D68B2825D2CAD5FB6098D21 /* NetError.css in Resources */ = {isa = PBXBuildFile; fileRef = B68328D5B8841C75EC4CF248 /* NetError.css */; };
		4DB470E1162880D83AB88E5C /* block.cc in Sources */ = {isa = PBXBuildFile; fileRef = 7AA3F113A31F6DD6D7CAFEFC /* block.cc */; };
		4DF3CF5669941F5C9031E019 /* SuggestedSites.swift in Sources */ = {isa = PBXBuildFile; fileRef = 06897A227A4C0E4D01463FD5 /* SuggestedSites.swift */; };
		4F31DDE7EBC23007AABA22BE /* ReaderMode.swift in Sources */ = {isa = PBXBuildFile; fileRef = E54325619E7C2FF56A1E6471 /* ReaderMode.swift */; };
		4FC607AE16C98EF4151E08A5 /* FSReadingList.m in Sources */ = {isa = PBXBuildFile; fileRef = F067E5532927BFEA1F8027E6 /* FSReadingList.m */; };
		4FC949269A0D93381345F653 /* SwiftData.swift in Sources */ = {isa = PBXBuildFile; fileRef = 5AA509FEB7174C79CDAFE79D /* SwiftData.swift */; };
		4FCC90F45C8CC749A62A5F4D /* UIAlertControllerExtensions.swift in Sources */ = {isa = PBXBuildFile; fileRef = 8AD518CD61521727267829F7 /* UIAlertControllerExtensions.swift */; };
		4FEB5747628DB091D4F1B625 /* db_iter.h in Headers */ = {isa = PBXBuildFile; fileRef = E6B96DA50B22FDA73E39FBBF /* db_iter.h */; };
		507ACE2A12D675DAF9C79198 /* adInfo.js in Resources */ = {isa = PBXBuildFile; fileRef = 8FFA045288C7CF6656937FC1 /* adInfo.js */; };
		512E10479437E91E0C460A9E /* SafeBrowsing.swift in Sources */ = {isa = PBXBuildFile; fileRef = B3777B25D6E2DCFE76040F35 /* SafeBrowsing.swift */; };
		51738B96F3E3C02A37A32C90 /* SearchPlugins in Resources */ = {isa = PBXBuildFile; fileRef = AA44EA103045B9E3603E2207 /* SearchPlugins */; };
		518DC47C3214F272D78DFBD9 /* DebugSettingsBundleOptions.swift in Sources */ = {isa = PBXBuildFile; fileRef = 8BE39E512689513A2A395390 /* DebugSettingsBundleOptions.swift */; };
		52808425834F70D43948B2AB /* ReaderModeUtils.swift in Sources */ = {isa = PBXBuildFile; fileRef = E1DE17DB3018F0630CCC1900 /* ReaderModeUtils.swift */; };
		52BDD8769368A8FAFE446EBC /* IntroViewController.swift in Sources */ = {isa = PBXBuildFile; fileRef = C5C1C8130DF9FA0A918B7891 /* IntroViewController.swift */; };
		55195FD4D07FD5DE37700D77 /* ShareExtensionHelper.swift in Sources */ = {isa = PBXBuildFile; fileRef = CDB3BCCA0DFA377A04C8A79E /* ShareExtensionHelper.swift */; };
		5588EEAEAAE2316C0AC77931 /* ReadingListUtils.swift in Sources */ = {isa = PBXBuildFile; fileRef = 55826461E9AB2732B670F9A7 /* ReadingListUtils.swift */; };
		55F62A700691EAA9F859A921 /* ReadingListClient.swift in Sources */ = {isa = PBXBuildFile; fileRef = 74188F55F41BB289D0595E00 /* ReadingListClient.swift */; };
		56439B27AA657730554FE84A /* block_builder.h in Headers */ = {isa = PBXBuildFile; fileRef = E0916123D3F050C51F690CD8 /* block_builder.h */; };
		57A89B3DB802440164DBCA3E /* FindInPageHelper.swift in Sources */ = {isa = PBXBuildFile; fileRef = EE6184965624CC221A1AEEDE /* FindInPageHelper.swift */; };
		58B8BB9CDCB0B95E091EA072 /* BrowserViewController+BrowserDelegate.swift in Sources */ = {isa = PBXBuildFile; fileRef = FA9340801BD8388DEB00FEBA /* BrowserViewController+BrowserDelegate.swift */; };
		59D6B30954B53C907F022CA7 /* FindInPage.js in Resources */ = {isa = PBXBuildFile; fileRef = EA59A531812A82B1DAC03D72 /* FindInPage.js */; };
		59F67C0B4DAA5B488E2C83EF /* SpotlightHelper.js in Resources */ = {isa = PBXBuildFile; fileRef = E76112E70EDA47CD3A7F2845 /* SpotlightHelper.js */; };
		5B352CB4FE3A4ED634975490 /* WebViewProgress.swift in Sources */ = {isa = PBXBuildFile; fileRef = 3E56C0216FAEB62B2CDF5FE7 /* WebViewProgress.swift */; };
		5C32C7B6034B41A9C822555E /* main.swift in Sources */ = {isa = PBXBuildFile; fileRef = DCE1D74E40F9E392FFCE9F2F /* main.swift */; };
		5C404E1B2531DC2E178F80F8 /* ReaderPanel.swift in Sources */ = {isa = PBXBuildFile; fileRef = 3F8C87651157C51F01D4D96F /* ReaderPanel.swift */; };
		5C44C0CF1E3847A100B1FD81 /* CoreData.framework in Frameworks */ = {isa = PBXBuildFile; fileRef = 5C44C0C21E38479200B1FD81 /* CoreData.framework */; };
		5C44C0D21E384AE700B1FD81 /* DataController.swift in Sources */ = {isa = PBXBuildFile; fileRef = 5C44C0D11E384AE700B1FD81 /* DataController.swift */; };
		5C44C0D51E39834600B1FD81 /* Model.xcdatamodeld in Sources */ = {isa = PBXBuildFile; fileRef = 5C44C0D31E39834600B1FD81 /* Model.xcdatamodeld */; };
		5C44C0D71E3C08B400B1FD81 /* Bookmark.swift in Sources */ = {isa = PBXBuildFile; fileRef = 5C44C0D61E3C08B400B1FD81 /* Bookmark.swift */; };
		5C44C0DA1E3EE42D00B1FD81 /* Domain.swift in Sources */ = {isa = PBXBuildFile; fileRef = 5C44C0D91E3EE42D00B1FD81 /* Domain.swift */; };
		5C44C0DE1E3EE47B00B1FD81 /* History.swift in Sources */ = {isa = PBXBuildFile; fileRef = 5C44C0DD1E3EE47B00B1FD81 /* History.swift */; };
		5C67126F8B355442E99D9EDB /* BrowserViewController+FindInPage.swift in Sources */ = {isa = PBXBuildFile; fileRef = 9BA9175CB5140E6C4D47DC15 /* BrowserViewController+FindInPage.swift */; };
		5CD7F38E1E3EFBF100A12BB9 /* FaviconMO.swift in Sources */ = {isa = PBXBuildFile; fileRef = 5CD7F38D1E3EFBF100A12BB9 /* FaviconMO.swift */; };
		5CD7F3901E3FB7FA00A12BB9 /* Tab.swift in Sources */ = {isa = PBXBuildFile; fileRef = 5CD7F38F1E3FB7FA00A12BB9 /* Tab.swift */; };
		5CE70E451E022FAB008B307A /* BraveShieldStatsView.swift in Sources */ = {isa = PBXBuildFile; fileRef = 5CE70E441E022FAB008B307A /* BraveShieldStatsView.swift */; };
		5CE70E4D1E02831B008B307A /* IntExtensions.swift in Sources */ = {isa = PBXBuildFile; fileRef = 5CE70E4C1E02831B008B307A /* IntExtensions.swift */; };
		5CFC706D1D9D9F30008A7B7A /* BraveTermsViewController.swift in Sources */ = {isa = PBXBuildFile; fileRef = 5CFC706C1D9D9F30008A7B7A /* BraveTermsViewController.swift */; };
		5E5E76550DFB4EB71194132F /* LICENSE in Sources */ = {isa = PBXBuildFile; fileRef = 36C647DC00749BCC944D6EC6 /* LICENSE */; };
		5E6571D452F3C000461D2481 /* AppDelegate.swift in Sources */ = {isa = PBXBuildFile; fileRef = 72F94204C0EC007236424A86 /* AppDelegate.swift */; };
		5F05A9BDFA985F96C2CFCA35 /* testutil.cc in Sources */ = {isa = PBXBuildFile; fileRef = 0FA8929C0D08EA248F350718 /* testutil.cc */; };
		5F2B60B9CFD2907BEC584CF6 /* Logger.swift in Sources */ = {isa = PBXBuildFile; fileRef = EED4336A9FE18D82E22540A5 /* Logger.swift */; };
		5F4A4A111C9E46036CF35F76 /* WindowCloseHelper.swift in Sources */ = {isa = PBXBuildFile; fileRef = FD0312A6613A6023990734CF /* WindowCloseHelper.swift */; };
		5F75F6A942D553447FCA177F /* SettingsTableViewController.swift in Sources */ = {isa = PBXBuildFile; fileRef = 5ED8720B8C08231F6A2FC090 /* SettingsTableViewController.swift */; };
		5F88581725B7AAA78F91A4D4 /* iterator.cc in Sources */ = {isa = PBXBuildFile; fileRef = 0EBC2ADD319427C267D1BEAF /* iterator.cc */; };
		5FBB6E142EFF5F6E989ABD49 /* block_builder.cc in Sources */ = {isa = PBXBuildFile; fileRef = 42E7370C905EB0AE722AA0C5 /* block_builder.cc */; };
		5FE1960277EC29D7310008B6 /* Fabric.framework in Frameworks */ = {isa = PBXBuildFile; fileRef = B844F80947392751D574C56A /* Fabric.framework */; };
		61464FBEE20CE5E041C799A2 /* ABPFilterLibWrapper.h in Headers */ = {isa = PBXBuildFile; fileRef = CE26A0072322D258FA2595EB /* ABPFilterLibWrapper.h */; };
		617490D0B2A36246C3AE520C /* Trees.swift in Sources */ = {isa = PBXBuildFile; fileRef = 782049002C40114E12F2B757 /* Trees.swift */; };
		625E3E06A36AB03EA26439F6 /* ReadingListSyncMetadata.swift in Sources */ = {isa = PBXBuildFile; fileRef = D4B55D43847229F7D9F2DD7C /* ReadingListSyncMetadata.swift */; };
		62859AF44506E17DCC0A2759 /* WebViewBackForward.swift in Sources */ = {isa = PBXBuildFile; fileRef = 746EED2B1340B91CD6058A91 /* WebViewBackForward.swift */; };
		6287F57212354177AA5D5F28 /* BraveURLBarView.swift in Sources */ = {isa = PBXBuildFile; fileRef = FDC3246EB07883A76BDD2DCC /* BraveURLBarView.swift */; };
		62B5EDA86994D2198B91FFFC /* TestAppDelegate.swift in Sources */ = {isa = PBXBuildFile; fileRef = EEACFD6CCE9B72D21CB2ADAD /* TestAppDelegate.swift */; };
		6496B09C16B08B8A36235C5D /* ReadingListAuthenticator.swift in Sources */ = {isa = PBXBuildFile; fileRef = 5D84AB2CBD701CBBDC40620C /* ReadingListAuthenticator.swift */; };
		65D7C98408394E5F2E760894 /* LegacyJSContext.m in Sources */ = {isa = PBXBuildFile; fileRef = F322087D8EA0FBEBE2CC1B12 /* LegacyJSContext.m */; };
		66D96438D7A6745AE7673C3E /* cache.cc in Sources */ = {isa = PBXBuildFile; fileRef = D67DB7F7781109349E0B3EDC /* cache.cc */; };
		671590F1C38A4EF0DAE62A83 /* SQLiteBookmarksBase.swift in Sources */ = {isa = PBXBuildFile; fileRef = 470C37FDCDBA7F0B4F53CC4D /* SQLiteBookmarksBase.swift */; };
		676AF6C41649B4E23DA21306 /* BraveApp.swift in Sources */ = {isa = PBXBuildFile; fileRef = 4A968F5D043E33C1866219E7 /* BraveApp.swift */; };
		678B238DB54F5D618481FEBE /* two_level_iterator.h in Headers */ = {isa = PBXBuildFile; fileRef = 3E697ECEC4280D34946774F6 /* two_level_iterator.h */; };
		67EBDA431847A8081DDCF90E /* FingerprintingProtection.swift in Sources */ = {isa = PBXBuildFile; fileRef = 8BA42171BC46246A6B974A34 /* FingerprintingProtection.swift */; };
		68450568B88EB41CBF2CF6B0 /* BookmarksPanel.swift in Sources */ = {isa = PBXBuildFile; fileRef = 18C80071AA062AE67BD5314D /* BookmarksPanel.swift */; };
		684B0FAF6C0693668B22787D /* UserAgent.swift in Sources */ = {isa = PBXBuildFile; fileRef = 4CBE7FF4F344A9910FA8CA92 /* UserAgent.swift */; };
		691BA9CA6E3647CC3D9ECAB6 /* memenv.h in Headers */ = {isa = PBXBuildFile; fileRef = 3D9746805E2869918BFE1A92 /* memenv.h */; };
		6B06EE00444FA99CCD366C2B /* NetError.html in Resources */ = {isa = PBXBuildFile; fileRef = CCF5EA52A3A0DB9B90E811B7 /* NetError.html */; };
		6B5A75D68B8DA06D1076AFDA /* AppInfo.swift in Sources */ = {isa = PBXBuildFile; fileRef = 1AC8A722F405496526E2D739 /* AppInfo.swift */; };
		6C48B9C720C5A85FB806A0AB /* table_builder.h in Headers */ = {isa = PBXBuildFile; fileRef = 392EA1C4570EF57722D166C3 /* table_builder.h */; };
		6D9E9FAAB66AFADE0D6B20F0 /* Reader.html in Resources */ = {isa = PBXBuildFile; fileRef = B390A064221CB58CACD977CA /* Reader.html */; };
		6DF3110A19CA5AE5638260F8 /* NSURLExtensions.swift in Sources */ = {isa = PBXBuildFile; fileRef = 16B1CCA810AB91F276B9EECB /* NSURLExtensions.swift */; };
		6E6C80864244789FC4EEFB69 /* Strings.swift in Sources */ = {isa = PBXBuildFile; fileRef = DCACB7C025F0EDE6689084BE /* Strings.swift */; };
		6EA5759D8C8DB32D81620895 /* ElementAtPoint.js in Resources */ = {isa = PBXBuildFile; fileRef = ADB79191D08021A6D529BF4D /* ElementAtPoint.js */; };
		6EC6CB01DD3A8517F6FA1A48 /* db.h in Headers */ = {isa = PBXBuildFile; fileRef = 51BCF20655243A605CF61B2A /* db.h */; };
		6ECFD5117C4626C6AD42296F /* Bookmarks.swift in Sources */ = {isa = PBXBuildFile; fileRef = 281FBE9AF8B7F6EFCAF1C39F /* Bookmarks.swift */; };
		6F27EA0089C6AF4245835795 /* ReadingListError.swift in Sources */ = {isa = PBXBuildFile; fileRef = 2C8E3137EC81353B137F8FDA /* ReadingListError.swift */; };
		6F93106386DBBAE77AC6600D /* write_batch.h in Headers */ = {isa = PBXBuildFile; fileRef = 221C89002AFF8CAA7A46AED0 /* write_batch.h */; };
		70584DD394CC47BC6EADEE10 /* ReadabilityService.swift in Sources */ = {isa = PBXBuildFile; fileRef = 8DF55BD77888D4FCB23AA0A8 /* ReadabilityService.swift */; };
		70926D2D1D846942100DA59B /* MutableBox.swift in Sources */ = {isa = PBXBuildFile; fileRef = CB001170B20B480D237CC9E2 /* MutableBox.swift */; };
		70B5479B872B9E556BC787DE /* HttpsEverywhere.swift in Sources */ = {isa = PBXBuildFile; fileRef = 32DE82BEFE4A1706E4211F41 /* HttpsEverywhere.swift */; };
		71016AB1FC1E6BA1ED8AE24B /* SettingsNavigationController.swift in Sources */ = {isa = PBXBuildFile; fileRef = ACD12801C24B9F1BD0B2FDC1 /* SettingsNavigationController.swift */; };
		715CCD78C38B066CA39D4E10 /* SessionRestoreHelper.swift in Sources */ = {isa = PBXBuildFile; fileRef = 730D1C8B8EAD5A34A6E4AF0D /* SessionRestoreHelper.swift */; };
		718321E1107FDDED70FDD449 /* AutocompleteTextField.swift in Sources */ = {isa = PBXBuildFile; fileRef = 5B60ED58454699DB9549B34B /* AutocompleteTextField.swift */; };
		736EF030429F5288A4EDE179 /* NSFileManager+Tar.m in Sources */ = {isa = PBXBuildFile; fileRef = 591A8B6147A5DEB22E75A873 /* NSFileManager+Tar.m */; };
		74A3987601C4DC33D8391098 /* ReaderMode.js in Resources */ = {isa = PBXBuildFile; fileRef = 9ED613EE9C7959D2189FB39F /* ReaderMode.js */; };
		759CCF8C1F35C49E34CD60A0 /* Syncable.swift in Sources */ = {isa = PBXBuildFile; fileRef = 385BCC19527D552B3A5A62CA /* Syncable.swift */; };
		75A7E6E19944EF9F68E743D1 /* dumpfile.h in Headers */ = {isa = PBXBuildFile; fileRef = 6158AD0BA2B975342CC2D557 /* dumpfile.h */; };
		75ECAD0AD57BB30A0C936C26 /* BrowserPrintPageRenderer.swift in Sources */ = {isa = PBXBuildFile; fileRef = D345CE98628B405A96720773 /* BrowserPrintPageRenderer.swift */; };
		7677FD8B0A94937517A4F68C /* SnackBar.swift in Sources */ = {isa = PBXBuildFile; fileRef = 4C0EF34FD8FF09F54B890AAD /* SnackBar.swift */; };
		76A4A0A9ADFBF2A1FA0098C1 /* SyncCommandsTable.swift in Sources */ = {isa = PBXBuildFile; fileRef = A513DCE559389AD0BDE0D411 /* SyncCommandsTable.swift */; };
		7753974083D23447EA70C32F /* table.h in Headers */ = {isa = PBXBuildFile; fileRef = A55035C70518D7C18E6528AE /* table.h */; };
		778AC5C1DE79E2AE7550D92E /* PicklistSetting.swift in Sources */ = {isa = PBXBuildFile; fileRef = 6928610E288C47F9546A63E4 /* PicklistSetting.swift */; };
		7823B137D3AA2D991BC8DC5C /* log_reader.cc in Sources */ = {isa = PBXBuildFile; fileRef = 63E8EDD738DCC5576C50A0C9 /* log_reader.cc */; };
		7971C8B979665E629CFBFB15 /* ReadingListChangeAccumulator.swift in Sources */ = {isa = PBXBuildFile; fileRef = D1FD470588FCAAC12F09404C /* ReadingListChangeAccumulator.swift */; };
		7A4740A67EFB857AA6E9944A /* URLBarView.swift in Sources */ = {isa = PBXBuildFile; fileRef = 0C1EC8C1DDF251BC04F959BC /* URLBarView.swift */; };
		7A820CE2A74B2B30F2297291 /* memtable.h in Headers */ = {isa = PBXBuildFile; fileRef = 00B90745791B75F3C766B545 /* memtable.h */; };
		7BA3C826C13C285AA2A6F789 /* write_batch.cc in Sources */ = {isa = PBXBuildFile; fileRef = 3A34CC3E591D2465D0000AAA /* write_batch.cc */; };
		7C3D2D00C996F08B5296CEC5 /* table_cache.h in Headers */ = {isa = PBXBuildFile; fileRef = 1853DEB0D5080049170E58F2 /* table_cache.h */; };
		7D978383521A3EEEEDAFE56B /* Error.swift in Sources */ = {isa = PBXBuildFile; fileRef = 5DC93C70E9DA3485A2FD2BD3 /* Error.swift */; };
		7DCF86CC78079576F5FB84A1 /* builder.h in Headers */ = {isa = PBXBuildFile; fileRef = B1D280EC8AAAB26C4BBB484C /* builder.h */; };
		7DDC5DDFD3653B02726E925F /* SettingsContentViewController.swift in Sources */ = {isa = PBXBuildFile; fileRef = 80019BA6EA272282E68FCA7C /* SettingsContentViewController.swift */; };
		7DE419A744794666AFE6AD77 /* ReadingListOAuthAuthenticator.swift in Sources */ = {isa = PBXBuildFile; fileRef = 8E1494716738E2CB4298AB7F /* ReadingListOAuthAuthenticator.swift */; };
		7EBF009B7F4749FDD8D775B4 /* env_posix.cc in Sources */ = {isa = PBXBuildFile; fileRef = 526055DC47C8027F95E5B650 /* env_posix.cc */; };
		7F05CC97A91011D519E12402 /* BraveContextMenu.swift in Sources */ = {isa = PBXBuildFile; fileRef = B2122B3144F9374D630138ED /* BraveContextMenu.swift */; };
		7F17B9DFB20A62DAECBE0350 /* NetworkDataFileLoader.swift in Sources */ = {isa = PBXBuildFile; fileRef = BF3C112154BC4FDA280F05B0 /* NetworkDataFileLoader.swift */; };
		7F3A7ACB3815515E64F34F35 /* Brave.entitlements in Resources */ = {isa = PBXBuildFile; fileRef = B036144E80BFD02638E7E647 /* Brave.entitlements */; };
		7FB94B0D2DE4CE146F113E90 /* TPParser.h in Headers */ = {isa = PBXBuildFile; fileRef = 3AFA720AEE3F432355F29EEA /* TPParser.h */; };
		807DED80523E0126A326727B /* DiskImageStore.swift in Sources */ = {isa = PBXBuildFile; fileRef = 00F0C79A1A031D0298A1167B /* DiskImageStore.swift */; };
		815A4AE3431456563368FCDE /* CachingItemSource.swift in Sources */ = {isa = PBXBuildFile; fileRef = 7A9FEA052186A12CC19E3F6D /* CachingItemSource.swift */; };
		817E102C969EE4EA83036999 /* histogram.h in Headers */ = {isa = PBXBuildFile; fileRef = 7FC8EFB9D2EEECBBC4E226C3 /* histogram.h */; };
		81EC5F76660605C95BC58868 /* UIImage+ImageEffects.m in Sources */ = {isa = PBXBuildFile; fileRef = 28642F23E2CE9D7D43B28CFA /* UIImage+ImageEffects.m */; };
		8201EBEC8C36EDD93D330A07 /* Try.m in Sources */ = {isa = PBXBuildFile; fileRef = 2999273D53D63157E5CCE0F1 /* Try.m */; };
		825EE1990349195EA7FFBC0E /* NSCharacterSetExtensions.swift in Sources */ = {isa = PBXBuildFile; fileRef = 85BF1920738AC219D231C69E /* NSCharacterSetExtensions.swift */; };
		83EBFE23C348AF6D60FD0014 /* ReadingListSynchronizer.swift in Sources */ = {isa = PBXBuildFile; fileRef = 6D50CEDAD9F74F6910B465D2 /* ReadingListSynchronizer.swift */; };
		84A180A158F0E79DEC227E41 /* SidePanelBaseViewController.swift in Sources */ = {isa = PBXBuildFile; fileRef = 209D7E86C279706A100E8D88 /* SidePanelBaseViewController.swift */; };
		8506C76D1093AD7697558E9B /* comparator.h in Headers */ = {isa = PBXBuildFile; fileRef = 375118584E8D0F8D403BD580 /* comparator.h */; };
		85DCDA1793B10D86A3B9719E /* effective_tld_names.dat in Resources */ = {isa = PBXBuildFile; fileRef = 38C68FFAC3A8E8791BCBCB18 /* effective_tld_names.dat */; };
		86D123F20829658238ECF3A8 /* ODRefreshControl.m in Sources */ = {isa = PBXBuildFile; fileRef = 153CFCBEC63A613A0699D370 /* ODRefreshControl.m */; };
		86D3B9819FCA03016E9B9C4B /* UrlProtocol.swift in Sources */ = {isa = PBXBuildFile; fileRef = 832562D9A827564459A77468 /* UrlProtocol.swift */; };
		8853430700515F14F97FB274 /* Reader.xcassets in Resources */ = {isa = PBXBuildFile; fileRef = 7E40A01632FC93D27BE261DD /* Reader.xcassets */; };
		886E3B0001BC705ACFC4AD45 /* adInfo-wrapper.js in Resources */ = {isa = PBXBuildFile; fileRef = A2805F59AFF335BB9E950000 /* adInfo-wrapper.js */; };
		88988733539E6171A258CDAC /* AsyncReducer.swift in Sources */ = {isa = PBXBuildFile; fileRef = AD2DD66EF7D3E1C77FF9AD9F /* AsyncReducer.swift */; };
		889D27987884C65709A6115B /* ReadingListService.swift in Sources */ = {isa = PBXBuildFile; fileRef = 89411D17AEA4B121AF3290A8 /* ReadingListService.swift */; };
		890146B43FFA21F92E157D6F /* Reachability.swift in Sources */ = {isa = PBXBuildFile; fileRef = E732DACD689B963946C73D95 /* Reachability.swift */; };
		8965A29E31FCD0820A3E9522 /* Profile.swift in Sources */ = {isa = PBXBuildFile; fileRef = EF1FC165C17AD4E03F7BA9D8 /* Profile.swift */; };
		8999244A8E5D55AF862B8167 /* BraveSettingsView.swift in Sources */ = {isa = PBXBuildFile; fileRef = E04648D50CD155900F6682BE /* BraveSettingsView.swift */; };
		8B13A0FD936AEA06A5289912 /* c.h in Headers */ = {isa = PBXBuildFile; fileRef = BDF9E0FC1CABCBBDD2276EFB /* c.h */; };
		8B8862C9D4EECB136E146B2B /* DynamicFontHelper.swift in Sources */ = {isa = PBXBuildFile; fileRef = 05DE4CC5A534AD91F7BDD7C2 /* DynamicFontHelper.swift */; };
		8C0901558DCB4A138F977DCE /* Swizzling.m in Sources */ = {isa = PBXBuildFile; fileRef = 3D0161A70E588406035D9F53 /* Swizzling.m */; };
		8C1EF9076148B5DE1EEC4A0B /* testharness.cc in Sources */ = {isa = PBXBuildFile; fileRef = 5A00CD3C06748E570CF9958C /* testharness.cc */; };
		8C37559D5128842F1EA41DC1 /* port_posix.cc in Sources */ = {isa = PBXBuildFile; fileRef = 1B76A990D16A2AE724D9324E /* port_posix.cc */; };
		8C3AB1D6EF08514FD714B10A /* iterator_wrapper.h in Headers */ = {isa = PBXBuildFile; fileRef = 7394570E60761F3AC8F2667E /* iterator_wrapper.h */; };
		8CA4BCCF4C332CB68C926F94 /* KeychainCache.swift in Sources */ = {isa = PBXBuildFile; fileRef = D56C0596468568F00C4BB675 /* KeychainCache.swift */; };
		8DBAF4A0231278A32A7B53E7 /* hash.h in Headers */ = {isa = PBXBuildFile; fileRef = B504A00429D49AE66EAB5918 /* hash.h */; };
		8F8FEAE7F3F5794866B0163C /* topdomains.txt in Resources */ = {isa = PBXBuildFile; fileRef = 15CBF8A3328920BDA39ACE03 /* topdomains.txt */; };
		906F2B9E09174887AE1FFC89 /* cache.h in Headers */ = {isa = PBXBuildFile; fileRef = CB5F1B5D88681643A9C0C7CF /* cache.h */; };
		907D2E87F3AB62A94DB2D9E7 /* InfoPlist.strings in Sources */ = {isa = PBXBuildFile; fileRef = 13E174F50F25AD3E32BBFFF8 /* InfoPlist.strings */; };
		91B616C06F625A75262F47D9 /* LegacyJSContext.h in Headers */ = {isa = PBXBuildFile; fileRef = CE8D06D4069DB9F51B759924 /* LegacyJSContext.h */; };
		91B903FBE39F640B651928D0 /* FaviconManager.swift in Sources */ = {isa = PBXBuildFile; fileRef = 394747630A3208C0183000C2 /* FaviconManager.swift */; };
		9238CC0C5284146DC56706EF /* default.txt in Resources */ = {isa = PBXBuildFile; fileRef = E0C5C6F1D13FCD5152DBBE33 /* default.txt */; };
		92B2B7F2B17137887C97E54D /* HomePanels.swift in Sources */ = {isa = PBXBuildFile; fileRef = 4A01E0C243FA16CD4A8D1BB6 /* HomePanels.swift */; };
		92CC0725B0FA394A4D96F9E5 /* snapshot.h in Headers */ = {isa = PBXBuildFile; fileRef = EF580DF3F5E52AC613B75662 /* snapshot.h */; };
		93A842BE3895EA27CC7F29D4 /* KeyboardHelper.swift in Sources */ = {isa = PBXBuildFile; fileRef = FB53DD417F3A21B17BA52E2B /* KeyboardHelper.swift */; };
		9434B7BDDB6ADA2AA738386D /* env.h in Headers */ = {isa = PBXBuildFile; fileRef = 04B2B929DA420D27682ACF82 /* env.h */; };
		95E4FF6371AD1D0BB1605B9D /* env.cc in Sources */ = {isa = PBXBuildFile; fileRef = 4FF424D6BA9C9B0ED879E681 /* env.cc */; };
		9645840ABD3F26A5C2020472 /* SeparatorTableCell.swift in Sources */ = {isa = PBXBuildFile; fileRef = EA85A2F9F4AF9C5BAB2EF608 /* SeparatorTableCell.swift */; };
		968634F419DEA85A0922394A /* WebViewScripting.swift in Sources */ = {isa = PBXBuildFile; fileRef = 81F57A3BC5DC16D6451500BA /* WebViewScripting.swift */; };
		969DAF9437DD60D2DE8021A0 /* BrowserViewController+ToolbarAndUrlbarDelegate.swift in Sources */ = {isa = PBXBuildFile; fileRef = 2DA2FD0C651BD36B4DFEE46F /* BrowserViewController+ToolbarAndUrlbarDelegate.swift */; };
		96C1D7CEFCE19E5B2EC3D373 /* HttpsEverywhereObjC.h in Headers */ = {isa = PBXBuildFile; fileRef = 959071D5C08B03B8201CE7A9 /* HttpsEverywhereObjC.h */; };
		97F700DCD30B79846A704360 /* ReadingListBasicAuthAuthenticator.swift in Sources */ = {isa = PBXBuildFile; fileRef = 19AA8249F3CBE273A6D90038 /* ReadingListBasicAuthAuthenticator.swift */; };
		97F8E33B27BCC1B7187533D4 /* log_writer.h in Headers */ = {isa = PBXBuildFile; fileRef = 7BBBD72900C0EEB46DEFD557 /* log_writer.h */; };
		989986E4AD89740E7F458CD3 /* NSAttributedStringExtensions.swift in Sources */ = {isa = PBXBuildFile; fileRef = 6E3892D38D4A1AB5E4966CCB /* NSAttributedStringExtensions.swift */; };
		98AAC06AB032F173C2F60733 /* Toolbar.swift in Sources */ = {isa = PBXBuildFile; fileRef = 509747D7D42AF963402467C2 /* Toolbar.swift */; };
		9936A9499C3DD474BF33C5A7 /* bloom.cc in Sources */ = {isa = PBXBuildFile; fileRef = CBF4E22AF178C4C42C998376 /* bloom.cc */; };
		99A8ED133A5230AFA8C7BEA2 /* port.h in Headers */ = {isa = PBXBuildFile; fileRef = A7F8F5DEF756198CE9A08212 /* port.h */; };
		9A3CF331365EA997C962DCF5 /* format.h in Headers */ = {isa = PBXBuildFile; fileRef = 1B1A17F5F0EE66790543A151 /* format.h */; };
		9BA1B7040752CAF5BBAB416E /* Clients.swift in Sources */ = {isa = PBXBuildFile; fileRef = 19E95A110371DA6DCBFE6EB3 /* Clients.swift */; };
		9BFE547FF9C37E82814BA9C6 /* SessionRestoreHandler.swift in Sources */ = {isa = PBXBuildFile; fileRef = F3EF65657121B82D0298261D /* SessionRestoreHandler.swift */; };
		9CF9F9970296253C177CD2E8 /* ReaderModeBarView.swift in Sources */ = {isa = PBXBuildFile; fileRef = ADA7DED2447BA5A4E6FE7C35 /* ReaderModeBarView.swift */; };
		9E08BE0D0C19A5DA7BA7BB52 /* two_level_iterator.cc in Sources */ = {isa = PBXBuildFile; fileRef = BED9E8295A95A1639164EC89 /* two_level_iterator.cc */; };
		9EAB0C6103188CF38E86ED36 /* hash.cc in Sources */ = {isa = PBXBuildFile; fileRef = C1EDEAAE020488481B5A4A1F /* hash.cc */; };
		9EC9707BF7ABD93FBB0FFDB9 /* LoginsHelper.js in Resources */ = {isa = PBXBuildFile; fileRef = B6339DA63849AA7EBB1AD756 /* LoginsHelper.js */; };
		9F50BCE3D5FDCED5636CC737 /* FSUtils.m in Sources */ = {isa = PBXBuildFile; fileRef = 968A68795E0C74E23C2E6F4F /* FSUtils.m */; };
		A017135F85E8E813D1E8DF11 /* WindowCloseHelper.js in Resources */ = {isa = PBXBuildFile; fileRef = 18CF882B686F0A49E665B882 /* WindowCloseHelper.js */; };
		A026D2C7D56306D65820F5EA /* LICENSE in Sources */ = {isa = PBXBuildFile; fileRef = 84234E9D923E84AF3E4E5FB3 /* LICENSE */; };
		A06E13ADC55EEF9339F0C366 /* TabsBarViewController.swift in Sources */ = {isa = PBXBuildFile; fileRef = 688FD5A6B7436E480B4E55E3 /* TabsBarViewController.swift */; };
		A0A20F790B43EED1614DC822 /* FingerprintingProtection.js in Resources */ = {isa = PBXBuildFile; fileRef = D042E0F5F3F943C6FBC6D080 /* FingerprintingProtection.js */; };
		A17F26E14B238008E1E0DC1D /* ReadingListResponse.swift in Sources */ = {isa = PBXBuildFile; fileRef = 6C5D371DB2D8DCC7AE567D7C /* ReadingListResponse.swift */; };
		A1CFE166EBD926880A69E052 /* LoginsHelper+1PW.swift in Sources */ = {isa = PBXBuildFile; fileRef = 56908D315724D806F9CC627A /* LoginsHelper+1PW.swift */; };
		A25D462B2D8A6EFE642C2C9F /* Bytes.swift in Sources */ = {isa = PBXBuildFile; fileRef = DDD73F9E5E578DCBA526D18C /* Bytes.swift */; };
		A2F643975578B7DA57C4B7A4 /* HttpsEverywhereObjC.mm in Sources */ = {isa = PBXBuildFile; fileRef = 3C883D0122036ECFBAE221EB /* HttpsEverywhereObjC.mm */; };
		A4997544E81DF456966522E6 /* BraveShieldState.swift in Sources */ = {isa = PBXBuildFile; fileRef = 8D47EEDBF68F4F4E9E88320A /* BraveShieldState.swift */; };
		A56B5847463CCB600331AE73 /* AppSettingsTableViewController.swift in Sources */ = {isa = PBXBuildFile; fileRef = 19DFABA7EF021729ECE808D1 /* AppSettingsTableViewController.swift */; };
		A60EAD80FF2144001CB1BF0D /* TopSitesPanel.swift in Sources */ = {isa = PBXBuildFile; fileRef = D4517EA1CA782F256C7DB897 /* TopSitesPanel.swift */; };
		A69BFC90988CE401E0A5A0E7 /* FindInPageActivity.swift in Sources */ = {isa = PBXBuildFile; fileRef = 5878D427F83867906A0A1F13 /* FindInPageActivity.swift */; };
		A6A180ED09280A17C5C11B72 /* dumpfile.cc in Sources */ = {isa = PBXBuildFile; fileRef = A88DB45B196E00624A7B7B90 /* dumpfile.cc */; };
		A6A642351469BCFC02F2BB1E /* RemoteTabsTable.swift in Sources */ = {isa = PBXBuildFile; fileRef = CD7B921B5225CE976413AE24 /* RemoteTabsTable.swift */; };
		A6E598067FE0B003D66CEBF9 /* LaunchScreen.xib in Resources */ = {isa = PBXBuildFile; fileRef = 71D20A6CE1238138D7BE1DA1 /* LaunchScreen.xib */; };
		A713235167A69FC297287CA2 /* ReadingListClientRecord.swift in Sources */ = {isa = PBXBuildFile; fileRef = A144D8E467E687B3871C8836 /* ReadingListClientRecord.swift */; };
		A90DB45DF991E67B7130B8BB /* ContextMenuHelper.swift in Sources */ = {isa = PBXBuildFile; fileRef = 123F09362D0AC9517D38B999 /* ContextMenuHelper.swift */; };
		AA40B83421102E20C372F1B0 /* status.h in Headers */ = {isa = PBXBuildFile; fileRef = F1D3A5A73426CF7D28DAB96E /* status.h */; };
		AB8A81FEB9405517D11D668D /* WebServer.swift in Sources */ = {isa = PBXBuildFile; fileRef = D91B6AED2ADFB9D742820133 /* WebServer.swift */; };
		ADE19CAE7AB6DE0B2401742F /* repair.cc in Sources */ = {isa = PBXBuildFile; fileRef = 6EAABA8CA7B7C5801509E9D0 /* repair.cc */; };
		AE310264EA841C9B3BABEB62 /* NSFileManagerExtensions.swift in Sources */ = {isa = PBXBuildFile; fileRef = 8C505FBF5BDE8520B98BCCF8 /* NSFileManagerExtensions.swift */; };
		AEE2ED1CBBB834287D6D45DC /* RollingFileLogger.swift in Sources */ = {isa = PBXBuildFile; fileRef = A98F2F3EB5D2311B2F5643A7 /* RollingFileLogger.swift */; };
		AF3C4643FB0DC60CF8F39C4E /* SystemUtils.swift in Sources */ = {isa = PBXBuildFile; fileRef = C3BC2526C0898383C4164B29 /* SystemUtils.swift */; };
		B0247C5844D0AEA9CC20D3EF /* UIPasteboardExtensions.swift in Sources */ = {isa = PBXBuildFile; fileRef = 0673E6B0F226F20D46B220A9 /* UIPasteboardExtensions.swift */; };
		B12303762D2ADF302DF8F575 /* FindInPageBar.swift in Sources */ = {isa = PBXBuildFile; fileRef = A02DAFE3F94EDC75EAB9C4F6 /* FindInPageBar.swift */; };
		B12BAB62656FE6E23B2F8FA7 /* PrintHelper.swift in Sources */ = {isa = PBXBuildFile; fileRef = 48F5A8D4175792F4A8242779 /* PrintHelper.swift */; };
		B18C45C6E899AE3490F9B440 /* HttpsEverywhere.h in Headers */ = {isa = PBXBuildFile; fileRef = BAC1DC027204221273BF5341 /* HttpsEverywhere.h */; };
		B1D77D25E3AC4F2605A518E1 /* CompletionOps.swift in Sources */ = {isa = PBXBuildFile; fileRef = 0B5DA2C8E2A696FCBB8FC07F /* CompletionOps.swift */; };
		B2A8F582025AD68DE57BBCFB /* OpenPdfHelper.swift in Sources */ = {isa = PBXBuildFile; fileRef = D2A8EBCF53BB0D14E34F6174 /* OpenPdfHelper.swift */; };
		B3F820C60BCE34555656A001 /* StringExtensions.swift in Sources */ = {isa = PBXBuildFile; fileRef = 3CEBDE56EA7A66765808940D /* StringExtensions.swift */; };
		B4759FA231EF7F9AD9C3DC5F /* Result.swift in Sources */ = {isa = PBXBuildFile; fileRef = 1D91C891407BB96DEA87E046 /* Result.swift */; };
		B4AC7FC0F7D974AD0BA32C3A /* AppSettingsOptions.swift in Sources */ = {isa = PBXBuildFile; fileRef = 1E8A4C274A1DE42346F4DADA /* AppSettingsOptions.swift */; };
		B4C5925ABA9B07212E1596DF /* BrowserScrollController.swift in Sources */ = {isa = PBXBuildFile; fileRef = 685E9059120FA15712A37853 /* BrowserScrollController.swift */; };
		B559CDC0AF8A6D35DE545B6A /* BraveBrowserViewController.swift in Sources */ = {isa = PBXBuildFile; fileRef = 5C39A9721F0FECF98A48015E /* BraveBrowserViewController.swift */; };
		B5D0F3D1E9359754EAA95668 /* NSScannerExtensions.swift in Sources */ = {isa = PBXBuildFile; fileRef = A9E39E85A79516D1E92939CB /* NSScannerExtensions.swift */; };
		B64FB3A60347666F539215A8 /* block_.h in Headers */ = {isa = PBXBuildFile; fileRef = 328648B91B53FB403160DF08 /* block_.h */; };
		B68CFF88E0641A0F8CA9C1BE /* BraveWebView.swift in Sources */ = {isa = PBXBuildFile; fileRef = B9DAE86EE9B954590E7537A5 /* BraveWebView.swift */; };
		B735CA1D323CBBD44E763DD9 /* BravePageUnloadHelper.swift in Sources */ = {isa = PBXBuildFile; fileRef = 3E2B364C727B9A34AB89A2A0 /* BravePageUnloadHelper.swift */; };
		B742F2D270D9E2378953F327 /* RequestDesktopSiteActivity.swift in Sources */ = {isa = PBXBuildFile; fileRef = A7213910FF51709F3F5E2C59 /* RequestDesktopSiteActivity.swift */; };
		B777CA48C19B1D9F19FE6F78 /* Prefs.swift in Sources */ = {isa = PBXBuildFile; fileRef = DF4A2609CAA3CA6EBB8326E6 /* Prefs.swift */; };
		B7E587522DCD821AA0940F37 /* slice.h in Headers */ = {isa = PBXBuildFile; fileRef = 38D2A7274015F5CFD209EA31 /* slice.h */; };
		B8D29DA8868D10CA43DFF30F /* adInfo-divquerytemplate.js in Resources */ = {isa = PBXBuildFile; fileRef = 6E4F971F06CCD5FE5475FF99 /* adInfo-divquerytemplate.js */; };
		B8D98177EF45872E5DBFF377 /* SyncQueue.swift in Sources */ = {isa = PBXBuildFile; fileRef = 4B2B45122FEC198975B82223 /* SyncQueue.swift */; };
		BA7D7ADACEC12F432C93C025 /* ReadabilityBrowserHelper.swift in Sources */ = {isa = PBXBuildFile; fileRef = 2D4544B27480EB0BE187D1B5 /* ReadabilityBrowserHelper.swift */; };
		BAE512B7D2251A8207EBA7D4 /* LoginsHelper.swift in Sources */ = {isa = PBXBuildFile; fileRef = C992D1A2E874D87A41A9C53F /* LoginsHelper.swift */; };
		BB63E86A4AC53F36D5B76263 /* ReaderModeCache.swift in Sources */ = {isa = PBXBuildFile; fileRef = 80F6AF3AD51405F4E6DD7477 /* ReaderModeCache.swift */; };
		BC5B2AD9C9E60D1E150E93FE /* TabsButton.swift in Sources */ = {isa = PBXBuildFile; fileRef = 0DEF3C3476D68E9346DDABE9 /* TabsButton.swift */; };
		BCE000B5F9FF52DE27BE387B /* SearchInputView.swift in Sources */ = {isa = PBXBuildFile; fileRef = 452C39CD747B928F9CF126B1 /* SearchInputView.swift */; };
		BD9C531DFE96D6AAFAE33103 /* Theme.swift in Sources */ = {isa = PBXBuildFile; fileRef = 76F97764BF56AA792C3FCDCE /* Theme.swift */; };
		BDED82C210B0F2D66C8BB338 /* crc32c.cc in Sources */ = {isa = PBXBuildFile; fileRef = FE353EC2DEF404A13E27C6FE /* crc32c.cc */; };
		BE99AC7563437EAA6F5413CA /* LoginTableViewCell.swift in Sources */ = {isa = PBXBuildFile; fileRef = 71E0A7D9250B837EB95AF8E5 /* LoginTableViewCell.swift */; };
		BF983D0715644F1AB0F23E68 /* NSData+GZIP.h in Headers */ = {isa = PBXBuildFile; fileRef = 8FD32DFF23D2E6882260066D /* NSData+GZIP.h */; };
		C0725B9765E18BB98FA2C416 /* builder.cc in Sources */ = {isa = PBXBuildFile; fileRef = 537D2877A356B516D2AD8F3E /* builder.cc */; };
		C0828189F18A107B73C85D10 /* AuthenticationKeychainInfo.swift in Sources */ = {isa = PBXBuildFile; fileRef = BF75EF8E72650E5746692B89 /* AuthenticationKeychainInfo.swift */; };
		C1689483F3FAE27CC30E202B /* log_format.h in Headers */ = {isa = PBXBuildFile; fileRef = CD874D64F18795D5FDE53A9F /* log_format.h */; };
		C1E4256758F62E1CC1D4F84E /* InsetButton.swift in Sources */ = {isa = PBXBuildFile; fileRef = 3CBB2471B8BCB257B93C548B /* InsetButton.swift */; };
		C1F07A6A18FC4630EA937E6B /* BrowserViewController+ReaderModeDelegate.swift in Sources */ = {isa = PBXBuildFile; fileRef = EE6A73E84022322BA6158B2D /* BrowserViewController+ReaderModeDelegate.swift */; };
		C2527F8A70ACEA55C5BACA7F /* SwizzlingToHideSharePicker.m in Sources */ = {isa = PBXBuildFile; fileRef = 84C51F13ADC0C2BC71D40BEF /* SwizzlingToHideSharePicker.m */; };
		C2748BF5B46143077DAED2D9 /* NotificationConstants.swift in Sources */ = {isa = PBXBuildFile; fileRef = 77E657254121B3FC16DBDED0 /* NotificationConstants.swift */; };
		C3424B76234256F7426F3A7D /* FaviconFetcher.swift in Sources */ = {isa = PBXBuildFile; fileRef = AADDAA844E92035E243155AA /* FaviconFetcher.swift */; };
		C3E7CE0AE0365AD6A7CB7D49 /* comparator.cc in Sources */ = {isa = PBXBuildFile; fileRef = 64CFAD3123BF24C24EDA6133 /* comparator.cc */; };
		C415871DCEBA47DC7C423105 /* ReadabilityBrowserHelper.js in Resources */ = {isa = PBXBuildFile; fileRef = 85E716FFF91D45F8DBE93E59 /* ReadabilityBrowserHelper.js */; };
		C430DD4BD879C97025E308CB /* ClearPrivateDataTableViewController.swift in Sources */ = {isa = PBXBuildFile; fileRef = 42B92EC10DACFBFF5E890E54 /* ClearPrivateDataTableViewController.swift */; };
		C5A2E6F2033E5897F1F43AD7 /* WebViewDocScale.m in Sources */ = {isa = PBXBuildFile; fileRef = E5287F4DC46DAD1154B404A5 /* WebViewDocScale.m */; };
		C66341CFB5BC2845EAE6F441 /* NSMutableAttributedStringExtensions.swift in Sources */ = {isa = PBXBuildFile; fileRef = A62C053A18EDCEAE240498A6 /* NSMutableAttributedStringExtensions.swift */; };
		C68CDF76C7FC1770D6427F76 /* Home.xcassets in Resources */ = {isa = PBXBuildFile; fileRef = 45E472D18112457D39A86291 /* Home.xcassets */; };
		C6FF450832F5A645F9E9ECF9 /* NSFileManager+Tar.h in Headers */ = {isa = PBXBuildFile; fileRef = 2F847EB375FCD6228AC6F2A3 /* NSFileManager+Tar.h */; };
		C7A7696A703B5D521FDF5D07 /* SetExtensions.swift in Sources */ = {isa = PBXBuildFile; fileRef = 96B9A02B2EB723968C62F607 /* SetExtensions.swift */; };
		C7E48472B057D3EF5E14CC21 /* filename.h in Headers */ = {isa = PBXBuildFile; fileRef = 77EFB88EB71D5FFA5A679AC5 /* filename.h */; };
		C834296D0C5D0BA797E763D3 /* FaviconsTable.swift in Sources */ = {isa = PBXBuildFile; fileRef = 81718B80CF233F354112CA85 /* FaviconsTable.swift */; };
		CA11457A28163F3B1B0FD258 /* Crashlytics.framework in Frameworks */ = {isa = PBXBuildFile; fileRef = 1852F166F6BAB2154A8BEA92 /* Crashlytics.framework */; };
		CB4E437860D2905954E3F7CA /* table_cache.cc in Sources */ = {isa = PBXBuildFile; fileRef = D59264E87AE2E178065BEACD /* table_cache.cc */; };
		CBE8F9770BF74CCB68E0807A /* BraveMainWindow.swift in Sources */ = {isa = PBXBuildFile; fileRef = 105A3ED2E6BEFE42CDC7E572 /* BraveMainWindow.swift */; };
		CC1E2496D2BBE436131C1F81 /* filter_policy.cc in Sources */ = {isa = PBXBuildFile; fileRef = E6649E63B1FC5323B1BFF2E3 /* filter_policy.cc */; };
		CCAC3364419AA9AB527A29B9 /* TPParser.cpp in Sources */ = {isa = PBXBuildFile; fileRef = F90C6C6C21DCA3E0ED89E177 /* TPParser.cpp */; };
		CCCD5D311C1E3408F243DF5E /* ABPFilterLibWrapper.mm in Sources */ = {isa = PBXBuildFile; fileRef = 44A1D7CEF39DC47354E3383E /* ABPFilterLibWrapper.mm */; };
		CD7D5297FC74D76C72D430D1 /* UIImageExtensions.swift in Sources */ = {isa = PBXBuildFile; fileRef = 286FDAED8C109239AF5BA1E4 /* UIImageExtensions.swift */; };
		CD9AA01A31303BE2AA912A09 /* ReadingListClientMetadata.swift in Sources */ = {isa = PBXBuildFile; fileRef = 66D3A58E6D0C44E21FA3C542 /* ReadingListClientMetadata.swift */; };
		CE931E5572FEACC2B5691D07 /* ReaderViewLoading.html in Resources */ = {isa = PBXBuildFile; fileRef = F8B17D264514FF2D0EAF15EC /* ReaderViewLoading.html */; };
		CF1FD6B869DAC754B459302B /* BraveBrowserBottomToolbar.swift in Sources */ = {isa = PBXBuildFile; fileRef = 3DEE61BC5B8E404D11F5547F /* BraveBrowserBottomToolbar.swift */; };
		CFF6C3BBB78F3B7F99DC50B6 /* version_edit.h in Headers */ = {isa = PBXBuildFile; fileRef = 3B425E955080FE76FD586900 /* version_edit.h */; };
		D02C77851544A2FC4270D5CB /* Box.swift in Sources */ = {isa = PBXBuildFile; fileRef = DD76BA2739773A5DA2D71154 /* Box.swift */; };
		D0BC2CC2B4F1C2E894913805 /* DeviceInfo.swift in Sources */ = {isa = PBXBuildFile; fileRef = 2A282A1784AD7B0FBEFDB521 /* DeviceInfo.swift */; };
		D1C86DA5CC9837EE549A6AB9 /* TrackingProtection.swift in Sources */ = {isa = PBXBuildFile; fileRef = 8447DC2D14288124090AADAD /* TrackingProtection.swift */; };
		D22B5AC8588A48662FD6757A /* SearchSettingsTableViewController.swift in Sources */ = {isa = PBXBuildFile; fileRef = A6AECDC0CC95E3DB88A22B72 /* SearchSettingsTableViewController.swift */; };
		D22F3664076BEA8511A9F68D /* NSStringExtensions.swift in Sources */ = {isa = PBXBuildFile; fileRef = D2243796CB0C27B99AED9742 /* NSStringExtensions.swift */; };
		D32109941B8CFD62006D5B74 /* Storage.framework in Frameworks */ = {isa = PBXBuildFile; fileRef = 2FCAE21A1ABB51F800877008 /* Storage.framework */; };
		D36C19A448AA81DB6DFD701D /* BraveUX.swift in Sources */ = {isa = PBXBuildFile; fileRef = 5B8A3FF8C10C5708D9DAD03D /* BraveUX.swift */; };
		D4D89E59C045D41A4853B20F /* SearchEnginePicker.swift in Sources */ = {isa = PBXBuildFile; fileRef = 87678C04836F13BD02C57749 /* SearchEnginePicker.swift */; };
		D50043B62400690CFBBB5859 /* AdjustIntegration.swift in Sources */ = {isa = PBXBuildFile; fileRef = 9C9584FB83BD374183DEA69E /* AdjustIntegration.swift */; };
		D503AACFCAC42E22324494E2 /* QuickActions.swift in Sources */ = {isa = PBXBuildFile; fileRef = 4AEB01189011D65668503900 /* QuickActions.swift */; };
		D719AFA2D991F2D6493368D1 /* ChevronView.swift in Sources */ = {isa = PBXBuildFile; fileRef = C96D05B75A6150D1C3563901 /* ChevronView.swift */; };
		D72F5C6D06CE2CE698BA7DE3 /* Cursor.swift in Sources */ = {isa = PBXBuildFile; fileRef = 17953E8D200A5E66CC3CB7C7 /* Cursor.swift */; };
		D7C5871B5B5ADBFAC3919E65 /* write_batch_internal.h in Headers */ = {isa = PBXBuildFile; fileRef = 3BB6CFD603F29620B7FDD72B /* write_batch_internal.h */; };
		D80CA0E8B90013CF5092C6A0 /* LoginListViewController.swift in Sources */ = {isa = PBXBuildFile; fileRef = 2BF6D7E2B35078DF1FE7BE68 /* LoginListViewController.swift */; };
		D84AAF7ADCD719C5A45AFCEE /* SwipeAnimator.swift in Sources */ = {isa = PBXBuildFile; fileRef = B35E8E56BEC9DB2E1D4BD8C1 /* SwipeAnimator.swift */; };
		D930735487A274E11203B106 /* table_builder.cc in Sources */ = {isa = PBXBuildFile; fileRef = 870EB988AA65C4BB4CD0BCE2 /* table_builder.cc */; };
		D974018CF8F1728469457616 /* status.cc in Sources */ = {isa = PBXBuildFile; fileRef = C760C12370CD279FD30D83CF /* status.cc */; };
		DA04E2F1BC787C3ED2618197 /* SQLiteBookmarksHelpers.swift in Sources */ = {isa = PBXBuildFile; fileRef = BB1271570546AB5C5F7BF4C6 /* SQLiteBookmarksHelpers.swift */; };
		DACC149A83086DD5BA322C21 /* ErrorToast.swift in Sources */ = {isa = PBXBuildFile; fileRef = 0F23E0D14B92A0A3784D5630 /* ErrorToast.swift */; };
		DB6F105D6978BD4C74D042E1 /* CertStore.swift in Sources */ = {isa = PBXBuildFile; fileRef = EA9AEBF65F0394D67D7135DC /* CertStore.swift */; };
		DC38BD50524F4F229F489766 /* db_impl.h in Headers */ = {isa = PBXBuildFile; fileRef = 5D09BD4576555D874B5D0D4A /* db_impl.h */; };
		DD024D7E481298ACAB9EF286 /* ErrorPageHelper.swift in Sources */ = {isa = PBXBuildFile; fileRef = D1F148E463456852B44DE863 /* ErrorPageHelper.swift */; };
		DD5E172A2A502EBEEAB77E61 /* posix_logger.h in Headers */ = {isa = PBXBuildFile; fileRef = EFE971F2D921832885989712 /* posix_logger.h */; };
		DDF18B7D90D1BF9E6072344C /* PageUnload.js in Resources */ = {isa = PBXBuildFile; fileRef = 4D3874D9BE90A50CE9FD63DC /* PageUnload.js */; };
		DE38791AD41548D3FDB68C78 /* BlankTargetLinkHandler.swift in Sources */ = {isa = PBXBuildFile; fileRef = 62AAE6F491DAD1591445A285 /* BlankTargetLinkHandler.swift */; };
		DEE9B5332A9B859D6CA0A6C9 /* SQLiteRemoteClientsAndTabs.swift in Sources */ = {isa = PBXBuildFile; fileRef = 4A9E46E393846F32BB6AE56D /* SQLiteRemoteClientsAndTabs.swift */; };
		DF0324E386DF0AAF40CEE51A /* db_iter.cc in Sources */ = {isa = PBXBuildFile; fileRef = 66D18A8C8455B1E777D874DB /* db_iter.cc */; };
		E04B515A88DAC58FCCF4E991 /* port_posix.h in Headers */ = {isa = PBXBuildFile; fileRef = 5E2DD2C9767F04D79BD241B0 /* port_posix.h */; };
		E12A5FD09E22642F5AD30719 /* BrowserTable.swift in Sources */ = {isa = PBXBuildFile; fileRef = FB11AE05F20D82A81CDDB0D0 /* BrowserTable.swift */; };
		E2B4AF2CA18EBFF4E118049E /* Browser.swift in Sources */ = {isa = PBXBuildFile; fileRef = 9A12D86BF942CEEDD82DF302 /* Browser.swift */; };
		E2BD0520BB757B42E90BF36F /* DeferredDBOperation.swift in Sources */ = {isa = PBXBuildFile; fileRef = C4FCC64BEAD27781355801AA /* DeferredDBOperation.swift */; };
		E2D33EC35C1599109A588B7E /* UIImageViewExtensions.swift in Sources */ = {isa = PBXBuildFile; fileRef = FE1FB09C21B187C3C06E32BC /* UIImageViewExtensions.swift */; };
		E2E956A6C13C602CE5A68623 /* BrowserLocationView.swift in Sources */ = {isa = PBXBuildFile; fileRef = A3F2FC6AC3AFE5BD6E376F55 /* BrowserLocationView.swift */; };
		E37145E30F71657D57F6747C /* CertError.html in Resources */ = {isa = PBXBuildFile; fileRef = 1A30431AEBBA142C2586BE85 /* CertError.html */; };
		E39C2782941C47224F91EAF6 /* testharness.h in Headers */ = {isa = PBXBuildFile; fileRef = F9D3CABEF53998D2DA67C56A /* testharness.h */; };
		E428294E231DA4CAE65470A6 /* Brave.entitlements in Resources */ = {isa = PBXBuildFile; fileRef = B036144E80BFD02638E7E647 /* Brave.entitlements */; };
		E4309BC56F1431FEA791E157 /* BlankTargetDetector.js in Resources */ = {isa = PBXBuildFile; fileRef = 72EAAB187C3C4D4963F67CD6 /* BlankTargetDetector.js */; };
		E4483B5A1ADED63300B485A7 /* Shared.framework in Frameworks */ = {isa = PBXBuildFile; fileRef = 288A2D861AB8B3260023ABC3 /* Shared.framework */; };
		E46B3A85CE3EEB162E7691FF /* AuralProgressBar.swift in Sources */ = {isa = PBXBuildFile; fileRef = A039A46D3958AB005BCBE545 /* AuralProgressBar.swift */; };
		E4CB04CE57189DE29391DA11 /* histogram.cc in Sources */ = {isa = PBXBuildFile; fileRef = C8ED06F8D4F8DF4936BB88C5 /* histogram.cc */; };
		E4D567231ADECE2700F1EFE7 /* ReadingList.framework in Frameworks */ = {isa = PBXBuildFile; fileRef = E4D567181ADECE2700F1EFE7 /* ReadingList.framework */; };
		E4D5672F1ADECE2800F1EFE7 /* ReadingList.framework in Frameworks */ = {isa = PBXBuildFile; fileRef = E4D567181ADECE2700F1EFE7 /* ReadingList.framework */; };
		E4D567301ADECE2800F1EFE7 /* ReadingList.framework in Copy Frameworks */ = {isa = PBXBuildFile; fileRef = E4D567181ADECE2700F1EFE7 /* ReadingList.framework */; settings = {ATTRIBUTES = (CodeSignOnCopy, RemoveHeadersOnCopy, ); }; };
		E5F985933155B3E4117AFC18 /* FileAccessor.swift in Sources */ = {isa = PBXBuildFile; fileRef = 51E87861F27E0ADFE2E8CD86 /* FileAccessor.swift */; };
		E6231C011B90A44F005ABB0D /* libz.tbd in Frameworks */ = {isa = PBXBuildFile; fileRef = E6231C001B90A44F005ABB0D /* libz.tbd */; };
		E6231C031B90A466005ABB0D /* libstdc++.6.0.9.tbd in Frameworks */ = {isa = PBXBuildFile; fileRef = E6231C021B90A466005ABB0D /* libstdc++.6.0.9.tbd */; };
		E6231C051B90A472005ABB0D /* libxml2.2.tbd in Frameworks */ = {isa = PBXBuildFile; fileRef = E6231C041B90A472005ABB0D /* libxml2.2.tbd */; };
		E62FD3F126ABE03669E5BD73 /* UIColorExtensions.swift in Sources */ = {isa = PBXBuildFile; fileRef = 2A6BFEC103054810F8925EAF /* UIColorExtensions.swift */; };
		E6F965121B2F1CF20034B023 /* Shared.framework in Frameworks */ = {isa = PBXBuildFile; fileRef = 288A2D861AB8B3260023ABC3 /* Shared.framework */; };
		E7026A766AA17FE4022C8F83 /* NSUserDefaultsPrefs.swift in Sources */ = {isa = PBXBuildFile; fileRef = 523D05ABFBD9436E6D8F2DB5 /* NSUserDefaultsPrefs.swift */; };
		E7137CFBEDF3A241B3FF612E /* MockLogins.swift in Sources */ = {isa = PBXBuildFile; fileRef = 35CB429412ED076CFF5E85FD /* MockLogins.swift */; };
		E74857EF8CE5864799349B87 /* DefaultSuggestedSites.swift in Sources */ = {isa = PBXBuildFile; fileRef = 98340FA08AFE0EA9B23DD3BC /* DefaultSuggestedSites.swift */; };
		E77C749FCE7245FCCE69C315 /* logging.cc in Sources */ = {isa = PBXBuildFile; fileRef = C3603756FF1A103E2F905E53 /* logging.cc */; };
		E88158BB7457CE7E9093BD73 /* RemoteTabs.swift in Sources */ = {isa = PBXBuildFile; fileRef = DF9CB6EF0E9F25746DCD514F /* RemoteTabs.swift */; };
		E89DEAF4A642EA060CAC3883 /* dbformat.cc in Sources */ = {isa = PBXBuildFile; fileRef = 63385F88C43F167A141D6643 /* dbformat.cc */; };
		E8A10AA61C5538355063C087 /* SwizzlingToHideSharePicker.h in Headers */ = {isa = PBXBuildFile; fileRef = 430FDA25DAA3C35191998991 /* SwizzlingToHideSharePicker.h */; };
		E9396A65893407CA10034653 /* BraveRightSidePanel.swift in Sources */ = {isa = PBXBuildFile; fileRef = ED441214938259EBE2ACD8DF /* BraveRightSidePanel.swift */; };
		E939FB81603AD73753142DF8 /* ReadingListRecord.swift in Sources */ = {isa = PBXBuildFile; fileRef = 18E51E27DCB5453F7C16BB51 /* ReadingListRecord.swift */; };
		E9736B8FFA056E24BE2EB834 /* SearchViewController.swift in Sources */ = {isa = PBXBuildFile; fileRef = 1EE4AD12872C0C02E21DFC2C /* SearchViewController.swift */; };
		E9788E828C3C9FEF2E9BD34E /* ToggleButton.swift in Sources */ = {isa = PBXBuildFile; fileRef = 30AE5F9165CE40F4F87CC86A /* ToggleButton.swift */; };
		EA13B15D4D6AF3EAC2B3177D /* TabTrayController.swift in Sources */ = {isa = PBXBuildFile; fileRef = C12F8F9AA927469C395A01A8 /* TabTrayController.swift */; };
		EA57C937929B9D79638AE0C2 /* SupportUtils.swift in Sources */ = {isa = PBXBuildFile; fileRef = 1F2B94BA962519A13DDE91E3 /* SupportUtils.swift */; };
		EAF3EC8A333CDF89EAF36E30 /* thread_annotations.h in Headers */ = {isa = PBXBuildFile; fileRef = 421F3D5F398D03429D10C994 /* thread_annotations.h */; };
		EB0090841E1BF23D00680DB8 /* base.h in Headers */ = {isa = PBXBuildFile; fileRef = EB00886E1E1BF23800680DB8 /* base.h */; };
		EB0090A01E1BF23D00680DB8 /* filter.h in Headers */ = {isa = PBXBuildFile; fileRef = EB0088981E1BF23800680DB8 /* filter.h */; };
		EB009BAF1E1BF44200680DB8 /* HashItem.h in Headers */ = {isa = PBXBuildFile; fileRef = EB0097E21E1BF44000680DB8 /* HashItem.h */; };
		EB009BB01E1BF44200680DB8 /* HashSet.cpp in Sources */ = {isa = PBXBuildFile; fileRef = EB0097E31E1BF44000680DB8 /* HashSet.cpp */; };
		EB009BB11E1BF44200680DB8 /* HashSet.h in Headers */ = {isa = PBXBuildFile; fileRef = EB0097E41E1BF44000680DB8 /* HashSet.h */; };
		EB00A2F51E1BF4CC00680DB8 /* BloomFilter.cpp in Sources */ = {isa = PBXBuildFile; fileRef = EB009F1E1E1BF4CA00680DB8 /* BloomFilter.cpp */; };
		EB00A2F61E1BF4CC00680DB8 /* BloomFilter.h in Headers */ = {isa = PBXBuildFile; fileRef = EB009F1F1E1BF4CA00680DB8 /* BloomFilter.h */; };
		EB00A3081E1BF4CC00680DB8 /* hashFn.cpp in Sources */ = {isa = PBXBuildFile; fileRef = EB009F391E1BF4CA00680DB8 /* hashFn.cpp */; };
		EB00A3091E1BF4CC00680DB8 /* hashFn.h in Headers */ = {isa = PBXBuildFile; fileRef = EB009F3A1E1BF4CA00680DB8 /* hashFn.h */; };
		EB00A6871E1C071000680DB8 /* ad_block_client.cc in Sources */ = {isa = PBXBuildFile; fileRef = EB00A6831E1C071000680DB8 /* ad_block_client.cc */; };
		EB00A6881E1C071000680DB8 /* ad_block_client.h in Headers */ = {isa = PBXBuildFile; fileRef = EB00A6841E1C071000680DB8 /* ad_block_client.h */; };
		EB00A6891E1C071000680DB8 /* cosmetic_filter.cc in Sources */ = {isa = PBXBuildFile; fileRef = EB00A6851E1C071000680DB8 /* cosmetic_filter.cc */; };
		EB00A68A1E1C071000680DB8 /* cosmetic_filter.h in Headers */ = {isa = PBXBuildFile; fileRef = EB00A6861E1C071000680DB8 /* cosmetic_filter.h */; };
		EB00A68C1E1C079800680DB8 /* filter.cc in Sources */ = {isa = PBXBuildFile; fileRef = EB00A68B1E1C079800680DB8 /* filter.cc */; };
		EB1D65801DF7337100F2E3AE /* ReaderModeTest.swift in Sources */ = {isa = PBXBuildFile; fileRef = EB1D657F1DF7337100F2E3AE /* ReaderModeTest.swift */; };
		EB1E55881D9EE37C008545DC /* IntroScreenTest.swift in Sources */ = {isa = PBXBuildFile; fileRef = EB36616C1D9C3CEC00445C92 /* IntroScreenTest.swift */; };
		EB288679122425F037A1375C /* InnerStrokedView.swift in Sources */ = {isa = PBXBuildFile; fileRef = 15432E6C3B2273969569F01D /* InnerStrokedView.swift */; };
		EB28B5EC1C9A5CEB00B237A3 /* BraveShareTo.appex in copy app extension */ = {isa = PBXBuildFile; fileRef = EB0F42511C9A46D800676650 /* BraveShareTo.appex */; settings = {ATTRIBUTES = (RemoveHeadersOnCopy, ); }; };
		EB3661761D9C3CEC00445C92 /* HttpsEverywhereTest.swift in Sources */ = {isa = PBXBuildFile; fileRef = EB36616E1D9C3CEC00445C92 /* HttpsEverywhereTest.swift */; };
		EB4E15ED1DB7F36600A4C7EA /* Localizable.strings in Resources */ = {isa = PBXBuildFile; fileRef = EB4E15DB1DB7F36600A4C7EA /* Localizable.strings */; };
		EB4E16011DB7F3C400A4C7EA /* BraveShareToInfoPlist.strings in Resources */ = {isa = PBXBuildFile; fileRef = EB4E15EF1DB7F3BA00A4C7EA /* BraveShareToInfoPlist.strings */; };
		EB62B7FD1DB53F3D006FD479 /* Punycode.swift in Sources */ = {isa = PBXBuildFile; fileRef = EB62B7FC1DB53F3D006FD479 /* Punycode.swift */; };
		EB62B8021DB59EF9006FD479 /* WebViewLoadTest.swift in Sources */ = {isa = PBXBuildFile; fileRef = EB3661711D9C3CEC00445C92 /* WebViewLoadTest.swift */; };
		EB8E3D661DF78237006EA0D1 /* FingerprintProtectionTest.swift in Sources */ = {isa = PBXBuildFile; fileRef = EB8E3D651DF78237006EA0D1 /* FingerprintProtectionTest.swift */; };
		EB8E3D711DF785CD006EA0D1 /* WebViewLoadTestUtils.swift in Sources */ = {isa = PBXBuildFile; fileRef = EB3661721D9C3CEC00445C92 /* WebViewLoadTestUtils.swift */; };
		EB8E3D721DF79ABA006EA0D1 /* KIF.framework in Frameworks */ = {isa = PBXBuildFile; fileRef = D30EBB6A1C75503800105AE9 /* KIF.framework */; };
		EB8E9B561C7CB4E1003AA90E /* libz.tbd in Frameworks */ = {isa = PBXBuildFile; fileRef = E6231C001B90A44F005ABB0D /* libz.tbd */; };
		EB8E9B581C7CB4E1003AA90E /* IOKit.framework in Frameworks */ = {isa = PBXBuildFile; fileRef = D36998881AD70A0A00650C6C /* IOKit.framework */; };
		EB8E9B591C7CB4E1003AA90E /* CoreGraphics.framework in Frameworks */ = {isa = PBXBuildFile; fileRef = D39FA16B1A83E17800EE869C /* CoreGraphics.framework */; };
		EB8F566F1DD0FC2800679A78 /* Readability.js in Resources */ = {isa = PBXBuildFile; fileRef = EB8F566E1DD0FC2800679A78 /* Readability.js */; };
		EB8F56971DD13DF300679A78 /* CharisSILB.ttf in Resources */ = {isa = PBXBuildFile; fileRef = 197FAAA7C19EE6AC040F4558 /* CharisSILB.ttf */; };
		EB8F56981DD13DF300679A78 /* CharisSILBI.ttf in Resources */ = {isa = PBXBuildFile; fileRef = 797B786D73B19443EE7AC18F /* CharisSILBI.ttf */; };
		EB8F56991DD13DF300679A78 /* CharisSILI.ttf in Resources */ = {isa = PBXBuildFile; fileRef = 8AAE028C64B419AFDEEDD89C /* CharisSILI.ttf */; };
		EB8F569A1DD13DF300679A78 /* CharisSILR.ttf in Resources */ = {isa = PBXBuildFile; fileRef = 09B26BBAC8D68EFA2A333975 /* CharisSILR.ttf */; };
		EB8F569B1DD13DF300679A78 /* FiraSans-Bold.ttf in Resources */ = {isa = PBXBuildFile; fileRef = C228461239640F53947A0964 /* FiraSans-Bold.ttf */; };
		EB8F569C1DD13DF300679A78 /* FiraSans-BoldItalic.ttf in Resources */ = {isa = PBXBuildFile; fileRef = 3EB5ABED5591BDD452C702A7 /* FiraSans-BoldItalic.ttf */; };
		EB8F569D1DD13DF300679A78 /* FiraSans-Book.ttf in Resources */ = {isa = PBXBuildFile; fileRef = 50438081018B3AA0DE9E3FF9 /* FiraSans-Book.ttf */; };
		EB8F569E1DD13DF300679A78 /* FiraSans-Italic.ttf in Resources */ = {isa = PBXBuildFile; fileRef = 15EC5680878673346481BD88 /* FiraSans-Italic.ttf */; };
		EB8F569F1DD13DF300679A78 /* FiraSans-Light.ttf in Resources */ = {isa = PBXBuildFile; fileRef = AC1FEF85CBD43B0AB6FD7312 /* FiraSans-Light.ttf */; };
		EB8F56A01DD13DF300679A78 /* FiraSans-Medium.ttf in Resources */ = {isa = PBXBuildFile; fileRef = 4D51D3125DCE8021CF113B80 /* FiraSans-Medium.ttf */; };
		EB8F56A11DD13DF300679A78 /* FiraSans-Regular.ttf in Resources */ = {isa = PBXBuildFile; fileRef = 3D5A0C238BFA68019EFA7599 /* FiraSans-Regular.ttf */; };
		EB8F56A21DD13DF300679A78 /* FiraSans-SemiBold.ttf in Resources */ = {isa = PBXBuildFile; fileRef = 2849F28840241B31DFD49F20 /* FiraSans-SemiBold.ttf */; };
		EB8F56A31DD13DF300679A78 /* FiraSans-UltraLight.ttf in Resources */ = {isa = PBXBuildFile; fileRef = 5465B72EA414E035DEAE5667 /* FiraSans-UltraLight.ttf */; };
		EB9CAB431DC2592700627A39 /* UIWebViewSwizzling.m in Sources */ = {isa = PBXBuildFile; fileRef = EB9CAB421DC2592700627A39 /* UIWebViewSwizzling.m */; };
		EB9D8F241D9CCE5F00CA1624 /* BookmarksTest.swift in Sources */ = {isa = PBXBuildFile; fileRef = EB9D8F211D9CCE5F00CA1624 /* BookmarksTest.swift */; };
		EB9D8F261D9CCE5F00CA1624 /* WebViewTest.swift in Sources */ = {isa = PBXBuildFile; fileRef = EB9D8F231D9CCE5F00CA1624 /* WebViewTest.swift */; };
		EBA11E1A1E2EB84800C964E0 /* adblock-regions.txt in Resources */ = {isa = PBXBuildFile; fileRef = EBA11E191E2EB84800C964E0 /* adblock-regions.txt */; };
		EBACC8551DF9BB3500D5E048 /* SettingsViewTest.swift in Sources */ = {isa = PBXBuildFile; fileRef = EBACC8541DF9BB3500D5E048 /* SettingsViewTest.swift */; };
		EBB345801DAD465C00EE24F0 /* SQLite.framework in Copy Frameworks */ = {isa = PBXBuildFile; fileRef = 7B9A62DB1C4002B1005C83DC /* SQLite.framework */; settings = {ATTRIBUTES = (CodeSignOnCopy, RemoveHeadersOnCopy, ); }; };
		EBE50B831DAE8D77000BC0A1 /* BookmarksTest.swift in Sources */ = {isa = PBXBuildFile; fileRef = EBE50B7C1DAE8D70000BC0A1 /* BookmarksTest.swift */; };
		EBE50B871DAEC689000BC0A1 /* Deferred.framework in Frameworks */ = {isa = PBXBuildFile; fileRef = EBE50B861DAEC689000BC0A1 /* Deferred.framework */; };
		EBE50B8A1DAEC8DD000BC0A1 /* UITestUtils.swift in Sources */ = {isa = PBXBuildFile; fileRef = EBE50B881DAEC884000BC0A1 /* UITestUtils.swift */; };
		EBE50B8D1DB02386000BC0A1 /* PrivateBrowsingTest.swift in Sources */ = {isa = PBXBuildFile; fileRef = EBE50B8C1DB02386000BC0A1 /* PrivateBrowsingTest.swift */; };
		ECFAE4736B3C8EE254C6E149 /* ODRefreshControl.h in Headers */ = {isa = PBXBuildFile; fileRef = C33D93B9B0CD0D4AD9E461AE /* ODRefreshControl.h */; };
		ED86C167052A9F70FAF747C4 /* log_reader.h in Headers */ = {isa = PBXBuildFile; fileRef = 9FEEC5779DCE986A2ADCC758 /* log_reader.h */; };
		EE1BFCBBE63887C050C3658B /* ArrayExtensions.swift in Sources */ = {isa = PBXBuildFile; fileRef = 87F3EC59F5985F716F89D46B /* ArrayExtensions.swift */; };
		EE651A235D2355ECC0865F46 /* crc32c.h in Headers */ = {isa = PBXBuildFile; fileRef = EAF179D957607D89D4BDC9A3 /* crc32c.h */; };
		EEEF79E07492339CF13D856A /* TwoLineCell.swift in Sources */ = {isa = PBXBuildFile; fileRef = D9360BEADE369EB8BB4A7BBD /* TwoLineCell.swift */; };
		EF875F2BA5E1EB136ADE64CA /* testutil.h in Headers */ = {isa = PBXBuildFile; fileRef = 496A2069937D1214E5D088D8 /* testutil.h */; };
		EFF86895BB43202E2D446C94 /* NSURLProtectionSpaceExtensions.swift in Sources */ = {isa = PBXBuildFile; fileRef = EB2EA75DA2EE7408103FF27D /* NSURLProtectionSpaceExtensions.swift */; };
		F0EA069256DABEECB329C591 /* binding.gyp in Sources */ = {isa = PBXBuildFile; fileRef = 0DD893DB0B65361DBB959310 /* binding.gyp */; };
		F19BA07B8D5A71CF10AB4851 /* WeakList.swift in Sources */ = {isa = PBXBuildFile; fileRef = D0D48C1BAE5AB7BF2B500584 /* WeakList.swift */; };
		F1D4718E1D777C7C007B443D /* OnePasswordExtension.h in Headers */ = {isa = PBXBuildFile; fileRef = F1D471881D777C7C007B443D /* OnePasswordExtension.h */; };
		F1D4718F1D777C7C007B443D /* OnePasswordExtension.m in Sources */ = {isa = PBXBuildFile; fileRef = F1D471891D777C7C007B443D /* OnePasswordExtension.m */; };
		F237A2C22591D2085E22F775 /* RecentlyUsedCache.h in Headers */ = {isa = PBXBuildFile; fileRef = 8C587E6A28C775E781C04E29 /* RecentlyUsedCache.h */; };
		F3DF5AD139E1BA9D27631B8C /* TitleActivityItemProvider.swift in Sources */ = {isa = PBXBuildFile; fileRef = 6889A46373F182DFFDB59180 /* TitleActivityItemProvider.swift */; };
		F41C0EA95776F22917E445B9 /* AssertionUtils.swift in Sources */ = {isa = PBXBuildFile; fileRef = DC268B1050A30333A489D967 /* AssertionUtils.swift */; };
		F46796229799B19F7570711F /* json.swift in Sources */ = {isa = PBXBuildFile; fileRef = E5AF690DBC7193CD62944636 /* json.swift */; };
		F5723B6EE5165F5CBF544F6C /* SearchLoader.swift in Sources */ = {isa = PBXBuildFile; fileRef = BB991D7A481EEDB55783CEFC /* SearchLoader.swift */; };
		F6E88652464919F38A8A93DA /* port_example.h in Headers */ = {isa = PBXBuildFile; fileRef = 73A880B88D63BF5DFFF2AB28 /* port_example.h */; };
		F77753583610CDE305C0EE17 /* list.txt in Resources */ = {isa = PBXBuildFile; fileRef = 4B73C56F03641D9502B6092C /* list.txt */; };
		F7786B0416321F41C642619E /* BrowserPrompts.swift in Sources */ = {isa = PBXBuildFile; fileRef = 1B0A4457AFC855E3DCE6B038 /* BrowserPrompts.swift */; };
		F8210761AC1CD47310B219F6 /* SiteTableViewControllerHeader.xib in Resources */ = {isa = PBXBuildFile; fileRef = 4D8604C3CDEB6AEBCAC81B76 /* SiteTableViewControllerHeader.xib */; };
		F90CAD0FC189B7DC71007DA7 /* filter_block.h in Headers */ = {isa = PBXBuildFile; fileRef = F0ECF41FB25F301AD2BAD62D /* filter_block.h */; };
		F9DDDE64CF5ACAD94F495B1D /* SessionData.swift in Sources */ = {isa = PBXBuildFile; fileRef = B8E155181FB66C692C8277B2 /* SessionData.swift */; };
		FA00F294BBBF495131089C3E /* ReadingListBatchRecordResponse.swift in Sources */ = {isa = PBXBuildFile; fileRef = 7441C408F90B80EF015E198D /* ReadingListBatchRecordResponse.swift */; };
		FC2095B26ED035AC676F76A3 /* TimeConstants.swift in Sources */ = {isa = PBXBuildFile; fileRef = 5229476EAD1750AD52698AA4 /* TimeConstants.swift */; };
		FDADC87E22921282BB40B2BA /* ReadingListServerRecord.swift in Sources */ = {isa = PBXBuildFile; fileRef = D107A9136CC1FD66F2745769 /* ReadingListServerRecord.swift */; };
		FDE245E7396869A614D170C8 /* ReaderSettings.xcassets in Resources */ = {isa = PBXBuildFile; fileRef = AAD93FEA70EC09EF2D95A298 /* ReaderSettings.xcassets */; };
		FE87AE69E75D3BCA0217302B /* Images.xcassets in Resources */ = {isa = PBXBuildFile; fileRef = 0BB0AC9161A9CF9D96C7B547 /* Images.xcassets */; };
		FEE054125202A09D9B35CAB0 /* SQLiteHistory.swift in Sources */ = {isa = PBXBuildFile; fileRef = 2D6905FFBEC76A63A3D5D23C /* SQLiteHistory.swift */; };
/* End PBXBuildFile section */

/* Begin PBXContainerItemProxy section */
		0B742CCB1B32491400EE9264 /* PBXContainerItemProxy */ = {
			isa = PBXContainerItemProxy;
			containerPortal = 0B742CC61B32491400EE9264 /* sqlcipher.xcodeproj */;
			proxyType = 2;
			remoteGlobalIDString = D2AAC046055464E500DB518D;
			remoteInfo = sqlcipher;
		};
		0B742CCD1B32493800EE9264 /* PBXContainerItemProxy */ = {
			isa = PBXContainerItemProxy;
			containerPortal = 0B742CC61B32491400EE9264 /* sqlcipher.xcodeproj */;
			proxyType = 1;
			remoteGlobalIDString = D2AAC045055464E500DB518D;
			remoteInfo = sqlcipher;
		};
		288A2D9B1AB8B3260023ABC3 /* PBXContainerItemProxy */ = {
			isa = PBXContainerItemProxy;
			containerPortal = F84B21B61A090F8100AAB793 /* Project object */;
			proxyType = 1;
			remoteGlobalIDString = 288A2D851AB8B3260023ABC3;
			remoteInfo = Shared;
		};
		2FCAE2261ABB51F800877008 /* PBXContainerItemProxy */ = {
			isa = PBXContainerItemProxy;
			containerPortal = F84B21B61A090F8100AAB793 /* Project object */;
			proxyType = 1;
			remoteGlobalIDString = 2FCAE2191ABB51F800877008;
			remoteInfo = Storage;
		};
		2FCAE2281ABB51F800877008 /* PBXContainerItemProxy */ = {
			isa = PBXContainerItemProxy;
			containerPortal = F84B21B61A090F8100AAB793 /* Project object */;
			proxyType = 1;
			remoteGlobalIDString = F84B21BD1A090F8100AAB793;
			remoteInfo = Client;
		};
		2FCAE22F1ABB51F800877008 /* PBXContainerItemProxy */ = {
			isa = PBXContainerItemProxy;
			containerPortal = F84B21B61A090F8100AAB793 /* Project object */;
			proxyType = 1;
			remoteGlobalIDString = 2FCAE2191ABB51F800877008;
			remoteInfo = Storage;
		};
		2FCAE23B1ABB520700877008 /* PBXContainerItemProxy */ = {
			isa = PBXContainerItemProxy;
			containerPortal = F84B21B61A090F8100AAB793 /* Project object */;
			proxyType = 1;
			remoteGlobalIDString = 288A2D851AB8B3260023ABC3;
			remoteInfo = Shared;
		};
<<<<<<< HEAD
		5C44C0CB1E38479300B1FD81 /* PBXContainerItemProxy */ = {
=======
		5C82B4D11E1F5D0F00B8942C /* PBXContainerItemProxy */ = {
>>>>>>> 6d707f22
			isa = PBXContainerItemProxy;
			containerPortal = D30EBB5A1C75503800105AE9 /* KIF.xcodeproj */;
			proxyType = 2;
			remoteGlobalIDString = FAB89FFC1CAC546900C6DFC1;
			remoteInfo = KIFFrameworkConsumer;
		};
<<<<<<< HEAD
		5C44C0CD1E38479300B1FD81 /* PBXContainerItemProxy */ = {
=======
		5C82B4D31E1F5D0F00B8942C /* PBXContainerItemProxy */ = {
>>>>>>> 6d707f22
			isa = PBXContainerItemProxy;
			containerPortal = D30EBB5A1C75503800105AE9 /* KIF.xcodeproj */;
			proxyType = 2;
			remoteGlobalIDString = FAB8A0141CAC546A00C6DFC1;
			remoteInfo = KIFFrameworkConsumerTests;
		};
		7B9A62DA1C4002B1005C83DC /* PBXContainerItemProxy */ = {
			isa = PBXContainerItemProxy;
			containerPortal = 7B9A62B91C4002B1005C83DC /* SQLite.xcodeproj */;
			proxyType = 2;
			remoteGlobalIDString = DC2B29E21B26F718001C60EA;
			remoteInfo = "SQLite iOS";
		};
		7B9A62F81C400303005C83DC /* PBXContainerItemProxy */ = {
			isa = PBXContainerItemProxy;
			containerPortal = 7B9A62B91C4002B1005C83DC /* SQLite.xcodeproj */;
			proxyType = 1;
			remoteGlobalIDString = DC2B29E11B26F718001C60EA;
			remoteInfo = "SQLite iOS";
		};
		D30EBB631C75503800105AE9 /* PBXContainerItemProxy */ = {
			isa = PBXContainerItemProxy;
			containerPortal = D30EBB5A1C75503800105AE9 /* KIF.xcodeproj */;
			proxyType = 2;
			remoteGlobalIDString = EABD46AA1857A0C700A5F081;
			remoteInfo = KIF;
		};
		D30EBB651C75503800105AE9 /* PBXContainerItemProxy */ = {
			isa = PBXContainerItemProxy;
			containerPortal = D30EBB5A1C75503800105AE9 /* KIF.xcodeproj */;
			proxyType = 2;
			remoteGlobalIDString = EB60ECC1177F8C83005A041A;
			remoteInfo = "Test Host";
		};
		D30EBB671C75503800105AE9 /* PBXContainerItemProxy */ = {
			isa = PBXContainerItemProxy;
			containerPortal = D30EBB5A1C75503800105AE9 /* KIF.xcodeproj */;
			proxyType = 2;
			remoteGlobalIDString = EABD46CD1857A0F300A5F081;
			remoteInfo = "KIF Tests";
		};
		D30EBB691C75503800105AE9 /* PBXContainerItemProxy */ = {
			isa = PBXContainerItemProxy;
			containerPortal = D30EBB5A1C75503800105AE9 /* KIF.xcodeproj */;
			proxyType = 2;
			remoteGlobalIDString = 9CC9673B1AD4B1B600576D13;
			remoteInfo = KIFFramework;
		};
		E4D567241ADECE2700F1EFE7 /* PBXContainerItemProxy */ = {
			isa = PBXContainerItemProxy;
			containerPortal = F84B21B61A090F8100AAB793 /* Project object */;
			proxyType = 1;
			remoteGlobalIDString = E4D567171ADECE2700F1EFE7;
			remoteInfo = ReadingList;
		};
		E4D567261ADECE2800F1EFE7 /* PBXContainerItemProxy */ = {
			isa = PBXContainerItemProxy;
			containerPortal = F84B21B61A090F8100AAB793 /* Project object */;
			proxyType = 1;
			remoteGlobalIDString = F84B21BD1A090F8100AAB793;
			remoteInfo = Client;
		};
		E4D5672D1ADECE2800F1EFE7 /* PBXContainerItemProxy */ = {
			isa = PBXContainerItemProxy;
			containerPortal = F84B21B61A090F8100AAB793 /* Project object */;
			proxyType = 1;
			remoteGlobalIDString = E4D567171ADECE2700F1EFE7;
			remoteInfo = ReadingList;
		};
		E63CD1B11B31B66400A63AFF /* PBXContainerItemProxy */ = {
			isa = PBXContainerItemProxy;
			containerPortal = F84B21B61A090F8100AAB793 /* Project object */;
			proxyType = 1;
			remoteGlobalIDString = 288A2D851AB8B3260023ABC3;
			remoteInfo = Shared;
		};
		E63CD1B21B31B66400A63AFF /* PBXContainerItemProxy */ = {
			isa = PBXContainerItemProxy;
			containerPortal = F84B21B61A090F8100AAB793 /* Project object */;
			proxyType = 1;
			remoteGlobalIDString = F84B21BD1A090F8100AAB793;
			remoteInfo = Client;
		};
		EB0F42591C9A46D800676650 /* PBXContainerItemProxy */ = {
			isa = PBXContainerItemProxy;
			containerPortal = F84B21B61A090F8100AAB793 /* Project object */;
			proxyType = 1;
			remoteGlobalIDString = EB0F42501C9A46D800676650;
			remoteInfo = BraveShareTo;
		};
		EB53D1001D9C2BB20093077A /* PBXContainerItemProxy */ = {
			isa = PBXContainerItemProxy;
			containerPortal = F84B21B61A090F8100AAB793 /* Project object */;
			proxyType = 1;
			remoteGlobalIDString = F84B21BD1A090F8100AAB793;
			remoteInfo = Client;
		};
		EB8E9B371C7CB4E1003AA90E /* PBXContainerItemProxy */ = {
			isa = PBXContainerItemProxy;
			containerPortal = F84B21B61A090F8100AAB793 /* Project object */;
			proxyType = 1;
			remoteGlobalIDString = F84B21BD1A090F8100AAB793;
			remoteInfo = Client;
		};
/* End PBXContainerItemProxy section */

/* Begin PBXCopyFilesBuildPhase section */
		EB28B5DE1C9A5CCE00B237A3 /* copy app extension */ = {
			isa = PBXCopyFilesBuildPhase;
			buildActionMask = 2147483647;
			dstPath = "";
			dstSubfolderSpec = 13;
			files = (
				EB28B5EC1C9A5CEB00B237A3 /* BraveShareTo.appex in copy app extension */,
			);
			name = "copy app extension";
			runOnlyForDeploymentPostprocessing = 0;
		};
		F84B22351A09144D00AAB793 /* Copy Frameworks */ = {
			isa = PBXCopyFilesBuildPhase;
			buildActionMask = 12;
			dstPath = "";
			dstSubfolderSpec = 10;
			files = (
				EBB345801DAD465C00EE24F0 /* SQLite.framework in Copy Frameworks */,
				E4D567301ADECE2800F1EFE7 /* ReadingList.framework in Copy Frameworks */,
				2FCAE2321ABB51F800877008 /* Storage.framework in Copy Frameworks */,
				288A2D9E1AB8B3260023ABC3 /* Shared.framework in Copy Frameworks */,
			);
			name = "Copy Frameworks";
			runOnlyForDeploymentPostprocessing = 0;
		};
/* End PBXCopyFilesBuildPhase section */

/* Begin PBXFileReference section */
		00B90745791B75F3C766B545 /* memtable.h */ = {isa = PBXFileReference; includeInIndex = 1; lastKnownFileType = sourcecode.c.h; name = memtable.h; path = ./brave/ThirdParty/leveldb/db/memtable.h; sourceTree = "<group>"; };
		00C49EE7A6BE925459C9BB20 /* SWTableViewCell-Info.plist */ = {isa = PBXFileReference; includeInIndex = 1; lastKnownFileType = text.plist.xml; name = "SWTableViewCell-Info.plist"; path = "./ThirdParty/SWTableViewCell/SWTableViewCell-Info.plist"; sourceTree = "<group>"; };
		00F0C79A1A031D0298A1167B /* DiskImageStore.swift */ = {isa = PBXFileReference; includeInIndex = 1; lastKnownFileType = sourcecode.swift; name = DiskImageStore.swift; path = ./Storage/DiskImageStore.swift; sourceTree = "<group>"; };
		016FF6C150629D4A91A838B8 /* Crasher.m */ = {isa = PBXFileReference; includeInIndex = 1; lastKnownFileType = sourcecode.c.objc; name = Crasher.m; path = ./Client/Application/Crasher.m; sourceTree = "<group>"; };
		01A57127C178E1032C56625F /* Info.plist */ = {isa = PBXFileReference; includeInIndex = 1; lastKnownFileType = text.plist.xml; name = Info.plist; path = ./ReadingList/Info.plist; sourceTree = "<group>"; };
		02C139BC9FA47F8C0F789FF0 /* CertError.css */ = {isa = PBXFileReference; includeInIndex = 1; lastKnownFileType = text.css; name = CertError.css; path = ./Client/Assets/CertError.css; sourceTree = "<group>"; };
		03435436D07EB2E82C401AA6 /* ThumbnailCell.swift */ = {isa = PBXFileReference; includeInIndex = 1; lastKnownFileType = sourcecode.swift; name = ThumbnailCell.swift; path = ./Client/Frontend/Widgets/ThumbnailCell.swift; sourceTree = "<group>"; };
		03E632C3081928FF6C86DEE4 /* memtable.cc */ = {isa = PBXFileReference; includeInIndex = 1; lastKnownFileType = sourcecode.cpp.cpp; name = memtable.cc; path = ./brave/ThirdParty/leveldb/db/memtable.cc; sourceTree = "<group>"; };
		043594F69F9449D488B068A2 /* main.m */ = {isa = PBXFileReference; includeInIndex = 1; lastKnownFileType = sourcecode.c.objc; name = main.m; path = ./ThirdParty/UIImageViewAligned/Example/ImageAlignment/main.m; sourceTree = "<group>"; };
		044A09CA3AB626543290E03B /* MenuHelper.swift */ = {isa = PBXFileReference; includeInIndex = 1; lastKnownFileType = sourcecode.swift; name = MenuHelper.swift; path = ./Utils/MenuHelper.swift; sourceTree = "<group>"; };
		04B2B929DA420D27682ACF82 /* env.h */ = {isa = PBXFileReference; includeInIndex = 1; lastKnownFileType = sourcecode.c.h; name = env.h; path = ./brave/ThirdParty/leveldb/include/leveldb/env.h; sourceTree = "<group>"; };
		0535A68D60D1523E2C71A3A8 /* cross@2x.png */ = {isa = PBXFileReference; includeInIndex = 1; lastKnownFileType = image.png; name = "cross@2x.png"; path = "./ThirdParty/SWTableViewCell/cross@2x.png"; sourceTree = "<group>"; };
		05853EA6194DFB05DAD2C6FD /* Clearables.swift */ = {isa = PBXFileReference; includeInIndex = 1; lastKnownFileType = sourcecode.swift; name = Clearables.swift; path = ./Client/Frontend/Settings/Clearables.swift; sourceTree = "<group>"; };
		05DE4CC5A534AD91F7BDD7C2 /* DynamicFontHelper.swift */ = {isa = PBXFileReference; includeInIndex = 1; lastKnownFileType = sourcecode.swift; name = DynamicFontHelper.swift; path = ./Utils/DynamicFontHelper.swift; sourceTree = "<group>"; };
		06452EAA9A8F4B6769447D20 /* Info.plist */ = {isa = PBXFileReference; includeInIndex = 1; lastKnownFileType = text.plist.xml; name = Info.plist; path = ./Extensions/ShareTo/Info.plist; sourceTree = "<group>"; };
		0673E6B0F226F20D46B220A9 /* UIPasteboardExtensions.swift */ = {isa = PBXFileReference; includeInIndex = 1; lastKnownFileType = sourcecode.swift; name = UIPasteboardExtensions.swift; path = ./Client/Extensions/UIPasteboardExtensions.swift; sourceTree = "<group>"; };
		06897A227A4C0E4D01463FD5 /* SuggestedSites.swift */ = {isa = PBXFileReference; includeInIndex = 1; lastKnownFileType = sourcecode.swift; name = SuggestedSites.swift; path = ./Storage/SuggestedSites.swift; sourceTree = "<group>"; };
		07047A7781F4E177F5513C54 /* GeometryExtensions.swift */ = {isa = PBXFileReference; includeInIndex = 1; lastKnownFileType = sourcecode.swift; name = GeometryExtensions.swift; path = ./Utils/Extensions/GeometryExtensions.swift; sourceTree = "<group>"; };
		073761130B84455FB1E15D57 /* Info.plist */ = {isa = PBXFileReference; includeInIndex = 1; lastKnownFileType = text.plist.xml; name = Info.plist; path = "./Shared/Supporting Files/Info.plist"; sourceTree = "<group>"; };
		08373AAA053C26FAD1A95023 /* Info.plist */ = {isa = PBXFileReference; includeInIndex = 1; lastKnownFileType = text.plist.xml; name = Info.plist; path = ./Storage/Info.plist; sourceTree = "<group>"; };
		0994D8CB826BBAE3C446B125 /* Crasher.h */ = {isa = PBXFileReference; includeInIndex = 1; lastKnownFileType = sourcecode.c.h; name = Crasher.h; path = ./Client/Application/Crasher.h; sourceTree = "<group>"; };
		09B26BBAC8D68EFA2A333975 /* CharisSILR.ttf */ = {isa = PBXFileReference; includeInIndex = 1; lastKnownFileType = file; name = CharisSILR.ttf; path = ./Client/Assets/Fonts/CharisSILR.ttf; sourceTree = "<group>"; };
		0B5DA2C8E2A696FCBB8FC07F /* CompletionOps.swift */ = {isa = PBXFileReference; includeInIndex = 1; lastKnownFileType = sourcecode.swift; name = CompletionOps.swift; path = ./Storage/CompletionOps.swift; sourceTree = "<group>"; };
		0B742CC61B32491400EE9264 /* sqlcipher.xcodeproj */ = {isa = PBXFileReference; lastKnownFileType = "wrapper.pb-project"; name = sqlcipher.xcodeproj; path = ThirdParty/sqlcipher/sqlcipher.xcodeproj; sourceTree = "<group>"; };
		0B8E0FF31A932BD500161DC3 /* ImageIO.framework */ = {isa = PBXFileReference; lastKnownFileType = wrapper.framework; name = ImageIO.framework; path = System/Library/Frameworks/ImageIO.framework; sourceTree = SDKROOT; };
		0BB0AC9161A9CF9D96C7B547 /* Images.xcassets */ = {isa = PBXFileReference; includeInIndex = 1; lastKnownFileType = folder.assetcatalog; name = Images.xcassets; path = ./Client/Assets/Images.xcassets; sourceTree = "<group>"; };
		0C1214A52B19342123EA2DDC /* ImageAlignment-Prefix.pch */ = {isa = PBXFileReference; includeInIndex = 1; lastKnownFileType = sourcecode.c.h; name = "ImageAlignment-Prefix.pch"; path = "./ThirdParty/UIImageViewAligned/Example/ImageAlignment/ImageAlignment-Prefix.pch"; sourceTree = "<group>"; };
		0C1EC8C1DDF251BC04F959BC /* URLBarView.swift */ = {isa = PBXFileReference; includeInIndex = 1; lastKnownFileType = sourcecode.swift; name = URLBarView.swift; path = ./Client/Frontend/Browser/URLBarView.swift; sourceTree = "<group>"; };
		0DBC605ED0B385E0A684D759 /* Shared-Bridging-Header.h */ = {isa = PBXFileReference; includeInIndex = 1; lastKnownFileType = sourcecode.c.h; name = "Shared-Bridging-Header.h"; path = "./Shared/Shared-Bridging-Header.h"; sourceTree = "<group>"; };
		0DD893DB0B65361DBB959310 /* binding.gyp */ = {isa = PBXFileReference; includeInIndex = 1; lastKnownFileType = text; name = binding.gyp; path = ./brave/src/webfilters/httpse_cpp/binding.gyp; sourceTree = "<group>"; };
		0DEF3C3476D68E9346DDABE9 /* TabsButton.swift */ = {isa = PBXFileReference; includeInIndex = 1; lastKnownFileType = sourcecode.swift; name = TabsButton.swift; path = ./Client/Frontend/Widgets/TabsButton.swift; sourceTree = "<group>"; };
		0E2C6937D1EBDCCAEC20B669 /* ReadingListSQLStorage.swift */ = {isa = PBXFileReference; includeInIndex = 1; lastKnownFileType = sourcecode.swift; name = ReadingListSQLStorage.swift; path = ./ReadingList/ReadingListSQLStorage.swift; sourceTree = "<group>"; };
		0E42E238F2AF15B6C9DD2B52 /* Licenses.html */ = {isa = PBXFileReference; includeInIndex = 1; lastKnownFileType = text.html; name = Licenses.html; path = ./Client/Assets/About/Licenses.html; sourceTree = "<group>"; };
		0EBAEAC982DAE4A8FAF2C080 /* ViewController.h */ = {isa = PBXFileReference; includeInIndex = 1; lastKnownFileType = sourcecode.c.h; name = ViewController.h; path = ./ThirdParty/SWTableViewCell/ViewController.h; sourceTree = "<group>"; };
		0EBC2ADD319427C267D1BEAF /* iterator.cc */ = {isa = PBXFileReference; includeInIndex = 1; lastKnownFileType = sourcecode.cpp.cpp; name = iterator.cc; path = ./brave/ThirdParty/leveldb/table/iterator.cc; sourceTree = "<group>"; };
		0F0A684D27A3A8B902FBBCBA /* PrivateBrowsing.swift */ = {isa = PBXFileReference; includeInIndex = 1; lastKnownFileType = sourcecode.swift; name = PrivateBrowsing.swift; path = ./brave/src/webview/PrivateBrowsing.swift; sourceTree = "<group>"; };
		0F23E0D14B92A0A3784D5630 /* ErrorToast.swift */ = {isa = PBXFileReference; includeInIndex = 1; lastKnownFileType = sourcecode.swift; name = ErrorToast.swift; path = ./Client/Frontend/Widgets/ErrorToast.swift; sourceTree = "<group>"; };
		0FA8929C0D08EA248F350718 /* testutil.cc */ = {isa = PBXFileReference; includeInIndex = 1; lastKnownFileType = sourcecode.cpp.cpp; name = testutil.cc; path = ./brave/ThirdParty/leveldb/util/testutil.cc; sourceTree = "<group>"; };
		105A3ED2E6BEFE42CDC7E572 /* BraveMainWindow.swift */ = {isa = PBXFileReference; includeInIndex = 1; lastKnownFileType = sourcecode.swift; name = BraveMainWindow.swift; path = ./brave/src/frontend/BraveMainWindow.swift; sourceTree = "<group>"; };
		1081FC02756E52D6E7B045EC /* HistorySwiper.swift */ = {isa = PBXFileReference; includeInIndex = 1; lastKnownFileType = sourcecode.swift; name = HistorySwiper.swift; path = ./brave/src/frontend/HistorySwiper.swift; sourceTree = "<group>"; };
		10BF445F325FC67CA1BE469B /* BrowserViewController+WKNavigationDelegate.swift */ = {isa = PBXFileReference; includeInIndex = 1; lastKnownFileType = sourcecode.swift; name = "BrowserViewController+WKNavigationDelegate.swift"; path = "./Client/Frontend/Browser/BrowserViewController/BrowserViewController+WKNavigationDelegate.swift"; sourceTree = "<group>"; };
		115851A2B56FABCD4F4AFC2C /* Favicons.swift */ = {isa = PBXFileReference; includeInIndex = 1; lastKnownFileType = sourcecode.swift; name = Favicons.swift; path = ./Storage/Favicons.swift; sourceTree = "<group>"; };
		123F09362D0AC9517D38B999 /* ContextMenuHelper.swift */ = {isa = PBXFileReference; includeInIndex = 1; lastKnownFileType = sourcecode.swift; name = ContextMenuHelper.swift; path = ./Client/Frontend/Browser/ContextMenuHelper.swift; sourceTree = "<group>"; };
		13A21A5C7DDA36F0C9C60E0C /* Try.h */ = {isa = PBXFileReference; includeInIndex = 1; lastKnownFileType = sourcecode.c.h; name = Try.h; path = ./Utils/Try.h; sourceTree = "<group>"; };
		13E174F50F25AD3E32BBFFF8 /* InfoPlist.strings */ = {isa = PBXFileReference; includeInIndex = 1; lastKnownFileType = text.plist.strings; name = InfoPlist.strings; path = ./brave/src/resources/en.lproj/InfoPlist.strings; sourceTree = "<group>"; };
		141B758FC2676D4F76EC3CE6 /* README.md */ = {isa = PBXFileReference; includeInIndex = 1; lastKnownFileType = net.daringfireball.markdown; name = README.md; path = ./ThirdParty/Result/README.md; sourceTree = "<group>"; };
		1457A0C4F733CEFBA915C45A /* Default.png */ = {isa = PBXFileReference; includeInIndex = 1; lastKnownFileType = image.png; name = Default.png; path = ./ThirdParty/SWTableViewCell/Default.png; sourceTree = "<group>"; };
		153CFCBEC63A613A0699D370 /* ODRefreshControl.m */ = {isa = PBXFileReference; includeInIndex = 1; lastKnownFileType = sourcecode.c.objc; name = ODRefreshControl.m; path = ./brave/src/frontend/ODRefreshControl.m; sourceTree = "<group>"; };
		15432E6C3B2273969569F01D /* InnerStrokedView.swift */ = {isa = PBXFileReference; includeInIndex = 1; lastKnownFileType = sourcecode.swift; name = InnerStrokedView.swift; path = ./Client/Frontend/Widgets/InnerStrokedView.swift; sourceTree = "<group>"; };
		154ABFEE676FAE0D12F2C7D5 /* BrowserViewController+TabManagerDelegate.swift */ = {isa = PBXFileReference; includeInIndex = 1; lastKnownFileType = sourcecode.swift; name = "BrowserViewController+TabManagerDelegate.swift"; path = "./Client/Frontend/Browser/BrowserViewController/BrowserViewController+TabManagerDelegate.swift"; sourceTree = "<group>"; };
		15CBF8A3328920BDA39ACE03 /* topdomains.txt */ = {isa = PBXFileReference; includeInIndex = 1; lastKnownFileType = text; name = topdomains.txt; path = ./Client/Assets/topdomains.txt; sourceTree = "<group>"; };
		15EC5680878673346481BD88 /* FiraSans-Italic.ttf */ = {isa = PBXFileReference; includeInIndex = 1; lastKnownFileType = file; name = "FiraSans-Italic.ttf"; path = "./Client/Assets/Fonts/FiraSans-Italic.ttf"; sourceTree = "<group>"; };
		15EC61F64D5344E6C858CB77 /* UIImage+ImageEffects.h */ = {isa = PBXFileReference; includeInIndex = 1; lastKnownFileType = sourcecode.c.h; name = "UIImage+ImageEffects.h"; path = "./ThirdParty/Apple/UIImage+ImageEffects.h"; sourceTree = "<group>"; };
		16AB8BEB99743A86D8FAB8EE /* UIImage+Compare.h */ = {isa = PBXFileReference; includeInIndex = 1; lastKnownFileType = sourcecode.c.h; name = "UIImage+Compare.h"; path = "./ThirdParty/FBSnapshotTestCase/UIImage+Compare.h"; sourceTree = "<group>"; };
		16B1CCA810AB91F276B9EECB /* NSURLExtensions.swift */ = {isa = PBXFileReference; includeInIndex = 1; lastKnownFileType = sourcecode.swift; name = NSURLExtensions.swift; path = ./Utils/Extensions/NSURLExtensions.swift; sourceTree = "<group>"; };
		17953E8D200A5E66CC3CB7C7 /* Cursor.swift */ = {isa = PBXFileReference; includeInIndex = 1; lastKnownFileType = sourcecode.swift; name = Cursor.swift; path = ./Storage/Cursor.swift; sourceTree = "<group>"; };
		180A8B5C1868B0AC0DBB5581 /* AppDelegate.m */ = {isa = PBXFileReference; includeInIndex = 1; lastKnownFileType = sourcecode.c.objc; name = AppDelegate.m; path = ./ThirdParty/SWTableViewCell/AppDelegate.m; sourceTree = "<group>"; };
		18310D02AC095C274A9D4149 /* clock@2x.png */ = {isa = PBXFileReference; includeInIndex = 1; lastKnownFileType = image.png; name = "clock@2x.png"; path = "./ThirdParty/SWTableViewCell/clock@2x.png"; sourceTree = "<group>"; };
		1852F166F6BAB2154A8BEA92 /* Crashlytics.framework */ = {isa = PBXFileReference; lastKnownFileType = wrapper.framework; path = Crashlytics.framework; sourceTree = "<group>"; };
		1853DEB0D5080049170E58F2 /* table_cache.h */ = {isa = PBXFileReference; includeInIndex = 1; lastKnownFileType = sourcecode.c.h; name = table_cache.h; path = ./brave/ThirdParty/leveldb/db/table_cache.h; sourceTree = "<group>"; };
		18C80071AA062AE67BD5314D /* BookmarksPanel.swift */ = {isa = PBXFileReference; includeInIndex = 1; lastKnownFileType = sourcecode.swift; name = BookmarksPanel.swift; path = ./Client/Frontend/Home/BookmarksPanel.swift; sourceTree = "<group>"; };
		18CF882B686F0A49E665B882 /* WindowCloseHelper.js */ = {isa = PBXFileReference; includeInIndex = 1; lastKnownFileType = sourcecode.javascript; name = WindowCloseHelper.js; path = ./Client/Assets/WindowCloseHelper.js; sourceTree = "<group>"; };
		18E51E27DCB5453F7C16BB51 /* ReadingListRecord.swift */ = {isa = PBXFileReference; includeInIndex = 1; lastKnownFileType = sourcecode.swift; name = ReadingListRecord.swift; path = ./ReadingList/ReadingListRecord.swift; sourceTree = "<group>"; };
		197FAAA7C19EE6AC040F4558 /* CharisSILB.ttf */ = {isa = PBXFileReference; includeInIndex = 1; lastKnownFileType = file; name = CharisSILB.ttf; path = ./Client/Assets/Fonts/CharisSILB.ttf; sourceTree = "<group>"; };
		19AA8249F3CBE273A6D90038 /* ReadingListBasicAuthAuthenticator.swift */ = {isa = PBXFileReference; includeInIndex = 1; lastKnownFileType = sourcecode.swift; name = ReadingListBasicAuthAuthenticator.swift; path = ./ReadingList/ReadingListBasicAuthAuthenticator.swift; sourceTree = "<group>"; };
		19DFABA7EF021729ECE808D1 /* AppSettingsTableViewController.swift */ = {isa = PBXFileReference; includeInIndex = 1; lastKnownFileType = sourcecode.swift; name = AppSettingsTableViewController.swift; path = ./Client/Frontend/Settings/AppSettingsTableViewController.swift; sourceTree = "<group>"; };
		19E95A110371DA6DCBFE6EB3 /* Clients.swift */ = {isa = PBXFileReference; includeInIndex = 1; lastKnownFileType = sourcecode.swift; name = Clients.swift; path = ./Storage/Clients.swift; sourceTree = "<group>"; };
		1A30431AEBBA142C2586BE85 /* CertError.html */ = {isa = PBXFileReference; includeInIndex = 1; lastKnownFileType = text.html; name = CertError.html; path = ./Client/Assets/CertError.html; sourceTree = "<group>"; };
		1A6D95C23337865036C98FDB /* ReaderModeStyleViewController.swift */ = {isa = PBXFileReference; includeInIndex = 1; lastKnownFileType = sourcecode.swift; name = ReaderModeStyleViewController.swift; path = ./Client/Frontend/Reader/ReaderModeStyleViewController.swift; sourceTree = "<group>"; };
		1AC8A722F405496526E2D739 /* AppInfo.swift */ = {isa = PBXFileReference; includeInIndex = 1; lastKnownFileType = sourcecode.swift; name = AppInfo.swift; path = ./Utils/AppInfo.swift; sourceTree = "<group>"; };
		1AE7F2514D6093589F258163 /* Visit.swift */ = {isa = PBXFileReference; includeInIndex = 1; lastKnownFileType = sourcecode.swift; name = Visit.swift; path = ./Storage/Visit.swift; sourceTree = "<group>"; };
		1B0A4457AFC855E3DCE6B038 /* BrowserPrompts.swift */ = {isa = PBXFileReference; includeInIndex = 1; lastKnownFileType = sourcecode.swift; name = BrowserPrompts.swift; path = ./Client/Frontend/Browser/BrowserPrompts.swift; sourceTree = "<group>"; };
		1B1A17F5F0EE66790543A151 /* format.h */ = {isa = PBXFileReference; includeInIndex = 1; lastKnownFileType = sourcecode.c.h; name = format.h; path = ./brave/ThirdParty/leveldb/table/format.h; sourceTree = "<group>"; };
		1B76A990D16A2AE724D9324E /* port_posix.cc */ = {isa = PBXFileReference; includeInIndex = 1; lastKnownFileType = sourcecode.cpp.cpp; name = port_posix.cc; path = ./brave/ThirdParty/leveldb/port/port_posix.cc; sourceTree = "<group>"; };
		1D91C891407BB96DEA87E046 /* Result.swift */ = {isa = PBXFileReference; includeInIndex = 1; lastKnownFileType = sourcecode.swift; name = Result.swift; path = ./ThirdParty/Result/Result.swift; sourceTree = "<group>"; };
		1E58C3281FDE6485E48B42D3 /* ReadingListFetchSpec.swift */ = {isa = PBXFileReference; includeInIndex = 1; lastKnownFileType = sourcecode.swift; name = ReadingListFetchSpec.swift; path = ./ReadingList/ReadingListFetchSpec.swift; sourceTree = "<group>"; };
		1E8A4C274A1DE42346F4DADA /* AppSettingsOptions.swift */ = {isa = PBXFileReference; includeInIndex = 1; lastKnownFileType = sourcecode.swift; name = AppSettingsOptions.swift; path = ./Client/Frontend/Settings/AppSettingsOptions.swift; sourceTree = "<group>"; };
		1EE4AD12872C0C02E21DFC2C /* SearchViewController.swift */ = {isa = PBXFileReference; includeInIndex = 1; lastKnownFileType = sourcecode.swift; name = SearchViewController.swift; path = ./Client/Frontend/Browser/SearchViewController.swift; sourceTree = "<group>"; };
		1F2B94BA962519A13DDE91E3 /* SupportUtils.swift */ = {isa = PBXFileReference; includeInIndex = 1; lastKnownFileType = sourcecode.swift; name = SupportUtils.swift; path = ./Utils/SupportUtils.swift; sourceTree = "<group>"; };
		209D7E86C279706A100E8D88 /* SidePanelBaseViewController.swift */ = {isa = PBXFileReference; includeInIndex = 1; lastKnownFileType = sourcecode.swift; name = SidePanelBaseViewController.swift; path = ./brave/src/frontend/sidepanels/SidePanelBaseViewController.swift; sourceTree = "<group>"; };
		221C89002AFF8CAA7A46AED0 /* write_batch.h */ = {isa = PBXFileReference; includeInIndex = 1; lastKnownFileType = sourcecode.c.h; name = write_batch.h; path = ./brave/ThirdParty/leveldb/include/leveldb/write_batch.h; sourceTree = "<group>"; };
		23742BDDA52668C11FC7C59F /* DatabaseError.swift */ = {isa = PBXFileReference; includeInIndex = 1; lastKnownFileType = sourcecode.swift; name = DatabaseError.swift; path = ./Storage/DatabaseError.swift; sourceTree = "<group>"; };
		24E7EB795FD310C03CA104FF /* scrape_plugins.py */ = {isa = PBXFileReference; includeInIndex = 1; lastKnownFileType = text.script.python; name = scrape_plugins.py; path = ./Client/Assets/Search/scrape_plugins.py; sourceTree = "<group>"; };
		281FBE9AF8B7F6EFCAF1C39F /* Bookmarks.swift */ = {isa = PBXFileReference; includeInIndex = 1; lastKnownFileType = sourcecode.swift; name = Bookmarks.swift; path = ./Storage/Bookmarks/Bookmarks.swift; sourceTree = "<group>"; };
		2849F28840241B31DFD49F20 /* FiraSans-SemiBold.ttf */ = {isa = PBXFileReference; includeInIndex = 1; lastKnownFileType = file; name = "FiraSans-SemiBold.ttf"; path = "./Client/Assets/Fonts/FiraSans-SemiBold.ttf"; sourceTree = "<group>"; };
		28642F23E2CE9D7D43B28CFA /* UIImage+ImageEffects.m */ = {isa = PBXFileReference; includeInIndex = 1; lastKnownFileType = sourcecode.c.objc; name = "UIImage+ImageEffects.m"; path = "./ThirdParty/Apple/UIImage+ImageEffects.m"; sourceTree = "<group>"; };
		286FDAED8C109239AF5BA1E4 /* UIImageExtensions.swift */ = {isa = PBXFileReference; includeInIndex = 1; lastKnownFileType = sourcecode.swift; name = UIImageExtensions.swift; path = ./Utils/Extensions/UIImageExtensions.swift; sourceTree = "<group>"; };
		288A2D861AB8B3260023ABC3 /* Shared.framework */ = {isa = PBXFileReference; explicitFileType = wrapper.framework; includeInIndex = 0; path = Shared.framework; sourceTree = BUILT_PRODUCTS_DIR; };
		28B36C3F85252AC06EB2CEA7 /* RXMLElement.m */ = {isa = PBXFileReference; includeInIndex = 1; lastKnownFileType = sourcecode.c.objc; name = RXMLElement.m; path = ./ThirdParty/RaptureXML/RXMLElement.m; sourceTree = "<group>"; };
		29311D3AC154C483EAB3021A /* filter_policy.h */ = {isa = PBXFileReference; includeInIndex = 1; lastKnownFileType = sourcecode.c.h; name = filter_policy.h; path = ./brave/ThirdParty/leveldb/include/leveldb/filter_policy.h; sourceTree = "<group>"; };
		2932A3FE9BEA1C5424721AA1 /* FBSnapshotTestController.h */ = {isa = PBXFileReference; includeInIndex = 1; lastKnownFileType = sourcecode.c.h; name = FBSnapshotTestController.h; path = ./ThirdParty/FBSnapshotTestCase/FBSnapshotTestController.h; sourceTree = "<group>"; };
		297C9F7E7B235E8B4EF7E3A5 /* SchemaTable.swift */ = {isa = PBXFileReference; includeInIndex = 1; lastKnownFileType = sourcecode.swift; name = SchemaTable.swift; path = ./Storage/SQL/SchemaTable.swift; sourceTree = "<group>"; };
		2999273D53D63157E5CCE0F1 /* Try.m */ = {isa = PBXFileReference; includeInIndex = 1; lastKnownFileType = sourcecode.c.objc; name = Try.m; path = ./Utils/Try.m; sourceTree = "<group>"; };
		2A16E42938DD99B48BCB7015 /* Functions.swift */ = {isa = PBXFileReference; includeInIndex = 1; lastKnownFileType = sourcecode.swift; name = Functions.swift; path = ./Utils/Functions.swift; sourceTree = "<group>"; };
		2A282A1784AD7B0FBEFDB521 /* DeviceInfo.swift */ = {isa = PBXFileReference; includeInIndex = 1; lastKnownFileType = sourcecode.swift; name = DeviceInfo.swift; path = ./Utils/DeviceInfo.swift; sourceTree = "<group>"; };
		2A6BFEC103054810F8925EAF /* UIColorExtensions.swift */ = {isa = PBXFileReference; includeInIndex = 1; lastKnownFileType = sourcecode.swift; name = UIColorExtensions.swift; path = ./Utils/Extensions/UIColorExtensions.swift; sourceTree = "<group>"; };
		2A8B45D2FC56D5EE52F16C62 /* AppDelegate.h */ = {isa = PBXFileReference; includeInIndex = 1; lastKnownFileType = sourcecode.c.h; name = AppDelegate.h; path = ./ThirdParty/UIImageViewAligned/Example/ImageAlignment/AppDelegate.h; sourceTree = "<group>"; };
		2B38010CBB5F7DD8B2735223 /* BrowserViewController+WKUIDelegate.swift */ = {isa = PBXFileReference; includeInIndex = 1; lastKnownFileType = sourcecode.swift; name = "BrowserViewController+WKUIDelegate.swift"; path = "./Client/Frontend/Browser/BrowserViewController/BrowserViewController+WKUIDelegate.swift"; sourceTree = "<group>"; };
		2B91E389F463E032B3FA08B9 /* ReadingList-Bridging-Header.h */ = {isa = PBXFileReference; includeInIndex = 1; lastKnownFileType = sourcecode.c.h; name = "ReadingList-Bridging-Header.h"; path = "./ReadingList/ReadingList-Bridging-Header.h"; sourceTree = "<group>"; };
		2BF6D7E2B35078DF1FE7BE68 /* LoginListViewController.swift */ = {isa = PBXFileReference; includeInIndex = 1; lastKnownFileType = sourcecode.swift; name = LoginListViewController.swift; path = "./Client/Frontend/Login Management/LoginListViewController.swift"; sourceTree = "<group>"; };
		2C8E3137EC81353B137F8FDA /* ReadingListError.swift */ = {isa = PBXFileReference; includeInIndex = 1; lastKnownFileType = sourcecode.swift; name = ReadingListError.swift; path = ./ReadingList/ReadingListError.swift; sourceTree = "<group>"; };
		2D4544B27480EB0BE187D1B5 /* ReadabilityBrowserHelper.swift */ = {isa = PBXFileReference; includeInIndex = 1; lastKnownFileType = sourcecode.swift; name = ReadabilityBrowserHelper.swift; path = ./Client/Frontend/Reader/ReadabilityBrowserHelper.swift; sourceTree = "<group>"; };
		2D6905FFBEC76A63A3D5D23C /* SQLiteHistory.swift */ = {isa = PBXFileReference; includeInIndex = 1; lastKnownFileType = sourcecode.swift; name = SQLiteHistory.swift; path = ./Storage/SQL/SQLiteHistory.swift; sourceTree = "<group>"; };
		2DA2FD0C651BD36B4DFEE46F /* BrowserViewController+ToolbarAndUrlbarDelegate.swift */ = {isa = PBXFileReference; includeInIndex = 1; lastKnownFileType = sourcecode.swift; name = "BrowserViewController+ToolbarAndUrlbarDelegate.swift"; path = "./Client/Frontend/Browser/BrowserViewController/BrowserViewController+ToolbarAndUrlbarDelegate.swift"; sourceTree = "<group>"; };
		2F847EB375FCD6228AC6F2A3 /* NSFileManager+Tar.h */ = {isa = PBXFileReference; includeInIndex = 1; lastKnownFileType = sourcecode.c.h; name = "NSFileManager+Tar.h"; path = "./brave/ThirdParty/NSFileManager+Tar.h"; sourceTree = "<group>"; };
		2FCAE21A1ABB51F800877008 /* Storage.framework */ = {isa = PBXFileReference; explicitFileType = wrapper.framework; includeInIndex = 0; path = Storage.framework; sourceTree = BUILT_PRODUCTS_DIR; };
		2FCAE2241ABB51F800877008 /* StorageTests.xctest */ = {isa = PBXFileReference; explicitFileType = wrapper.cfbundle; includeInIndex = 0; path = StorageTests.xctest; sourceTree = BUILT_PRODUCTS_DIR; };
		3068E336E4706F9A280980E0 /* Main.storyboard */ = {isa = PBXFileReference; includeInIndex = 1; lastKnownFileType = file.storyboard; name = Main.storyboard; path = ./ThirdParty/UIImageViewAligned/Example/ImageAlignment/Base.lproj/Main.storyboard; sourceTree = "<group>"; };
		30AE5F9165CE40F4F87CC86A /* ToggleButton.swift */ = {isa = PBXFileReference; includeInIndex = 1; lastKnownFileType = sourcecode.swift; name = ToggleButton.swift; path = ./Client/Frontend/Widgets/ToggleButton.swift; sourceTree = "<group>"; };
		32454E9E39178D4B3CD31294 /* FirstPartyHost.h */ = {isa = PBXFileReference; includeInIndex = 1; lastKnownFileType = sourcecode.c.h; path = FirstPartyHost.h; sourceTree = "<group>"; };
		328648B91B53FB403160DF08 /* block_.h */ = {isa = PBXFileReference; includeInIndex = 1; lastKnownFileType = sourcecode.c.h; name = block_.h; path = ./brave/ThirdParty/leveldb/table/block_.h; sourceTree = "<group>"; };
		32DE82BEFE4A1706E4211F41 /* HttpsEverywhere.swift */ = {isa = PBXFileReference; includeInIndex = 1; lastKnownFileType = sourcecode.swift; name = HttpsEverywhere.swift; path = ./brave/src/webfilters/HttpsEverywhere.swift; sourceTree = "<group>"; };
		33FB8F3ADE3F46C30830F3C8 /* NSData+GZIP.m */ = {isa = PBXFileReference; includeInIndex = 1; lastKnownFileType = sourcecode.c.objc; name = "NSData+GZIP.m"; path = "./brave/ThirdParty/NSData+GZIP.m"; sourceTree = "<group>"; };
		35AC1F3ECFB9EAC673B0F876 /* wikipedia.xml */ = {isa = PBXFileReference; includeInIndex = 1; lastKnownFileType = text.xml; name = wikipedia.xml; path = ./Client/Assets/Search/SearchOverrides/en/wikipedia.xml; sourceTree = "<group>"; };
		35CB429412ED076CFF5E85FD /* MockLogins.swift */ = {isa = PBXFileReference; includeInIndex = 1; lastKnownFileType = sourcecode.swift; name = MockLogins.swift; path = ./Storage/MockLogins.swift; sourceTree = "<group>"; };
		35E413620EF5D1B803AF3D7D /* table.cc */ = {isa = PBXFileReference; includeInIndex = 1; lastKnownFileType = sourcecode.cpp.cpp; name = table.cc; path = ./brave/ThirdParty/leveldb/table/table.cc; sourceTree = "<group>"; };
		3646C785759BD2F9EDC310C7 /* MainSidePanelViewController.swift */ = {isa = PBXFileReference; includeInIndex = 1; lastKnownFileType = sourcecode.swift; name = MainSidePanelViewController.swift; path = ./brave/src/frontend/sidepanels/MainSidePanelViewController.swift; sourceTree = "<group>"; };
		36C647DC00749BCC944D6EC6 /* LICENSE */ = {isa = PBXFileReference; includeInIndex = 1; lastKnownFileType = text; name = LICENSE; path = ./brave/ThirdParty/leveldb/LICENSE; sourceTree = "<group>"; };
		375118584E8D0F8D403BD580 /* comparator.h */ = {isa = PBXFileReference; includeInIndex = 1; lastKnownFileType = sourcecode.c.h; name = comparator.h; path = ./brave/ThirdParty/leveldb/include/leveldb/comparator.h; sourceTree = "<group>"; };
		37CCF11E8A21B0F740AE061C /* UIImage+Diff.m */ = {isa = PBXFileReference; includeInIndex = 1; lastKnownFileType = sourcecode.c.objc; name = "UIImage+Diff.m"; path = "./ThirdParty/FBSnapshotTestCase/UIImage+Diff.m"; sourceTree = "<group>"; };
		385BCC19527D552B3A5A62CA /* Syncable.swift */ = {isa = PBXFileReference; includeInIndex = 1; lastKnownFileType = sourcecode.swift; name = Syncable.swift; path = ./Storage/Syncable.swift; sourceTree = "<group>"; };
		38C68FFAC3A8E8791BCBCB18 /* effective_tld_names.dat */ = {isa = PBXFileReference; includeInIndex = 1; lastKnownFileType = text; name = effective_tld_names.dat; path = ./Utils/effective_tld_names.dat; sourceTree = "<group>"; };
		38D2A7274015F5CFD209EA31 /* slice.h */ = {isa = PBXFileReference; includeInIndex = 1; lastKnownFileType = sourcecode.c.h; name = slice.h; path = ./brave/ThirdParty/leveldb/include/leveldb/slice.h; sourceTree = "<group>"; };
		392EA1C4570EF57722D166C3 /* table_builder.h */ = {isa = PBXFileReference; includeInIndex = 1; lastKnownFileType = sourcecode.c.h; name = table_builder.h; path = ./brave/ThirdParty/leveldb/include/leveldb/table_builder.h; sourceTree = "<group>"; };
		394747630A3208C0183000C2 /* FaviconManager.swift */ = {isa = PBXFileReference; includeInIndex = 1; lastKnownFileType = sourcecode.swift; name = FaviconManager.swift; path = ./Client/Frontend/Browser/FaviconManager.swift; sourceTree = "<group>"; };
		3A1603EBC9F917E49206597F /* Logins.swift */ = {isa = PBXFileReference; includeInIndex = 1; lastKnownFileType = sourcecode.swift; lineEnding = 0; name = Logins.swift; path = ./Storage/Logins.swift; sourceTree = "<group>"; xcLanguageSpecificationIdentifier = xcode.lang.swift; };
		3A17EA52E38E83395749035F /* c.cc */ = {isa = PBXFileReference; includeInIndex = 1; lastKnownFileType = sourcecode.cpp.cpp; name = c.cc; path = ./brave/ThirdParty/leveldb/db/c.cc; sourceTree = "<group>"; };
		3A2DE0F39BB39DADF655D114 /* MainStoryboard.storyboard */ = {isa = PBXFileReference; includeInIndex = 1; lastKnownFileType = file.storyboard; name = MainStoryboard.storyboard; path = ./ThirdParty/SWTableViewCell/en.lproj/MainStoryboard.storyboard; sourceTree = "<group>"; };
		3A34CC3E591D2465D0000AAA /* write_batch.cc */ = {isa = PBXFileReference; includeInIndex = 1; lastKnownFileType = sourcecode.cpp.cpp; name = write_batch.cc; path = ./brave/ThirdParty/leveldb/db/write_batch.cc; sourceTree = "<group>"; };
		3A92266752BB20FAD5298E56 /* ViewController.m */ = {isa = PBXFileReference; includeInIndex = 1; lastKnownFileType = sourcecode.c.objc; name = ViewController.m; path = ./ThirdParty/SWTableViewCell/ViewController.m; sourceTree = "<group>"; };
		3AFA720AEE3F432355F29EEA /* TPParser.h */ = {isa = PBXFileReference; includeInIndex = 1; lastKnownFileType = sourcecode.c.h; path = TPParser.h; sourceTree = "<group>"; };
		3B425E955080FE76FD586900 /* version_edit.h */ = {isa = PBXFileReference; includeInIndex = 1; lastKnownFileType = sourcecode.c.h; name = version_edit.h; path = ./brave/ThirdParty/leveldb/db/version_edit.h; sourceTree = "<group>"; };
		3BB6CFD603F29620B7FDD72B /* write_batch_internal.h */ = {isa = PBXFileReference; includeInIndex = 1; lastKnownFileType = sourcecode.c.h; name = write_batch_internal.h; path = ./brave/ThirdParty/leveldb/db/write_batch_internal.h; sourceTree = "<group>"; };
		3C883D0122036ECFBAE221EB /* HttpsEverywhereObjC.mm */ = {isa = PBXFileReference; includeInIndex = 1; lastKnownFileType = sourcecode.cpp.objcpp; name = HttpsEverywhereObjC.mm; path = ./brave/src/webfilters/httpse_cpp/HttpsEverywhereObjC.mm; sourceTree = "<group>"; };
		3CB164FB4D60884D27DFCA0B /* options.h */ = {isa = PBXFileReference; includeInIndex = 1; lastKnownFileType = sourcecode.c.h; name = options.h; path = ./brave/ThirdParty/leveldb/include/leveldb/options.h; sourceTree = "<group>"; };
		3CBB2471B8BCB257B93C548B /* InsetButton.swift */ = {isa = PBXFileReference; includeInIndex = 1; lastKnownFileType = sourcecode.swift; name = InsetButton.swift; path = ./Client/Frontend/Widgets/InsetButton.swift; sourceTree = "<group>"; };
		3CEBDE56EA7A66765808940D /* StringExtensions.swift */ = {isa = PBXFileReference; includeInIndex = 1; lastKnownFileType = sourcecode.swift; name = StringExtensions.swift; path = ./Utils/Extensions/StringExtensions.swift; sourceTree = "<group>"; };
		3D0161A70E588406035D9F53 /* Swizzling.m */ = {isa = PBXFileReference; includeInIndex = 1; lastKnownFileType = sourcecode.c.objc; name = Swizzling.m; path = ./Utils/Swizzling.m; sourceTree = "<group>"; };
		3D31D4C1809E37971C7425A0 /* SwiftSupport.swift */ = {isa = PBXFileReference; includeInIndex = 1; lastKnownFileType = sourcecode.swift; name = SwiftSupport.swift; path = ./ThirdParty/FBSnapshotTestCase/SwiftSupport.swift; sourceTree = "<group>"; };
		3D5A0C238BFA68019EFA7599 /* FiraSans-Regular.ttf */ = {isa = PBXFileReference; includeInIndex = 1; lastKnownFileType = file; name = "FiraSans-Regular.ttf"; path = "./Client/Assets/Fonts/FiraSans-Regular.ttf"; sourceTree = "<group>"; };
		3D896344B52D542A2D6AF48F /* BraveShareToInfo.plist */ = {isa = PBXFileReference; includeInIndex = 1; lastKnownFileType = text.plist.xml; name = BraveShareToInfo.plist; path = ./BraveShareTo/BraveShareToInfo.plist; sourceTree = "<group>"; };
		3D9746805E2869918BFE1A92 /* memenv.h */ = {isa = PBXFileReference; includeInIndex = 1; lastKnownFileType = sourcecode.c.h; name = memenv.h; path = ./brave/ThirdParty/leveldb/helpers/memenv/memenv.h; sourceTree = "<group>"; };
		3DEE61BC5B8E404D11F5547F /* BraveBrowserBottomToolbar.swift */ = {isa = PBXFileReference; includeInIndex = 1; lastKnownFileType = sourcecode.swift; name = BraveBrowserBottomToolbar.swift; path = ./brave/src/frontend/BraveBrowserBottomToolbar.swift; sourceTree = "<group>"; };
		3E2B364C727B9A34AB89A2A0 /* BravePageUnloadHelper.swift */ = {isa = PBXFileReference; includeInIndex = 1; lastKnownFileType = sourcecode.swift; name = BravePageUnloadHelper.swift; path = "./brave/src/page-hooks/BravePageUnloadHelper.swift"; sourceTree = "<group>"; };
		3E56C0216FAEB62B2CDF5FE7 /* WebViewProgress.swift */ = {isa = PBXFileReference; includeInIndex = 1; lastKnownFileType = sourcecode.swift; name = WebViewProgress.swift; path = ./brave/src/webview/WebViewProgress.swift; sourceTree = "<group>"; };
		3E697ECEC4280D34946774F6 /* two_level_iterator.h */ = {isa = PBXFileReference; includeInIndex = 1; lastKnownFileType = sourcecode.c.h; name = two_level_iterator.h; path = ./brave/ThirdParty/leveldb/table/two_level_iterator.h; sourceTree = "<group>"; };
		3EB5ABED5591BDD452C702A7 /* FiraSans-BoldItalic.ttf */ = {isa = PBXFileReference; includeInIndex = 1; lastKnownFileType = file; name = "FiraSans-BoldItalic.ttf"; path = "./Client/Assets/Fonts/FiraSans-BoldItalic.ttf"; sourceTree = "<group>"; };
		3F8C87651157C51F01D4D96F /* ReaderPanel.swift */ = {isa = PBXFileReference; includeInIndex = 1; lastKnownFileType = sourcecode.swift; name = ReaderPanel.swift; path = ./Client/Frontend/Home/ReaderPanel.swift; sourceTree = "<group>"; };
		3FF3DEB1602874A5B2FF6610 /* FBSnapshotTestCasePlatform.m */ = {isa = PBXFileReference; includeInIndex = 1; lastKnownFileType = sourcecode.c.objc; name = FBSnapshotTestCasePlatform.m; path = ./ThirdParty/FBSnapshotTestCase/FBSnapshotTestCasePlatform.m; sourceTree = "<group>"; };
		421F3D5F398D03429D10C994 /* thread_annotations.h */ = {isa = PBXFileReference; includeInIndex = 1; lastKnownFileType = sourcecode.c.h; name = thread_annotations.h; path = ./brave/ThirdParty/leveldb/port/thread_annotations.h; sourceTree = "<group>"; };
		42B92EC10DACFBFF5E890E54 /* ClearPrivateDataTableViewController.swift */ = {isa = PBXFileReference; includeInIndex = 1; lastKnownFileType = sourcecode.swift; name = ClearPrivateDataTableViewController.swift; path = ./Client/Frontend/Settings/ClearPrivateDataTableViewController.swift; sourceTree = "<group>"; };
		42E7370C905EB0AE722AA0C5 /* block_builder.cc */ = {isa = PBXFileReference; includeInIndex = 1; lastKnownFileType = sourcecode.cpp.cpp; name = block_builder.cc; path = ./brave/ThirdParty/leveldb/table/block_builder.cc; sourceTree = "<group>"; };
		430FDA25DAA3C35191998991 /* SwizzlingToHideSharePicker.h */ = {isa = PBXFileReference; includeInIndex = 1; lastKnownFileType = sourcecode.c.h; name = SwizzlingToHideSharePicker.h; path = ./brave/src/frontend/SwizzlingToHideSharePicker.h; sourceTree = "<group>"; };
		4380F19554944742F9E55A9B /* UIViewExtensions.swift */ = {isa = PBXFileReference; includeInIndex = 1; lastKnownFileType = sourcecode.swift; name = UIViewExtensions.swift; path = ./Utils/Extensions/UIViewExtensions.swift; sourceTree = "<group>"; };
		43D1777F9AA8762221511A28 /* BraveScrollController.swift */ = {isa = PBXFileReference; includeInIndex = 1; lastKnownFileType = sourcecode.swift; name = BraveScrollController.swift; path = ./brave/src/frontend/BraveScrollController.swift; sourceTree = "<group>"; };
		4437752A4BCEA31464EF010B /* ExtensionUtils.swift */ = {isa = PBXFileReference; includeInIndex = 1; lastKnownFileType = sourcecode.swift; lineEnding = 0; name = ExtensionUtils.swift; path = ./Utils/ExtensionUtils.swift; sourceTree = "<group>"; xcLanguageSpecificationIdentifier = xcode.lang.swift; };
		44A1D7CEF39DC47354E3383E /* ABPFilterLibWrapper.mm */ = {isa = PBXFileReference; includeInIndex = 1; lastKnownFileType = sourcecode.cpp.objcpp; name = ABPFilterLibWrapper.mm; path = ./brave/src/webfilters/ABPFilterLibWrapper.mm; sourceTree = "<group>"; };
		44B732CC7870DC69264D3197 /* FBSnapshotTestCase-Info.plist */ = {isa = PBXFileReference; includeInIndex = 1; lastKnownFileType = text.plist.xml; name = "FBSnapshotTestCase-Info.plist"; path = "./ThirdParty/FBSnapshotTestCase/FBSnapshotTestCase-Info.plist"; sourceTree = "<group>"; };
		452C39CD747B928F9CF126B1 /* SearchInputView.swift */ = {isa = PBXFileReference; includeInIndex = 1; lastKnownFileType = sourcecode.swift; name = SearchInputView.swift; path = ./Client/Frontend/Widgets/SearchInputView.swift; sourceTree = "<group>"; };
		45E472D18112457D39A86291 /* Home.xcassets */ = {isa = PBXFileReference; includeInIndex = 1; lastKnownFileType = folder.assetcatalog; name = Home.xcassets; path = ./Client/Frontend/Home/Home.xcassets; sourceTree = "<group>"; };
		461700B5DC204E19F6F5F0B5 /* ShareViewController.swift */ = {isa = PBXFileReference; includeInIndex = 1; lastKnownFileType = sourcecode.swift; name = ShareViewController.swift; path = ./Extensions/ShareTo/ShareViewController.swift; sourceTree = "<group>"; };
		470C37FDCDBA7F0B4F53CC4D /* SQLiteBookmarksBase.swift */ = {isa = PBXFileReference; includeInIndex = 1; lastKnownFileType = sourcecode.swift; name = SQLiteBookmarksBase.swift; path = ./Storage/SQL/SQLiteBookmarksBase.swift; sourceTree = "<group>"; };
		47A8978FCB8EF048CF9D8BC7 /* SQLiteBookmarksResetting.swift */ = {isa = PBXFileReference; includeInIndex = 1; lastKnownFileType = sourcecode.swift; name = SQLiteBookmarksResetting.swift; path = ./Storage/SQL/SQLiteBookmarksResetting.swift; sourceTree = "<group>"; };
		47F905FA4F0EF9F49CE8A3F7 /* yahoo.xml */ = {isa = PBXFileReference; includeInIndex = 1; lastKnownFileType = text.xml; name = yahoo.xml; path = ./Client/Assets/Search/SearchOverrides/en/yahoo.xml; sourceTree = "<group>"; };
		48F5A8D4175792F4A8242779 /* PrintHelper.swift */ = {isa = PBXFileReference; includeInIndex = 1; lastKnownFileType = sourcecode.swift; name = PrintHelper.swift; path = ./Client/Frontend/Browser/PrintHelper.swift; sourceTree = "<group>"; };
		4910D433026D7E3ED997EDCB /* melinda_portrait.jpg */ = {isa = PBXFileReference; includeInIndex = 1; lastKnownFileType = image.jpeg; name = melinda_portrait.jpg; path = ./ThirdParty/UIImageViewAligned/Example/ImageAlignment/melinda_portrait.jpg; sourceTree = "<group>"; };
		496A2069937D1214E5D088D8 /* testutil.h */ = {isa = PBXFileReference; includeInIndex = 1; lastKnownFileType = sourcecode.c.h; name = testutil.h; path = ./brave/ThirdParty/leveldb/util/testutil.h; sourceTree = "<group>"; };
		49B46C33DD00B2A2DA25A97E /* UMTableViewCell.h */ = {isa = PBXFileReference; includeInIndex = 1; lastKnownFileType = sourcecode.c.h; name = UMTableViewCell.h; path = ./ThirdParty/SWTableViewCell/UMTableViewCell.h; sourceTree = "<group>"; };
		4A01E0C243FA16CD4A8D1BB6 /* HomePanels.swift */ = {isa = PBXFileReference; includeInIndex = 1; lastKnownFileType = sourcecode.swift; name = HomePanels.swift; path = ./Client/Frontend/Home/HomePanels.swift; sourceTree = "<group>"; };
		4A3DBBA58E534C89EA119ABA /* UIConstants.swift */ = {isa = PBXFileReference; includeInIndex = 1; lastKnownFileType = sourcecode.swift; name = UIConstants.swift; path = ./Client/Frontend/UIConstants.swift; sourceTree = "<group>"; };
		4A443FA76E925848252C77FE /* PhoneNumberFormatter.swift */ = {isa = PBXFileReference; includeInIndex = 1; lastKnownFileType = sourcecode.swift; name = PhoneNumberFormatter.swift; path = ./Utils/PhoneNumberFormatter.swift; sourceTree = "<group>"; };
		4A968F5D043E33C1866219E7 /* BraveApp.swift */ = {isa = PBXFileReference; includeInIndex = 1; lastKnownFileType = sourcecode.swift; name = BraveApp.swift; path = ./brave/src/BraveApp.swift; sourceTree = "<group>"; };
		4A9E46E393846F32BB6AE56D /* SQLiteRemoteClientsAndTabs.swift */ = {isa = PBXFileReference; includeInIndex = 1; lastKnownFileType = sourcecode.swift; name = SQLiteRemoteClientsAndTabs.swift; path = ./Storage/SQL/SQLiteRemoteClientsAndTabs.swift; sourceTree = "<group>"; };
		4AEB01189011D65668503900 /* QuickActions.swift */ = {isa = PBXFileReference; includeInIndex = 1; lastKnownFileType = sourcecode.swift; name = QuickActions.swift; path = ./Client/Application/QuickActions.swift; sourceTree = "<group>"; };
		4B2B45122FEC198975B82223 /* SyncQueue.swift */ = {isa = PBXFileReference; includeInIndex = 1; lastKnownFileType = sourcecode.swift; name = SyncQueue.swift; path = ./Storage/SyncQueue.swift; sourceTree = "<group>"; };
		4B73C56F03641D9502B6092C /* list.txt */ = {isa = PBXFileReference; includeInIndex = 1; lastKnownFileType = text; name = list.txt; path = ./Client/Assets/Search/SearchOverrides/en/list.txt; sourceTree = "<group>"; };
		4BC23E768DAEB6A039B62C56 /* Makefile */ = {isa = PBXFileReference; includeInIndex = 1; lastKnownFileType = sourcecode.make; name = Makefile; path = ./brave/src/webfilters/httpse_cpp/Makefile; sourceTree = "<group>"; };
		4C0EF34FD8FF09F54B890AAD /* SnackBar.swift */ = {isa = PBXFileReference; includeInIndex = 1; lastKnownFileType = sourcecode.swift; name = SnackBar.swift; path = ./Client/Frontend/Widgets/SnackBar.swift; sourceTree = "<group>"; };
		4C88E5E907585E86BD78ED19 /* FBSnapshotTestController.m */ = {isa = PBXFileReference; includeInIndex = 1; lastKnownFileType = sourcecode.c.objc; name = FBSnapshotTestController.m; path = ./ThirdParty/FBSnapshotTestCase/FBSnapshotTestController.m; sourceTree = "<group>"; };
		4CBE7FF4F344A9910FA8CA92 /* UserAgent.swift */ = {isa = PBXFileReference; includeInIndex = 1; lastKnownFileType = sourcecode.swift; name = UserAgent.swift; path = ./Shared/UserAgent.swift; sourceTree = "<group>"; };
		4D3874D9BE90A50CE9FD63DC /* PageUnload.js */ = {isa = PBXFileReference; includeInIndex = 1; lastKnownFileType = sourcecode.javascript; name = PageUnload.js; path = "./brave/src/page-hooks/PageUnload.js"; sourceTree = "<group>"; };
		4D51D3125DCE8021CF113B80 /* FiraSans-Medium.ttf */ = {isa = PBXFileReference; includeInIndex = 1; lastKnownFileType = file; name = "FiraSans-Medium.ttf"; path = "./Client/Assets/Fonts/FiraSans-Medium.ttf"; sourceTree = "<group>"; };
		4D8604C3CDEB6AEBCAC81B76 /* SiteTableViewControllerHeader.xib */ = {isa = PBXFileReference; includeInIndex = 1; lastKnownFileType = file.xib; name = SiteTableViewControllerHeader.xib; path = ./Client/Frontend/Widgets/SiteTableViewControllerHeader.xib; sourceTree = "<group>"; };
		4E1E4CDC0059A25FA8AA8F69 /* melinda_landscape.jpg */ = {isa = PBXFileReference; includeInIndex = 1; lastKnownFileType = image.jpeg; name = melinda_landscape.jpg; path = ./ThirdParty/UIImageViewAligned/Example/ImageAlignment/melinda_landscape.jpg; sourceTree = "<group>"; };
		4F16AEF9760886DB545D51B6 /* SafeBrowsingError.html */ = {isa = PBXFileReference; includeInIndex = 1; lastKnownFileType = text.html; name = SafeBrowsingError.html; path = ./brave/src/webfilters/SafeBrowsingError.html; sourceTree = "<group>"; };
		4FF424D6BA9C9B0ED879E681 /* env.cc */ = {isa = PBXFileReference; includeInIndex = 1; lastKnownFileType = sourcecode.cpp.cpp; name = env.cc; path = ./brave/ThirdParty/leveldb/util/env.cc; sourceTree = "<group>"; };
		50438081018B3AA0DE9E3FF9 /* FiraSans-Book.ttf */ = {isa = PBXFileReference; includeInIndex = 1; lastKnownFileType = file; name = "FiraSans-Book.ttf"; path = "./Client/Assets/Fonts/FiraSans-Book.ttf"; sourceTree = "<group>"; };
		5081C33ED22463B0188E6AFF /* FSUtils.h */ = {isa = PBXFileReference; includeInIndex = 1; lastKnownFileType = sourcecode.c.h; name = FSUtils.h; path = ./Utils/FSUtils.h; sourceTree = "<group>"; };
		509747D7D42AF963402467C2 /* Toolbar.swift */ = {isa = PBXFileReference; includeInIndex = 1; lastKnownFileType = sourcecode.swift; name = Toolbar.swift; path = ./Client/Frontend/Widgets/Toolbar.swift; sourceTree = "<group>"; };
		50DC5BA8C28692176DFC4C46 /* memenv.cc */ = {isa = PBXFileReference; includeInIndex = 1; lastKnownFileType = sourcecode.cpp.cpp; name = memenv.cc; path = ./brave/ThirdParty/leveldb/helpers/memenv/memenv.cc; sourceTree = "<group>"; };
		51BCF20655243A605CF61B2A /* db.h */ = {isa = PBXFileReference; includeInIndex = 1; lastKnownFileType = sourcecode.c.h; name = db.h; path = ./brave/ThirdParty/leveldb/include/leveldb/db.h; sourceTree = "<group>"; };
		51E87861F27E0ADFE2E8CD86 /* FileAccessor.swift */ = {isa = PBXFileReference; includeInIndex = 1; lastKnownFileType = sourcecode.swift; name = FileAccessor.swift; path = ./Storage/FileAccessor.swift; sourceTree = "<group>"; };
		5229476EAD1750AD52698AA4 /* TimeConstants.swift */ = {isa = PBXFileReference; includeInIndex = 1; lastKnownFileType = sourcecode.swift; name = TimeConstants.swift; path = ./Utils/TimeConstants.swift; sourceTree = "<group>"; };
		523D05ABFBD9436E6D8F2DB5 /* NSUserDefaultsPrefs.swift */ = {isa = PBXFileReference; includeInIndex = 1; lastKnownFileType = sourcecode.swift; name = NSUserDefaultsPrefs.swift; path = ./Providers/NSUserDefaultsPrefs.swift; sourceTree = "<group>"; };
		526055DC47C8027F95E5B650 /* env_posix.cc */ = {isa = PBXFileReference; includeInIndex = 1; lastKnownFileType = sourcecode.cpp.cpp; name = env_posix.cc; path = ./brave/ThirdParty/leveldb/util/env_posix.cc; sourceTree = "<group>"; };
		537D2877A356B516D2AD8F3E /* builder.cc */ = {isa = PBXFileReference; includeInIndex = 1; lastKnownFileType = sourcecode.cpp.cpp; name = builder.cc; path = ./brave/ThirdParty/leveldb/db/builder.cc; sourceTree = "<group>"; };
		5465B72EA414E035DEAE5667 /* FiraSans-UltraLight.ttf */ = {isa = PBXFileReference; includeInIndex = 1; lastKnownFileType = file; name = "FiraSans-UltraLight.ttf"; path = "./Client/Assets/Fonts/FiraSans-UltraLight.ttf"; sourceTree = "<group>"; };
		54CC27D1519C3A454491A6F1 /* AdBlocker.swift */ = {isa = PBXFileReference; includeInIndex = 1; lastKnownFileType = sourcecode.swift; name = AdBlocker.swift; path = ./brave/src/webfilters/AdBlocker.swift; sourceTree = "<group>"; };
		55826461E9AB2732B670F9A7 /* ReadingListUtils.swift */ = {isa = PBXFileReference; includeInIndex = 1; lastKnownFileType = sourcecode.swift; name = ReadingListUtils.swift; path = ./ReadingList/ReadingListUtils.swift; sourceTree = "<group>"; };
		56908D315724D806F9CC627A /* LoginsHelper+1PW.swift */ = {isa = PBXFileReference; includeInIndex = 1; lastKnownFileType = sourcecode.swift; name = "LoginsHelper+1PW.swift"; path = "./brave/src/page-hooks/LoginsHelper+1PW.swift"; sourceTree = "<group>"; };
		58184DA7976EF6CAD44D586F /* InfoPlist.strings */ = {isa = PBXFileReference; includeInIndex = 1; lastKnownFileType = text.plist.strings; name = InfoPlist.strings; path = ./ThirdParty/UIImageViewAligned/Example/ImageAlignment/en.lproj/InfoPlist.strings; sourceTree = "<group>"; };
		5878D427F83867906A0A1F13 /* FindInPageActivity.swift */ = {isa = PBXFileReference; includeInIndex = 1; lastKnownFileType = sourcecode.swift; name = FindInPageActivity.swift; path = ./Client/Frontend/Share/FindInPageActivity.swift; sourceTree = "<group>"; };
		591A8B6147A5DEB22E75A873 /* NSFileManager+Tar.m */ = {isa = PBXFileReference; includeInIndex = 1; lastKnownFileType = sourcecode.c.objc; name = "NSFileManager+Tar.m"; path = "./brave/ThirdParty/NSFileManager+Tar.m"; sourceTree = "<group>"; };
		5959479D0660219D24220F18 /* AlamofireExtensions.swift */ = {isa = PBXFileReference; includeInIndex = 1; lastKnownFileType = sourcecode.swift; name = AlamofireExtensions.swift; path = ./Utils/Extensions/AlamofireExtensions.swift; sourceTree = "<group>"; };
		599EC63A8464C30F44D63B47 /* atomic_pointer.h */ = {isa = PBXFileReference; includeInIndex = 1; lastKnownFileType = sourcecode.c.h; name = atomic_pointer.h; path = ./brave/ThirdParty/leveldb/port/atomic_pointer.h; sourceTree = "<group>"; };
		5A00CD3C06748E570CF9958C /* testharness.cc */ = {isa = PBXFileReference; includeInIndex = 1; lastKnownFileType = sourcecode.cpp.cpp; name = testharness.cc; path = ./brave/ThirdParty/leveldb/util/testharness.cc; sourceTree = "<group>"; };
		5A87ACB72B7E9CFBDD70B863 /* Locking.swift */ = {isa = PBXFileReference; includeInIndex = 1; lastKnownFileType = sourcecode.swift; name = Locking.swift; path = ./Providers/Locking.swift; sourceTree = "<group>"; };
		5A96238B8C31C177C5873A11 /* version_set.cc */ = {isa = PBXFileReference; includeInIndex = 1; lastKnownFileType = sourcecode.cpp.cpp; name = version_set.cc; path = ./brave/ThirdParty/leveldb/db/version_set.cc; sourceTree = "<group>"; };
		5AA509FEB7174C79CDAFE79D /* SwiftData.swift */ = {isa = PBXFileReference; includeInIndex = 1; lastKnownFileType = sourcecode.swift; name = SwiftData.swift; path = ./Storage/ThirdParty/SwiftData.swift; sourceTree = "<group>"; };
		5AB640D568784D267BA03D84 /* UIImage+Snapshot.h */ = {isa = PBXFileReference; includeInIndex = 1; lastKnownFileType = sourcecode.c.h; name = "UIImage+Snapshot.h"; path = "./ThirdParty/FBSnapshotTestCase/UIImage+Snapshot.h"; sourceTree = "<group>"; };
		5ACBCE3DABC6D74A4FCAC427 /* MI.png */ = {isa = PBXFileReference; includeInIndex = 1; lastKnownFileType = image.png; name = MI.png; path = ./ThirdParty/SWTableViewCell/MI.png; sourceTree = "<group>"; };
		5B60ED58454699DB9549B34B /* AutocompleteTextField.swift */ = {isa = PBXFileReference; includeInIndex = 1; lastKnownFileType = sourcecode.swift; name = AutocompleteTextField.swift; path = ./Client/Frontend/Widgets/AutocompleteTextField.swift; sourceTree = "<group>"; };
		5B7417C2784852C8AA016A94 /* filename.cc */ = {isa = PBXFileReference; includeInIndex = 1; lastKnownFileType = sourcecode.cpp.cpp; name = filename.cc; path = ./brave/ThirdParty/leveldb/db/filename.cc; sourceTree = "<group>"; };
		5B8A3FF8C10C5708D9DAD03D /* BraveUX.swift */ = {isa = PBXFileReference; includeInIndex = 1; lastKnownFileType = sourcecode.swift; name = BraveUX.swift; path = ./brave/src/frontend/BraveUX.swift; sourceTree = "<group>"; };
		5C39A9721F0FECF98A48015E /* BraveBrowserViewController.swift */ = {isa = PBXFileReference; includeInIndex = 1; lastKnownFileType = sourcecode.swift; name = BraveBrowserViewController.swift; path = ./brave/src/frontend/BraveBrowserViewController.swift; sourceTree = "<group>"; };
		5C44C0C21E38479200B1FD81 /* CoreData.framework */ = {isa = PBXFileReference; lastKnownFileType = wrapper.framework; name = CoreData.framework; path = System/Library/Frameworks/CoreData.framework; sourceTree = SDKROOT; };
		5C44C0D11E384AE700B1FD81 /* DataController.swift */ = {isa = PBXFileReference; fileEncoding = 4; lastKnownFileType = sourcecode.swift; name = DataController.swift; path = brave/src/data/DataController.swift; sourceTree = "<group>"; };
		5C44C0D41E39834600B1FD81 /* Model.xcdatamodel */ = {isa = PBXFileReference; lastKnownFileType = wrapper.xcdatamodel; path = Model.xcdatamodel; sourceTree = "<group>"; };
		5C44C0D61E3C08B400B1FD81 /* Bookmark.swift */ = {isa = PBXFileReference; fileEncoding = 4; lastKnownFileType = sourcecode.swift; name = Bookmark.swift; path = brave/src/data/Bookmark.swift; sourceTree = "<group>"; };
		5C44C0D91E3EE42D00B1FD81 /* Domain.swift */ = {isa = PBXFileReference; fileEncoding = 4; lastKnownFileType = sourcecode.swift; name = Domain.swift; path = brave/src/data/Domain.swift; sourceTree = "<group>"; };
		5C44C0DD1E3EE47B00B1FD81 /* History.swift */ = {isa = PBXFileReference; fileEncoding = 4; lastKnownFileType = sourcecode.swift; name = History.swift; path = brave/src/data/History.swift; sourceTree = "<group>"; };
		5CD7F38D1E3EFBF100A12BB9 /* FaviconMO.swift */ = {isa = PBXFileReference; fileEncoding = 4; lastKnownFileType = sourcecode.swift; name = FaviconMO.swift; path = brave/src/data/FaviconMO.swift; sourceTree = "<group>"; };
		5CD7F38F1E3FB7FA00A12BB9 /* Tab.swift */ = {isa = PBXFileReference; fileEncoding = 4; lastKnownFileType = sourcecode.swift; name = Tab.swift; path = brave/src/data/Tab.swift; sourceTree = "<group>"; };
		5CE70E441E022FAB008B307A /* BraveShieldStatsView.swift */ = {isa = PBXFileReference; fileEncoding = 4; lastKnownFileType = sourcecode.swift; name = BraveShieldStatsView.swift; path = brave/src/frontend/BraveShieldStatsView.swift; sourceTree = "<group>"; };
		5CE70E4C1E02831B008B307A /* IntExtensions.swift */ = {isa = PBXFileReference; fileEncoding = 4; lastKnownFileType = sourcecode.swift; name = IntExtensions.swift; path = Utils/Extensions/IntExtensions.swift; sourceTree = "<group>"; };
		5CFC706C1D9D9F30008A7B7A /* BraveTermsViewController.swift */ = {isa = PBXFileReference; fileEncoding = 4; lastKnownFileType = sourcecode.swift; name = BraveTermsViewController.swift; path = brave/src/frontend/BraveTermsViewController.swift; sourceTree = "<group>"; };
		5D09BD4576555D874B5D0D4A /* db_impl.h */ = {isa = PBXFileReference; includeInIndex = 1; lastKnownFileType = sourcecode.c.h; name = db_impl.h; path = ./brave/ThirdParty/leveldb/db/db_impl.h; sourceTree = "<group>"; };
		5D84AB2CBD701CBBDC40620C /* ReadingListAuthenticator.swift */ = {isa = PBXFileReference; includeInIndex = 1; lastKnownFileType = sourcecode.swift; name = ReadingListAuthenticator.swift; path = ./ReadingList/ReadingListAuthenticator.swift; sourceTree = "<group>"; };
		5DC93C70E9DA3485A2FD2BD3 /* Error.swift */ = {isa = PBXFileReference; includeInIndex = 1; lastKnownFileType = sourcecode.swift; name = Error.swift; path = ./ThirdParty/Result/Error.swift; sourceTree = "<group>"; };
		5E2DD2C9767F04D79BD241B0 /* port_posix.h */ = {isa = PBXFileReference; includeInIndex = 1; lastKnownFileType = sourcecode.c.h; name = port_posix.h; path = ./brave/ThirdParty/leveldb/port/port_posix.h; sourceTree = "<group>"; };
		5ED8720B8C08231F6A2FC090 /* SettingsTableViewController.swift */ = {isa = PBXFileReference; includeInIndex = 1; lastKnownFileType = sourcecode.swift; name = SettingsTableViewController.swift; path = ./Client/Frontend/Settings/SettingsTableViewController.swift; sourceTree = "<group>"; };
		603F85E39F9E018441B742A3 /* amazondotcom.xml */ = {isa = PBXFileReference; includeInIndex = 1; lastKnownFileType = text.xml; name = amazondotcom.xml; path = ./Client/Assets/Search/SearchOverrides/en/amazondotcom.xml; sourceTree = "<group>"; };
		603F9DB2AF9BF800E8C52208 /* skiplist.h */ = {isa = PBXFileReference; includeInIndex = 1; lastKnownFileType = sourcecode.c.h; name = skiplist.h; path = ./brave/ThirdParty/leveldb/db/skiplist.h; sourceTree = "<group>"; };
		60BDFA099D42674F2B2CE3CC /* SearchEngines.swift */ = {isa = PBXFileReference; includeInIndex = 1; lastKnownFileType = sourcecode.swift; name = SearchEngines.swift; path = ./Client/Frontend/Browser/SearchEngines.swift; sourceTree = "<group>"; };
		613C23408ACD9671D68C805E /* scrape_defaults.py */ = {isa = PBXFileReference; includeInIndex = 1; lastKnownFileType = text.script.python; name = scrape_defaults.py; path = ./Client/Assets/scrape_defaults.py; sourceTree = "<group>"; };
		6158AD0BA2B975342CC2D557 /* dumpfile.h */ = {isa = PBXFileReference; includeInIndex = 1; lastKnownFileType = sourcecode.c.h; name = dumpfile.h; path = ./brave/ThirdParty/leveldb/include/leveldb/dumpfile.h; sourceTree = "<group>"; };
		62AAE6F491DAD1591445A285 /* BlankTargetLinkHandler.swift */ = {isa = PBXFileReference; includeInIndex = 1; lastKnownFileType = sourcecode.swift; name = BlankTargetLinkHandler.swift; path = "./brave/src/page-hooks/BlankTargetLinkHandler.swift"; sourceTree = "<group>"; };
		63385F88C43F167A141D6643 /* dbformat.cc */ = {isa = PBXFileReference; includeInIndex = 1; lastKnownFileType = sourcecode.cpp.cpp; name = dbformat.cc; path = ./brave/ThirdParty/leveldb/db/dbformat.cc; sourceTree = "<group>"; };
		63B327094DCD1CFF237021F3 /* HideEmptyImages.js */ = {isa = PBXFileReference; includeInIndex = 1; lastKnownFileType = sourcecode.javascript; name = HideEmptyImages.js; path = "./brave/src/page-hooks/HideEmptyImages.js"; sourceTree = "<group>"; };
		63E8EDD738DCC5576C50A0C9 /* log_reader.cc */ = {isa = PBXFileReference; includeInIndex = 1; lastKnownFileType = sourcecode.cpp.cpp; name = log_reader.cc; path = ./brave/ThirdParty/leveldb/db/log_reader.cc; sourceTree = "<group>"; };
		649B1272F9C9DAD1CD4E4CA0 /* SQLiteQueue.swift */ = {isa = PBXFileReference; includeInIndex = 1; lastKnownFileType = sourcecode.swift; name = SQLiteQueue.swift; path = ./Storage/SQL/SQLiteQueue.swift; sourceTree = "<group>"; };
		64CFAD3123BF24C24EDA6133 /* comparator.cc */ = {isa = PBXFileReference; includeInIndex = 1; lastKnownFileType = sourcecode.cpp.cpp; name = comparator.cc; path = ./brave/ThirdParty/leveldb/util/comparator.cc; sourceTree = "<group>"; };
		66D18A8C8455B1E777D874DB /* db_iter.cc */ = {isa = PBXFileReference; includeInIndex = 1; lastKnownFileType = sourcecode.cpp.cpp; name = db_iter.cc; path = ./brave/ThirdParty/leveldb/db/db_iter.cc; sourceTree = "<group>"; };
		66D3A58E6D0C44E21FA3C542 /* ReadingListClientMetadata.swift */ = {isa = PBXFileReference; includeInIndex = 1; lastKnownFileType = sourcecode.swift; name = ReadingListClientMetadata.swift; path = ./ReadingList/ReadingListClientMetadata.swift; sourceTree = "<group>"; };
		685E9059120FA15712A37853 /* BrowserScrollController.swift */ = {isa = PBXFileReference; includeInIndex = 1; lastKnownFileType = sourcecode.swift; name = BrowserScrollController.swift; path = ./Client/Frontend/Browser/BrowserScrollController.swift; sourceTree = "<group>"; };
		688233797A721230F347C8CA /* LICENSE */ = {isa = PBXFileReference; includeInIndex = 1; lastKnownFileType = text; name = LICENSE; path = ./ThirdParty/UIImageViewAligned/LICENSE; sourceTree = "<group>"; };
		6889A46373F182DFFDB59180 /* TitleActivityItemProvider.swift */ = {isa = PBXFileReference; includeInIndex = 1; lastKnownFileType = sourcecode.swift; name = TitleActivityItemProvider.swift; path = ./Client/Frontend/Share/TitleActivityItemProvider.swift; sourceTree = "<group>"; };
		688FD5A6B7436E480B4E55E3 /* TabsBarViewController.swift */ = {isa = PBXFileReference; includeInIndex = 1; lastKnownFileType = sourcecode.swift; name = TabsBarViewController.swift; path = ./brave/src/frontend/tabsbar/TabsBarViewController.swift; sourceTree = "<group>"; };
		68BE753A35DBD484DFC00563 /* SQLiteBookmarksModel.swift */ = {isa = PBXFileReference; includeInIndex = 1; lastKnownFileType = sourcecode.swift; name = SQLiteBookmarksModel.swift; path = ./Storage/SQL/SQLiteBookmarksModel.swift; sourceTree = "<group>"; };
		6928610E288C47F9546A63E4 /* PicklistSetting.swift */ = {isa = PBXFileReference; includeInIndex = 1; lastKnownFileType = sourcecode.swift; name = PicklistSetting.swift; path = ./brave/src/frontend/PicklistSetting.swift; sourceTree = "<group>"; };
		6961928E2984A658CB03CC00 /* BraveTopViewController.swift */ = {isa = PBXFileReference; includeInIndex = 1; lastKnownFileType = sourcecode.swift; lineEnding = 0; name = BraveTopViewController.swift; path = ./brave/src/frontend/BraveTopViewController.swift; sourceTree = "<group>"; xcLanguageSpecificationIdentifier = xcode.lang.swift; };
		69F844BC795EEA30C11B370E /* ReadingListRecordResponse.swift */ = {isa = PBXFileReference; includeInIndex = 1; lastKnownFileType = sourcecode.swift; name = ReadingListRecordResponse.swift; path = ./ReadingList/ReadingListRecordResponse.swift; sourceTree = "<group>"; };
		6A648044FB6FE3E6891916CA /* JsonCpp.h */ = {isa = PBXFileReference; includeInIndex = 1; lastKnownFileType = sourcecode.c.h; name = JsonCpp.h; path = ./brave/src/webfilters/httpse_cpp/JsonCpp.h; sourceTree = "<group>"; };
		6A8EF46DEDD284137E2279BB /* Storage-Bridging-Header.h */ = {isa = PBXFileReference; includeInIndex = 1; lastKnownFileType = sourcecode.c.h; name = "Storage-Bridging-Header.h"; path = "./Storage/Storage-Bridging-Header.h"; sourceTree = "<group>"; };
		6BE52965320D238B33B28B46 /* AppDelegate.m */ = {isa = PBXFileReference; includeInIndex = 1; lastKnownFileType = sourcecode.c.objc; name = AppDelegate.m; path = ./ThirdParty/UIImageViewAligned/Example/ImageAlignment/AppDelegate.m; sourceTree = "<group>"; };
		6C5D371DB2D8DCC7AE567D7C /* ReadingListResponse.swift */ = {isa = PBXFileReference; includeInIndex = 1; lastKnownFileType = sourcecode.swift; name = ReadingListResponse.swift; path = ./ReadingList/ReadingListResponse.swift; sourceTree = "<group>"; };
		6D50CEDAD9F74F6910B465D2 /* ReadingListSynchronizer.swift */ = {isa = PBXFileReference; includeInIndex = 1; lastKnownFileType = sourcecode.swift; name = ReadingListSynchronizer.swift; path = ./ReadingList/ReadingListSynchronizer.swift; sourceTree = "<group>"; };
		6D6FDA5C371B055CC92AA0BA /* baidu.xml */ = {isa = PBXFileReference; includeInIndex = 1; lastKnownFileType = text.xml; name = baidu.xml; path = ./Client/Assets/Search/SearchOverlays/baidu.xml; sourceTree = "<group>"; };
		6E3892D38D4A1AB5E4966CCB /* NSAttributedStringExtensions.swift */ = {isa = PBXFileReference; includeInIndex = 1; lastKnownFileType = sourcecode.swift; name = NSAttributedStringExtensions.swift; path = ./Client/Extensions/NSAttributedStringExtensions.swift; sourceTree = "<group>"; };
		6E4F971F06CCD5FE5475FF99 /* adInfo-divquerytemplate.js */ = {isa = PBXFileReference; includeInIndex = 1; lastKnownFileType = sourcecode.javascript; name = "adInfo-divquerytemplate.js"; path = "./brave/src/adinfo/adInfo-divquerytemplate.js"; sourceTree = "<group>"; };
		6EAABA8CA7B7C5801509E9D0 /* repair.cc */ = {isa = PBXFileReference; includeInIndex = 1; lastKnownFileType = sourcecode.cpp.cpp; name = repair.cc; path = ./brave/ThirdParty/leveldb/db/repair.cc; sourceTree = "<group>"; };
		6F8856E29DAA2D9EAC4F9A85 /* BraveUtil.swift */ = {isa = PBXFileReference; includeInIndex = 1; lastKnownFileType = sourcecode.swift; name = BraveUtil.swift; path = ./brave/src/BraveUtil.swift; sourceTree = "<group>"; };
		70ACC2E069D0CB11B0D2A266 /* BookmarksModel.swift */ = {isa = PBXFileReference; includeInIndex = 1; lastKnownFileType = sourcecode.swift; lineEnding = 0; name = BookmarksModel.swift; path = ./Storage/Bookmarks/BookmarksModel.swift; sourceTree = "<group>"; xcLanguageSpecificationIdentifier = xcode.lang.swift; };
		71D20A6CE1238138D7BE1DA1 /* LaunchScreen.xib */ = {isa = PBXFileReference; includeInIndex = 1; lastKnownFileType = file.xib; name = LaunchScreen.xib; path = ./Client/Application/LaunchScreen.xib; sourceTree = "<group>"; };
		71E0A7D9250B837EB95AF8E5 /* LoginTableViewCell.swift */ = {isa = PBXFileReference; includeInIndex = 1; lastKnownFileType = sourcecode.swift; name = LoginTableViewCell.swift; path = ./Client/Frontend/Widgets/LoginTableViewCell.swift; sourceTree = "<group>"; };
		720790A29D8DD7451D408244 /* Reader.css */ = {isa = PBXFileReference; includeInIndex = 1; lastKnownFileType = text.css; name = Reader.css; path = ./Client/Frontend/Reader/Reader.css; sourceTree = "<group>"; };
		72A6830742B56C1897034B17 /* LICENSE */ = {isa = PBXFileReference; includeInIndex = 1; lastKnownFileType = text; name = LICENSE; path = ./ThirdParty/Box/LICENSE; sourceTree = "<group>"; };
		72EAAB187C3C4D4963F67CD6 /* BlankTargetDetector.js */ = {isa = PBXFileReference; includeInIndex = 1; lastKnownFileType = sourcecode.javascript; name = BlankTargetDetector.js; path = "./brave/src/page-hooks/BlankTargetDetector.js"; sourceTree = "<group>"; };
		72F94204C0EC007236424A86 /* AppDelegate.swift */ = {isa = PBXFileReference; includeInIndex = 1; lastKnownFileType = sourcecode.swift; name = AppDelegate.swift; path = ./Client/Application/AppDelegate.swift; sourceTree = "<group>"; };
		730D1C8B8EAD5A34A6E4AF0D /* SessionRestoreHelper.swift */ = {isa = PBXFileReference; includeInIndex = 1; lastKnownFileType = sourcecode.swift; name = SessionRestoreHelper.swift; path = ./Client/Frontend/Browser/SessionRestoreHelper.swift; sourceTree = "<group>"; };
		7394570E60761F3AC8F2667E /* iterator_wrapper.h */ = {isa = PBXFileReference; includeInIndex = 1; lastKnownFileType = sourcecode.c.h; name = iterator_wrapper.h; path = ./brave/ThirdParty/leveldb/table/iterator_wrapper.h; sourceTree = "<group>"; };
		73A880B88D63BF5DFFF2AB28 /* port_example.h */ = {isa = PBXFileReference; includeInIndex = 1; lastKnownFileType = sourcecode.c.h; name = port_example.h; path = ./brave/ThirdParty/leveldb/port/port_example.h; sourceTree = "<group>"; };
		741038B9CDCB128024B01FFA /* HttpsEverywhere.cpp */ = {isa = PBXFileReference; includeInIndex = 1; lastKnownFileType = sourcecode.cpp.cpp; name = HttpsEverywhere.cpp; path = ./brave/src/webfilters/httpse_cpp/HttpsEverywhere.cpp; sourceTree = "<group>"; };
		74164849C9714685B0F2B1EE /* ViewController.h */ = {isa = PBXFileReference; includeInIndex = 1; lastKnownFileType = sourcecode.c.h; name = ViewController.h; path = ./ThirdParty/UIImageViewAligned/Example/ImageAlignment/ViewController.h; sourceTree = "<group>"; };
		74188F55F41BB289D0595E00 /* ReadingListClient.swift */ = {isa = PBXFileReference; includeInIndex = 1; lastKnownFileType = sourcecode.swift; name = ReadingListClient.swift; path = ./ReadingList/ReadingListClient.swift; sourceTree = "<group>"; };
		7441C408F90B80EF015E198D /* ReadingListBatchRecordResponse.swift */ = {isa = PBXFileReference; includeInIndex = 1; lastKnownFileType = sourcecode.swift; name = ReadingListBatchRecordResponse.swift; path = ./ReadingList/ReadingListBatchRecordResponse.swift; sourceTree = "<group>"; };
		746EED2B1340B91CD6058A91 /* WebViewBackForward.swift */ = {isa = PBXFileReference; includeInIndex = 1; lastKnownFileType = sourcecode.swift; name = WebViewBackForward.swift; path = ./brave/src/webview/WebViewBackForward.swift; sourceTree = "<group>"; };
		74F371D05B609063A51549E8 /* BrowserTrayAnimators.swift */ = {isa = PBXFileReference; includeInIndex = 1; lastKnownFileType = sourcecode.swift; name = BrowserTrayAnimators.swift; path = ./Client/Frontend/Browser/BrowserTrayAnimators.swift; sourceTree = "<group>"; };
		7603332AE0280F9C718F188E /* main.m */ = {isa = PBXFileReference; includeInIndex = 1; lastKnownFileType = sourcecode.c.objc; name = main.m; path = ./ThirdParty/SWTableViewCell/main.m; sourceTree = "<group>"; };
		76F97764BF56AA792C3FCDCE /* Theme.swift */ = {isa = PBXFileReference; includeInIndex = 1; lastKnownFileType = sourcecode.swift; name = Theme.swift; path = ./Client/Frontend/Widgets/Theme.swift; sourceTree = "<group>"; };
		77608A4209364B0714688815 /* PrintHelper.js */ = {isa = PBXFileReference; includeInIndex = 1; lastKnownFileType = sourcecode.javascript; name = PrintHelper.js; path = ./Client/Assets/PrintHelper.js; sourceTree = "<group>"; };
		77E657254121B3FC16DBDED0 /* NotificationConstants.swift */ = {isa = PBXFileReference; includeInIndex = 1; lastKnownFileType = sourcecode.swift; name = NotificationConstants.swift; path = ./Utils/NotificationConstants.swift; sourceTree = "<group>"; };
		77ED3937A3D82C40D330F6A3 /* format.cc */ = {isa = PBXFileReference; includeInIndex = 1; lastKnownFileType = sourcecode.cpp.cpp; name = format.cc; path = ./brave/ThirdParty/leveldb/table/format.cc; sourceTree = "<group>"; };
		77EFB88EB71D5FFA5A679AC5 /* filename.h */ = {isa = PBXFileReference; includeInIndex = 1; lastKnownFileType = sourcecode.c.h; name = filename.h; path = ./brave/ThirdParty/leveldb/db/filename.h; sourceTree = "<group>"; };
		782049002C40114E12F2B757 /* Trees.swift */ = {isa = PBXFileReference; includeInIndex = 1; lastKnownFileType = sourcecode.swift; name = Trees.swift; path = ./Storage/Bookmarks/Trees.swift; sourceTree = "<group>"; };
		78C221FEB531A8D07123FBA6 /* dbformat.h */ = {isa = PBXFileReference; includeInIndex = 1; lastKnownFileType = sourcecode.c.h; name = dbformat.h; path = ./brave/ThirdParty/leveldb/db/dbformat.h; sourceTree = "<group>"; };
		79444F29F140A78B0DB50AC5 /* FBSnapshotTestCase.m */ = {isa = PBXFileReference; includeInIndex = 1; lastKnownFileType = sourcecode.c.objc; name = FBSnapshotTestCase.m; path = ./ThirdParty/FBSnapshotTestCase/FBSnapshotTestCase.m; sourceTree = "<group>"; };
		797B786D73B19443EE7AC18F /* CharisSILBI.ttf */ = {isa = PBXFileReference; includeInIndex = 1; lastKnownFileType = file; name = CharisSILBI.ttf; path = ./Client/Assets/Fonts/CharisSILBI.ttf; sourceTree = "<group>"; };
		7A31D3A52214549AEB2B3AF6 /* AboutUtils.swift */ = {isa = PBXFileReference; includeInIndex = 1; lastKnownFileType = sourcecode.swift; name = AboutUtils.swift; path = ./Utils/AboutUtils.swift; sourceTree = "<group>"; };
		7A9FEA052186A12CC19E3F6D /* CachingItemSource.swift */ = {isa = PBXFileReference; includeInIndex = 1; lastKnownFileType = sourcecode.swift; name = CachingItemSource.swift; path = ./Storage/Bookmarks/CachingItemSource.swift; sourceTree = "<group>"; };
		7AA3F113A31F6DD6D7CAFEFC /* block.cc */ = {isa = PBXFileReference; includeInIndex = 1; lastKnownFileType = sourcecode.cpp.cpp; name = block.cc; path = ./brave/ThirdParty/leveldb/table/block.cc; sourceTree = "<group>"; };
		7B9A62B91C4002B1005C83DC /* SQLite.xcodeproj */ = {isa = PBXFileReference; lastKnownFileType = "wrapper.pb-project"; name = SQLite.xcodeproj; path = ThirdParty/SQLite.swift/SQLite.xcodeproj; sourceTree = "<group>"; };
		7BBBD72900C0EEB46DEFD557 /* log_writer.h */ = {isa = PBXFileReference; includeInIndex = 1; lastKnownFileType = sourcecode.c.h; name = log_writer.h; path = ./brave/ThirdParty/leveldb/db/log_writer.h; sourceTree = "<group>"; };
		7E40A01632FC93D27BE261DD /* Reader.xcassets */ = {isa = PBXFileReference; includeInIndex = 1; lastKnownFileType = folder.assetcatalog; name = Reader.xcassets; path = ./Client/Frontend/Reader/Reader.xcassets; sourceTree = "<group>"; };
		7F4B124230452AE5DE5730A3 /* Queue.swift */ = {isa = PBXFileReference; includeInIndex = 1; lastKnownFileType = sourcecode.swift; name = Queue.swift; path = ./Storage/Queue.swift; sourceTree = "<group>"; };
		7FC8EFB9D2EEECBBC4E226C3 /* histogram.h */ = {isa = PBXFileReference; includeInIndex = 1; lastKnownFileType = sourcecode.c.h; name = histogram.h; path = ./brave/ThirdParty/leveldb/util/histogram.h; sourceTree = "<group>"; };
		80019BA6EA272282E68FCA7C /* SettingsContentViewController.swift */ = {isa = PBXFileReference; includeInIndex = 1; lastKnownFileType = sourcecode.swift; name = SettingsContentViewController.swift; path = ./Client/Frontend/Settings/SettingsContentViewController.swift; sourceTree = "<group>"; };
		80451726171D6116E291906A /* ImageAlignment-Info.plist */ = {isa = PBXFileReference; includeInIndex = 1; lastKnownFileType = text.plist.xml; name = "ImageAlignment-Info.plist"; path = "./ThirdParty/UIImageViewAligned/Example/ImageAlignment/ImageAlignment-Info.plist"; sourceTree = "<group>"; };
		80F6AF3AD51405F4E6DD7477 /* ReaderModeCache.swift */ = {isa = PBXFileReference; includeInIndex = 1; lastKnownFileType = sourcecode.swift; lineEnding = 0; name = ReaderModeCache.swift; path = ./Client/Frontend/Reader/ReaderModeCache.swift; sourceTree = "<group>"; xcLanguageSpecificationIdentifier = xcode.lang.swift; };
		816CE109F94469972C475A8C /* Swizzling.h */ = {isa = PBXFileReference; includeInIndex = 1; lastKnownFileType = sourcecode.c.h; name = Swizzling.h; path = ./Utils/Swizzling.h; sourceTree = "<group>"; };
		81718B80CF233F354112CA85 /* FaviconsTable.swift */ = {isa = PBXFileReference; includeInIndex = 1; lastKnownFileType = sourcecode.swift; name = FaviconsTable.swift; path = ./Storage/SQL/FaviconsTable.swift; sourceTree = "<group>"; };
		81F57A3BC5DC16D6451500BA /* WebViewScripting.swift */ = {isa = PBXFileReference; includeInIndex = 1; lastKnownFileType = sourcecode.swift; name = WebViewScripting.swift; path = ./brave/src/webview/WebViewScripting.swift; sourceTree = "<group>"; };
		832562D9A827564459A77468 /* UrlProtocol.swift */ = {isa = PBXFileReference; includeInIndex = 1; lastKnownFileType = sourcecode.swift; name = UrlProtocol.swift; path = ./brave/src/webfilters/UrlProtocol.swift; sourceTree = "<group>"; };
		832E1DC75049B86680569B29 /* logging.h */ = {isa = PBXFileReference; includeInIndex = 1; lastKnownFileType = sourcecode.c.h; name = logging.h; path = ./brave/ThirdParty/leveldb/util/logging.h; sourceTree = "<group>"; };
		84234E9D923E84AF3E4E5FB3 /* LICENSE */ = {isa = PBXFileReference; includeInIndex = 1; lastKnownFileType = text; name = LICENSE; path = ./brave/src/webfilters/httpse_cpp/LICENSE; sourceTree = "<group>"; };
		843FE3C79F6DF96D365FD7D6 /* SpotlightHelper.swift */ = {isa = PBXFileReference; includeInIndex = 1; lastKnownFileType = sourcecode.swift; name = SpotlightHelper.swift; path = ./Client/Helpers/SpotlightHelper.swift; sourceTree = "<group>"; };
		8447DC2D14288124090AADAD /* TrackingProtection.swift */ = {isa = PBXFileReference; includeInIndex = 1; lastKnownFileType = sourcecode.swift; name = TrackingProtection.swift; path = ./brave/src/webfilters/TrackingProtection.swift; sourceTree = "<group>"; };
		84C51F13ADC0C2BC71D40BEF /* SwizzlingToHideSharePicker.m */ = {isa = PBXFileReference; includeInIndex = 1; lastKnownFileType = sourcecode.c.objc; name = SwizzlingToHideSharePicker.m; path = ./brave/src/frontend/SwizzlingToHideSharePicker.m; sourceTree = "<group>"; };
		859496CA1147745C5A79ACA5 /* merger.h */ = {isa = PBXFileReference; includeInIndex = 1; lastKnownFileType = sourcecode.c.h; name = merger.h; path = ./brave/ThirdParty/leveldb/table/merger.h; sourceTree = "<group>"; };
		85BF1920738AC219D231C69E /* NSCharacterSetExtensions.swift */ = {isa = PBXFileReference; includeInIndex = 1; lastKnownFileType = sourcecode.swift; name = NSCharacterSetExtensions.swift; path = ./Utils/Extensions/NSCharacterSetExtensions.swift; sourceTree = "<group>"; };
		85E716FFF91D45F8DBE93E59 /* ReadabilityBrowserHelper.js */ = {isa = PBXFileReference; includeInIndex = 1; lastKnownFileType = sourcecode.javascript; name = ReadabilityBrowserHelper.js; path = ./Client/Frontend/Reader/ReadabilityBrowserHelper.js; sourceTree = "<group>"; };
		85E73012CDCAD318AC829281 /* URIFixup.swift */ = {isa = PBXFileReference; includeInIndex = 1; lastKnownFileType = sourcecode.swift; name = URIFixup.swift; path = ./Client/Frontend/Browser/URIFixup.swift; sourceTree = "<group>"; };
		870EB988AA65C4BB4CD0BCE2 /* table_builder.cc */ = {isa = PBXFileReference; includeInIndex = 1; lastKnownFileType = sourcecode.cpp.cpp; name = table_builder.cc; path = ./brave/ThirdParty/leveldb/table/table_builder.cc; sourceTree = "<group>"; };
		87678C04836F13BD02C57749 /* SearchEnginePicker.swift */ = {isa = PBXFileReference; includeInIndex = 1; lastKnownFileType = sourcecode.swift; name = SearchEnginePicker.swift; path = ./Client/Frontend/Settings/SearchEnginePicker.swift; sourceTree = "<group>"; };
		87E6BAC631D43FC504CC2291 /* README.md */ = {isa = PBXFileReference; includeInIndex = 1; lastKnownFileType = net.daringfireball.markdown; name = README.md; path = ./Client/Assets/Search/README.md; sourceTree = "<group>"; };
		87F3EC59F5985F716F89D46B /* ArrayExtensions.swift */ = {isa = PBXFileReference; includeInIndex = 1; lastKnownFileType = sourcecode.swift; name = ArrayExtensions.swift; path = ./Utils/Extensions/ArrayExtensions.swift; sourceTree = "<group>"; };
		882EBF0C05C3676F1DE9EBE5 /* ImageAlignmentTests.m */ = {isa = PBXFileReference; includeInIndex = 1; lastKnownFileType = sourcecode.c.objc; name = ImageAlignmentTests.m; path = ./ThirdParty/UIImageViewAligned/Example/ImageAlignmentTests/ImageAlignmentTests.m; sourceTree = "<group>"; };
		88ED2F5C9425FC56B427D327 /* UIImage+Snapshot.m */ = {isa = PBXFileReference; includeInIndex = 1; lastKnownFileType = sourcecode.c.objc; name = "UIImage+Snapshot.m"; path = "./ThirdParty/FBSnapshotTestCase/UIImage+Snapshot.m"; sourceTree = "<group>"; };
		89411D17AEA4B121AF3290A8 /* ReadingListService.swift */ = {isa = PBXFileReference; includeInIndex = 1; lastKnownFileType = sourcecode.swift; name = ReadingListService.swift; path = ./ReadingList/ReadingListService.swift; sourceTree = "<group>"; };
		8AAE028C64B419AFDEEDD89C /* CharisSILI.ttf */ = {isa = PBXFileReference; includeInIndex = 1; lastKnownFileType = file; name = CharisSILI.ttf; path = ./Client/Assets/Fonts/CharisSILI.ttf; sourceTree = "<group>"; };
		8AD518CD61521727267829F7 /* UIAlertControllerExtensions.swift */ = {isa = PBXFileReference; includeInIndex = 1; lastKnownFileType = sourcecode.swift; name = UIAlertControllerExtensions.swift; path = ./Client/Extensions/UIAlertControllerExtensions.swift; sourceTree = "<group>"; };
		8B0B5E84787563E258467DE6 /* ReaderModeHandlers.swift */ = {isa = PBXFileReference; includeInIndex = 1; lastKnownFileType = sourcecode.swift; name = ReaderModeHandlers.swift; path = ./Client/Frontend/Reader/ReaderModeHandlers.swift; sourceTree = "<group>"; };
		8BA42171BC46246A6B974A34 /* FingerprintingProtection.swift */ = {isa = PBXFileReference; includeInIndex = 1; lastKnownFileType = sourcecode.swift; name = FingerprintingProtection.swift; path = "./brave/src/page-hooks/FingerprintingProtection.swift"; sourceTree = "<group>"; };
		8BE39E512689513A2A395390 /* DebugSettingsBundleOptions.swift */ = {isa = PBXFileReference; includeInIndex = 1; lastKnownFileType = sourcecode.swift; name = DebugSettingsBundleOptions.swift; path = ./Client/Application/DebugSettingsBundleOptions.swift; sourceTree = "<group>"; };
		8C01BFC6542838ADE925277D /* InfoPlist.strings */ = {isa = PBXFileReference; includeInIndex = 1; lastKnownFileType = text.plist.strings; name = InfoPlist.strings; path = ./ThirdParty/UIImageViewAligned/Example/ImageAlignmentTests/en.lproj/InfoPlist.strings; sourceTree = "<group>"; };
		8C505FBF5BDE8520B98BCCF8 /* NSFileManagerExtensions.swift */ = {isa = PBXFileReference; includeInIndex = 1; lastKnownFileType = sourcecode.swift; name = NSFileManagerExtensions.swift; path = ./Utils/Extensions/NSFileManagerExtensions.swift; sourceTree = "<group>"; };
		8C587E6A28C775E781C04E29 /* RecentlyUsedCache.h */ = {isa = PBXFileReference; includeInIndex = 1; lastKnownFileType = sourcecode.c.h; name = RecentlyUsedCache.h; path = ./brave/src/webfilters/httpse_cpp/RecentlyUsedCache.h; sourceTree = "<group>"; };
		8D2103ADBE0A0DF85F53754B /* twitter.xml */ = {isa = PBXFileReference; includeInIndex = 1; lastKnownFileType = text.xml; name = twitter.xml; path = ./Client/Assets/Search/SearchOverrides/en/twitter.xml; sourceTree = "<group>"; };
		8D47EEDBF68F4F4E9E88320A /* BraveShieldState.swift */ = {isa = PBXFileReference; includeInIndex = 1; lastKnownFileType = sourcecode.swift; name = BraveShieldState.swift; path = ./brave/src/webfilters/BraveShieldState.swift; sourceTree = "<group>"; };
		8DF55BD77888D4FCB23AA0A8 /* ReadabilityService.swift */ = {isa = PBXFileReference; includeInIndex = 1; lastKnownFileType = sourcecode.swift; name = ReadabilityService.swift; path = ./Client/Frontend/Reader/ReadabilityService.swift; sourceTree = "<group>"; };
		8E1494716738E2CB4298AB7F /* ReadingListOAuthAuthenticator.swift */ = {isa = PBXFileReference; includeInIndex = 1; lastKnownFileType = sourcecode.swift; name = ReadingListOAuthAuthenticator.swift; path = ./ReadingList/ReadingListOAuthAuthenticator.swift; sourceTree = "<group>"; };
		8EB8D48AF931FF80F7189644 /* append.xml */ = {isa = PBXFileReference; includeInIndex = 1; lastKnownFileType = text.xml; name = append.xml; path = ./Client/Assets/Search/Tests/Expected/append.xml; sourceTree = "<group>"; };
		8EC78CAA25B4C2B1B30D84E7 /* AppConstants.swift */ = {isa = PBXFileReference; includeInIndex = 1; lastKnownFileType = sourcecode.swift; name = AppConstants.swift; path = ./Utils/AppConstants.swift; sourceTree = "<group>"; };
		8F2BD742868BF371DEF34E82 /* HistoryPanel.swift */ = {isa = PBXFileReference; includeInIndex = 1; lastKnownFileType = sourcecode.swift; name = HistoryPanel.swift; path = ./Client/Frontend/Home/HistoryPanel.swift; sourceTree = "<group>"; };
		8FD32DFF23D2E6882260066D /* NSData+GZIP.h */ = {isa = PBXFileReference; includeInIndex = 1; lastKnownFileType = sourcecode.c.h; name = "NSData+GZIP.h"; path = "./brave/ThirdParty/NSData+GZIP.h"; sourceTree = "<group>"; };
		8FF4C7923637CF2F8DA083AB /* replace.xml */ = {isa = PBXFileReference; includeInIndex = 1; lastKnownFileType = text.xml; name = replace.xml; path = ./Client/Assets/Search/Tests/Expected/replace.xml; sourceTree = "<group>"; };
		8FFA045288C7CF6656937FC1 /* adInfo.js */ = {isa = PBXFileReference; includeInIndex = 1; lastKnownFileType = sourcecode.javascript; name = adInfo.js; path = ./brave/src/adinfo/adInfo.js; sourceTree = "<group>"; };
		91344C46EFD16FE63ECA1664 /* ScreenshotHelper.swift */ = {isa = PBXFileReference; includeInIndex = 1; lastKnownFileType = sourcecode.swift; name = ScreenshotHelper.swift; path = ./Client/Frontend/Browser/ScreenshotHelper.swift; sourceTree = "<group>"; };
		914E8DD963925C8047EC06A8 /* TabWidget.swift */ = {isa = PBXFileReference; includeInIndex = 1; lastKnownFileType = sourcecode.swift; name = TabWidget.swift; path = ./brave/src/frontend/tabsbar/TabWidget.swift; sourceTree = "<group>"; };
		9164CEA067CD6A2A4C4D2465 /* scrape_plugins.py */ = {isa = PBXFileReference; includeInIndex = 1; lastKnownFileType = text.script.python; name = scrape_plugins.py; path = ./Client/Assets/scrape_plugins.py; sourceTree = "<group>"; };
		920586BB12CA9EBD08EF7E8D /* UIImageViewAligned.podspec */ = {isa = PBXFileReference; includeInIndex = 1; lastKnownFileType = text; name = UIImageViewAligned.podspec; path = ./ThirdParty/UIImageViewAligned/UIImageViewAligned.podspec; sourceTree = "<group>"; };
		920E53BE1E3B81364A9985D3 /* ShareToBraveViewController.swift */ = {isa = PBXFileReference; includeInIndex = 1; lastKnownFileType = sourcecode.swift; name = ShareToBraveViewController.swift; path = ./BraveShareTo/ShareToBraveViewController.swift; sourceTree = "<group>"; };
		956D5A8B62DE3039133550CF /* db_impl.cc */ = {isa = PBXFileReference; includeInIndex = 1; lastKnownFileType = sourcecode.cpp.cpp; name = db_impl.cc; path = ./brave/ThirdParty/leveldb/db/db_impl.cc; sourceTree = "<group>"; };
		959071D5C08B03B8201CE7A9 /* HttpsEverywhereObjC.h */ = {isa = PBXFileReference; includeInIndex = 1; lastKnownFileType = sourcecode.c.h; name = HttpsEverywhereObjC.h; path = ./brave/src/webfilters/httpse_cpp/HttpsEverywhereObjC.h; sourceTree = "<group>"; };
		95E8C8F2179FD79F8FCF95E8 /* UMTableViewCell.m */ = {isa = PBXFileReference; includeInIndex = 1; lastKnownFileType = sourcecode.c.objc; name = UMTableViewCell.m; path = ./ThirdParty/SWTableViewCell/UMTableViewCell.m; sourceTree = "<group>"; };
		9637DFE99CD1D4E6C5F91EDE /* FBSnapshotTestCasePlatform.h */ = {isa = PBXFileReference; includeInIndex = 1; lastKnownFileType = sourcecode.c.h; name = FBSnapshotTestCasePlatform.h; path = ./ThirdParty/FBSnapshotTestCase/FBSnapshotTestCasePlatform.h; sourceTree = "<group>"; };
		968A68795E0C74E23C2E6F4F /* FSUtils.m */ = {isa = PBXFileReference; includeInIndex = 1; lastKnownFileType = sourcecode.c.objc; name = FSUtils.m; path = ./Utils/FSUtils.m; sourceTree = "<group>"; };
		96B9A02B2EB723968C62F607 /* SetExtensions.swift */ = {isa = PBXFileReference; includeInIndex = 1; lastKnownFileType = sourcecode.swift; name = SetExtensions.swift; path = ./Utils/Extensions/SetExtensions.swift; sourceTree = "<group>"; };
		98340FA08AFE0EA9B23DD3BC /* DefaultSuggestedSites.swift */ = {isa = PBXFileReference; includeInIndex = 1; lastKnownFileType = sourcecode.swift; name = DefaultSuggestedSites.swift; path = ./Storage/DefaultSuggestedSites.swift; sourceTree = "<group>"; };
		987EE0A1B50EC601EB8E5C20 /* Root.strings */ = {isa = PBXFileReference; includeInIndex = 1; lastKnownFileType = text.plist.strings; name = Root.strings; path = ./Client/Application/Settings.bundle/en.lproj/Root.strings; sourceTree = "<group>"; };
		99F556DDB673288FC5E641BA /* get_supported_locales.swift */ = {isa = PBXFileReference; includeInIndex = 1; lastKnownFileType = sourcecode.swift; name = get_supported_locales.swift; path = ./Client/Assets/Search/get_supported_locales.swift; sourceTree = "<group>"; };
		9A12D86BF942CEEDD82DF302 /* Browser.swift */ = {isa = PBXFileReference; includeInIndex = 1; lastKnownFileType = sourcecode.swift; name = Browser.swift; path = ./Client/Frontend/Browser/Browser.swift; sourceTree = "<group>"; };
		9AFF43C086A6180B2C1A5BF8 /* mutexlock.h */ = {isa = PBXFileReference; includeInIndex = 1; lastKnownFileType = sourcecode.c.h; name = mutexlock.h; path = ./brave/ThirdParty/leveldb/util/mutexlock.h; sourceTree = "<group>"; };
		9B84F4FD474C6D1B60735D7C /* LoginDetailViewController.swift */ = {isa = PBXFileReference; includeInIndex = 1; lastKnownFileType = sourcecode.swift; name = LoginDetailViewController.swift; path = ./Client/Frontend/Settings/LoginDetailViewController.swift; sourceTree = "<group>"; };
		9BA9175CB5140E6C4D47DC15 /* BrowserViewController+FindInPage.swift */ = {isa = PBXFileReference; includeInIndex = 1; lastKnownFileType = sourcecode.swift; name = "BrowserViewController+FindInPage.swift"; path = "./Client/Frontend/Browser/BrowserViewController/BrowserViewController+FindInPage.swift"; sourceTree = "<group>"; };
		9C0FE62111208C1C3C2CF16A /* Favicons.js */ = {isa = PBXFileReference; includeInIndex = 1; lastKnownFileType = sourcecode.javascript; name = Favicons.js; path = ./Client/Assets/Favicons.js; sourceTree = "<group>"; };
		9C9584FB83BD374183DEA69E /* AdjustIntegration.swift */ = {isa = PBXFileReference; includeInIndex = 1; lastKnownFileType = sourcecode.swift; name = AdjustIntegration.swift; path = ./Client/Application/AdjustIntegration.swift; sourceTree = "<group>"; };
		9DCA6E04BC5A3B22F7504D26 /* UIImageViewAligned.h */ = {isa = PBXFileReference; includeInIndex = 1; lastKnownFileType = sourcecode.c.h; name = UIImageViewAligned.h; path = ./ThirdParty/UIImageViewAligned/UIImageViewAligned/UIImageViewAligned.h; sourceTree = "<group>"; };
		9ED613EE9C7959D2189FB39F /* ReaderMode.js */ = {isa = PBXFileReference; includeInIndex = 1; lastKnownFileType = sourcecode.javascript; name = ReaderMode.js; path = ./Client/Frontend/Reader/ReaderMode.js; sourceTree = "<group>"; };
		9F0E7E656F3E92BCDAE9C4D3 /* ViewController.m */ = {isa = PBXFileReference; includeInIndex = 1; lastKnownFileType = sourcecode.c.objc; name = ViewController.m; path = ./ThirdParty/UIImageViewAligned/Example/ImageAlignment/ViewController.m; sourceTree = "<group>"; };
		9FA44049520165C97336C18F /* Cancellable.swift */ = {isa = PBXFileReference; includeInIndex = 1; lastKnownFileType = sourcecode.swift; name = Cancellable.swift; path = ./Utils/Cancellable.swift; sourceTree = "<group>"; };
		9FEEC5779DCE986A2ADCC758 /* log_reader.h */ = {isa = PBXFileReference; includeInIndex = 1; lastKnownFileType = sourcecode.c.h; name = log_reader.h; path = ./brave/ThirdParty/leveldb/db/log_reader.h; sourceTree = "<group>"; };
		A02DAFE3F94EDC75EAB9C4F6 /* FindInPageBar.swift */ = {isa = PBXFileReference; includeInIndex = 1; lastKnownFileType = sourcecode.swift; name = FindInPageBar.swift; path = ./Client/Frontend/Browser/FindInPageBar.swift; sourceTree = "<group>"; };
		A039A46D3958AB005BCBE545 /* AuralProgressBar.swift */ = {isa = PBXFileReference; includeInIndex = 1; lastKnownFileType = sourcecode.swift; name = AuralProgressBar.swift; path = ./Client/Frontend/Widgets/AuralProgressBar.swift; sourceTree = "<group>"; };
		A127F3B5A0BED3305F68B2E0 /* HexExtensions.swift */ = {isa = PBXFileReference; includeInIndex = 1; lastKnownFileType = sourcecode.swift; name = HexExtensions.swift; path = ./Utils/Extensions/HexExtensions.swift; sourceTree = "<group>"; };
		A144D8E467E687B3871C8836 /* ReadingListClientRecord.swift */ = {isa = PBXFileReference; includeInIndex = 1; lastKnownFileType = sourcecode.swift; name = ReadingListClientRecord.swift; path = ./ReadingList/ReadingListClientRecord.swift; sourceTree = "<group>"; };
		A2805F59AFF335BB9E950000 /* adInfo-wrapper.js */ = {isa = PBXFileReference; includeInIndex = 1; lastKnownFileType = sourcecode.javascript; name = "adInfo-wrapper.js"; path = "./brave/src/adinfo/adInfo-wrapper.js"; sourceTree = "<group>"; };
		A2855E97F1A6BA46F570C2C2 /* UIImageViewAligned.m */ = {isa = PBXFileReference; includeInIndex = 1; lastKnownFileType = sourcecode.c.objc; name = UIImageViewAligned.m; path = ./ThirdParty/UIImageViewAligned/UIImageViewAligned/UIImageViewAligned.m; sourceTree = "<group>"; };
		A3F2FC6AC3AFE5BD6E376F55 /* BrowserLocationView.swift */ = {isa = PBXFileReference; includeInIndex = 1; lastKnownFileType = sourcecode.swift; name = BrowserLocationView.swift; path = ./Client/Frontend/Browser/BrowserLocationView.swift; sourceTree = "<group>"; };
		A513DCE559389AD0BDE0D411 /* SyncCommandsTable.swift */ = {isa = PBXFileReference; includeInIndex = 1; lastKnownFileType = sourcecode.swift; name = SyncCommandsTable.swift; path = ./Storage/SQL/SyncCommandsTable.swift; sourceTree = "<group>"; };
		A55035C70518D7C18E6528AE /* table.h */ = {isa = PBXFileReference; includeInIndex = 1; lastKnownFileType = sourcecode.c.h; name = table.h; path = ./brave/ThirdParty/leveldb/include/leveldb/table.h; sourceTree = "<group>"; };
		A62C053A18EDCEAE240498A6 /* NSMutableAttributedStringExtensions.swift */ = {isa = PBXFileReference; includeInIndex = 1; lastKnownFileType = sourcecode.swift; name = NSMutableAttributedStringExtensions.swift; path = ./Utils/Extensions/NSMutableAttributedStringExtensions.swift; sourceTree = "<group>"; };
		A6AC60F738711305C6585EC4 /* CrashReporter.swift */ = {isa = PBXFileReference; includeInIndex = 1; lastKnownFileType = sourcecode.swift; name = CrashReporter.swift; path = ./Client/Application/CrashReporter.swift; sourceTree = "<group>"; };
		A6AECDC0CC95E3DB88A22B72 /* SearchSettingsTableViewController.swift */ = {isa = PBXFileReference; includeInIndex = 1; lastKnownFileType = sourcecode.swift; name = SearchSettingsTableViewController.swift; path = ./Client/Frontend/Settings/SearchSettingsTableViewController.swift; sourceTree = "<group>"; };
		A7213910FF51709F3F5E2C59 /* RequestDesktopSiteActivity.swift */ = {isa = PBXFileReference; includeInIndex = 1; lastKnownFileType = sourcecode.swift; name = RequestDesktopSiteActivity.swift; path = ./Client/Frontend/Share/RequestDesktopSiteActivity.swift; sourceTree = "<group>"; };
		A75C80BE236B7505B69C6511 /* History.swift */ = {isa = PBXFileReference; includeInIndex = 1; lastKnownFileType = sourcecode.swift; name = History.swift; path = ./Storage/History.swift; sourceTree = "<group>"; };
		A7F8F5DEF756198CE9A08212 /* port.h */ = {isa = PBXFileReference; includeInIndex = 1; lastKnownFileType = sourcecode.c.h; name = port.h; path = ./brave/ThirdParty/leveldb/port/port.h; sourceTree = "<group>"; };
		A83C690AD6456A027FB0BF6E /* coding.h */ = {isa = PBXFileReference; includeInIndex = 1; lastKnownFileType = sourcecode.c.h; name = coding.h; path = ./brave/ThirdParty/leveldb/util/coding.h; sourceTree = "<group>"; };
		A88DB45B196E00624A7B7B90 /* dumpfile.cc */ = {isa = PBXFileReference; includeInIndex = 1; lastKnownFileType = sourcecode.cpp.cpp; name = dumpfile.cc; path = ./brave/ThirdParty/leveldb/db/dumpfile.cc; sourceTree = "<group>"; };
		A905F85597245201BB61FF20 /* InfoPlist.strings */ = {isa = PBXFileReference; includeInIndex = 1; lastKnownFileType = text.plist.strings; name = InfoPlist.strings; path = ./Client/en.lproj/InfoPlist.strings; sourceTree = "<group>"; };
		A98F2F3EB5D2311B2F5643A7 /* RollingFileLogger.swift */ = {isa = PBXFileReference; includeInIndex = 1; lastKnownFileType = sourcecode.swift; name = RollingFileLogger.swift; path = ./Utils/RollingFileLogger.swift; sourceTree = "<group>"; };
		A9E39E85A79516D1E92939CB /* NSScannerExtensions.swift */ = {isa = PBXFileReference; includeInIndex = 1; lastKnownFileType = sourcecode.swift; name = NSScannerExtensions.swift; path = ./Utils/Extensions/NSScannerExtensions.swift; sourceTree = "<group>"; };
		AA44EA103045B9E3603E2207 /* SearchPlugins */ = {isa = PBXFileReference; includeInIndex = 1; lastKnownFileType = folder; name = SearchPlugins; path = ./Client/Assets/Search/SearchPlugins; sourceTree = "<group>"; };
		AA78E8E10A95A340B4E62A8F /* UIImage+Diff.h */ = {isa = PBXFileReference; includeInIndex = 1; lastKnownFileType = sourcecode.c.h; name = "UIImage+Diff.h"; path = "./ThirdParty/FBSnapshotTestCase/UIImage+Diff.h"; sourceTree = "<group>"; };
		AAD93FEA70EC09EF2D95A298 /* ReaderSettings.xcassets */ = {isa = PBXFileReference; includeInIndex = 1; lastKnownFileType = folder.assetcatalog; name = ReaderSettings.xcassets; path = ./Client/Frontend/Reader/ReaderSettings.xcassets; sourceTree = "<group>"; };
		AADDAA844E92035E243155AA /* FaviconFetcher.swift */ = {isa = PBXFileReference; includeInIndex = 1; lastKnownFileType = sourcecode.swift; name = FaviconFetcher.swift; path = ./Utils/FaviconFetcher.swift; sourceTree = "<group>"; };
		AB6551ED2648F64583F2916E /* testplugin.xml */ = {isa = PBXFileReference; includeInIndex = 1; lastKnownFileType = text.xml; name = testplugin.xml; path = ./Client/Assets/Search/Tests/Base/testplugin.xml; sourceTree = "<group>"; };
		AB8C1E4FD7135E1EC6E37276 /* google.xml */ = {isa = PBXFileReference; includeInIndex = 1; lastKnownFileType = text.xml; name = google.xml; path = ./Client/Assets/Search/SearchOverrides/en/google.xml; sourceTree = "<group>"; };
		AC1FEF85CBD43B0AB6FD7312 /* FiraSans-Light.ttf */ = {isa = PBXFileReference; includeInIndex = 1; lastKnownFileType = file; name = "FiraSans-Light.ttf"; path = "./Client/Assets/Fonts/FiraSans-Light.ttf"; sourceTree = "<group>"; };
		ACAF288D28E0EF3AAA607042 /* BrowserToolbar.swift */ = {isa = PBXFileReference; includeInIndex = 1; lastKnownFileType = sourcecode.swift; name = BrowserToolbar.swift; path = ./Client/Frontend/Browser/BrowserToolbar.swift; sourceTree = "<group>"; };
		ACC55064B645BC69CDDBB640 /* UIImage+Compare.m */ = {isa = PBXFileReference; includeInIndex = 1; lastKnownFileType = sourcecode.c.objc; name = "UIImage+Compare.m"; path = "./ThirdParty/FBSnapshotTestCase/UIImage+Compare.m"; sourceTree = "<group>"; };
		ACD12801C24B9F1BD0B2FDC1 /* SettingsNavigationController.swift */ = {isa = PBXFileReference; includeInIndex = 1; lastKnownFileType = sourcecode.swift; name = SettingsNavigationController.swift; path = ./Client/Frontend/Settings/SettingsNavigationController.swift; sourceTree = "<group>"; };
		AD08043CC2777304E6002033 /* duckduckgo.xml */ = {isa = PBXFileReference; includeInIndex = 1; lastKnownFileType = text.xml; name = duckduckgo.xml; path = ./Client/Assets/Search/SearchOverrides/en/duckduckgo.xml; sourceTree = "<group>"; };
		AD2DD66EF7D3E1C77FF9AD9F /* AsyncReducer.swift */ = {isa = PBXFileReference; includeInIndex = 1; lastKnownFileType = sourcecode.swift; name = AsyncReducer.swift; path = ./Utils/AsyncReducer.swift; sourceTree = "<group>"; };
		AD4E2E1A8967DFB81A5BCB99 /* SessionRestore.html */ = {isa = PBXFileReference; includeInIndex = 1; lastKnownFileType = text.html; name = SessionRestore.html; path = ./Client/Assets/SessionRestore.html; sourceTree = "<group>"; };
		AD7CBCFD75F0459B9E92C54F /* DeferredUtils.swift */ = {isa = PBXFileReference; includeInIndex = 1; lastKnownFileType = sourcecode.swift; name = DeferredUtils.swift; path = ./Utils/DeferredUtils.swift; sourceTree = "<group>"; };
		ADA7DED2447BA5A4E6FE7C35 /* ReaderModeBarView.swift */ = {isa = PBXFileReference; includeInIndex = 1; lastKnownFileType = sourcecode.swift; name = ReaderModeBarView.swift; path = ./Client/Frontend/Browser/ReaderModeBarView.swift; sourceTree = "<group>"; };
		ADB79191D08021A6D529BF4D /* ElementAtPoint.js */ = {isa = PBXFileReference; includeInIndex = 1; lastKnownFileType = sourcecode.javascript; name = ElementAtPoint.js; path = "./brave/src/page-hooks/ElementAtPoint.js"; sourceTree = "<group>"; };
		ADD27FD57D57C14AE7F1A5D6 /* HomePanelViewController.swift */ = {isa = PBXFileReference; includeInIndex = 1; lastKnownFileType = sourcecode.swift; name = HomePanelViewController.swift; path = ./Client/Frontend/Home/HomePanelViewController.swift; sourceTree = "<group>"; };
		B036144E80BFD02638E7E647 /* Brave.entitlements */ = {isa = PBXFileReference; includeInIndex = 1; lastKnownFileType = text.xml; name = Brave.entitlements; path = brave/Brave.entitlements; sourceTree = "<group>"; };
		B09BAC548B83576231EBD806 /* NSMutableArray+SWUtilityButtons.m */ = {isa = PBXFileReference; includeInIndex = 1; lastKnownFileType = sourcecode.c.objc; name = "NSMutableArray+SWUtilityButtons.m"; path = "./ThirdParty/SWTableViewCell/PodFiles/NSMutableArray+SWUtilityButtons.m"; sourceTree = "<group>"; };
		B0A882DBA989C7226E6E4939 /* Loader.swift */ = {isa = PBXFileReference; includeInIndex = 1; lastKnownFileType = sourcecode.swift; name = Loader.swift; path = ./Utils/Loader.swift; sourceTree = "<group>"; };
		B1142D481813866CF93EF596 /* Sharing.swift */ = {isa = PBXFileReference; includeInIndex = 1; lastKnownFileType = sourcecode.swift; name = Sharing.swift; path = ./Storage/Sharing.swift; sourceTree = "<group>"; };
		B174C906ABCB1B2798AD538E /* Intro.xcassets */ = {isa = PBXFileReference; includeInIndex = 1; lastKnownFileType = folder.assetcatalog; name = Intro.xcassets; path = ./Client/Frontend/Intro/Intro.xcassets; sourceTree = "<group>"; };
		B19CF3BCBDCAF18D4F994142 /* append.xml */ = {isa = PBXFileReference; includeInIndex = 1; lastKnownFileType = text.xml; name = append.xml; path = ./Client/Assets/Search/Tests/Overlays/append.xml; sourceTree = "<group>"; };
		B1C77177C5621E8CAF2BF362 /* IBsetup.png */ = {isa = PBXFileReference; includeInIndex = 1; lastKnownFileType = image.png; name = IBsetup.png; path = ./ThirdParty/UIImageViewAligned/docs/IBsetup.png; sourceTree = "<group>"; };
		B1D280EC8AAAB26C4BBB484C /* builder.h */ = {isa = PBXFileReference; includeInIndex = 1; lastKnownFileType = sourcecode.c.h; name = builder.h; path = ./brave/ThirdParty/leveldb/db/builder.h; sourceTree = "<group>"; };
		B2122B3144F9374D630138ED /* BraveContextMenu.swift */ = {isa = PBXFileReference; includeInIndex = 1; lastKnownFileType = sourcecode.swift; lineEnding = 0; name = BraveContextMenu.swift; path = "./brave/src/page-hooks/BraveContextMenu.swift"; sourceTree = "<group>"; xcLanguageSpecificationIdentifier = xcode.lang.swift; };
		B26E6A052DA6287729B7113D /* WebViewDocScale.h */ = {isa = PBXFileReference; includeInIndex = 1; lastKnownFileType = sourcecode.c.h; name = WebViewDocScale.h; path = ./brave/src/webview/WebViewDocScale.h; sourceTree = "<group>"; };
		B27FC9AAE4387761CBAF0E07 /* FSReadingList.h */ = {isa = PBXFileReference; includeInIndex = 1; lastKnownFileType = sourcecode.c.h; name = FSReadingList.h; path = ./Client/Frontend/Reader/FSReadingList.h; sourceTree = "<group>"; };
		B2EABAA73084D115EF97BD2E /* GenericTable.swift */ = {isa = PBXFileReference; includeInIndex = 1; lastKnownFileType = sourcecode.swift; name = GenericTable.swift; path = ./Storage/SQL/GenericTable.swift; sourceTree = "<group>"; };
		B35E8E56BEC9DB2E1D4BD8C1 /* SwipeAnimator.swift */ = {isa = PBXFileReference; includeInIndex = 1; lastKnownFileType = sourcecode.swift; name = SwipeAnimator.swift; path = ./Client/Frontend/Browser/SwipeAnimator.swift; sourceTree = "<group>"; };
		B3777B25D6E2DCFE76040F35 /* SafeBrowsing.swift */ = {isa = PBXFileReference; includeInIndex = 1; lastKnownFileType = sourcecode.swift; name = SafeBrowsing.swift; path = ./brave/src/webfilters/SafeBrowsing.swift; sourceTree = "<group>"; };
		B390A064221CB58CACD977CA /* Reader.html */ = {isa = PBXFileReference; includeInIndex = 1; lastKnownFileType = text.html; name = Reader.html; path = ./Client/Frontend/Reader/Reader.html; sourceTree = "<group>"; };
		B504A00429D49AE66EAB5918 /* hash.h */ = {isa = PBXFileReference; includeInIndex = 1; lastKnownFileType = sourcecode.c.h; name = hash.h; path = ./brave/ThirdParty/leveldb/util/hash.h; sourceTree = "<group>"; };
		B52C89B10A6B7884BA9A1B82 /* check@2x.png */ = {isa = PBXFileReference; includeInIndex = 1; lastKnownFileType = image.png; name = "check@2x.png"; path = "./ThirdParty/SWTableViewCell/check@2x.png"; sourceTree = "<group>"; };
		B5EFAA129595C26547FDD70D /* BraveInfo.plist */ = {isa = PBXFileReference; includeInIndex = 1; lastKnownFileType = text.plist.xml; name = BraveInfo.plist; path = brave/BraveInfo.plist; sourceTree = "<group>"; };
		B6339DA63849AA7EBB1AD756 /* LoginsHelper.js */ = {isa = PBXFileReference; includeInIndex = 1; lastKnownFileType = sourcecode.javascript; name = LoginsHelper.js; path = ./Client/Assets/LoginsHelper.js; sourceTree = "<group>"; };
		B68328D5B8841C75EC4CF248 /* NetError.css */ = {isa = PBXFileReference; includeInIndex = 1; lastKnownFileType = text.css; name = NetError.css; path = ./Client/Assets/NetError.css; sourceTree = "<group>"; };
		B783C09EE8C9FEC39FE966E3 /* log_writer.cc */ = {isa = PBXFileReference; includeInIndex = 1; lastKnownFileType = sourcecode.cpp.cpp; name = log_writer.cc; path = ./brave/ThirdParty/leveldb/db/log_writer.cc; sourceTree = "<group>"; };
		B844F80947392751D574C56A /* Fabric.framework */ = {isa = PBXFileReference; lastKnownFileType = wrapper.framework; path = Fabric.framework; sourceTree = "<group>"; };
		B8E155181FB66C692C8277B2 /* SessionData.swift */ = {isa = PBXFileReference; includeInIndex = 1; lastKnownFileType = sourcecode.swift; name = SessionData.swift; path = ./Client/Frontend/Browser/SessionData.swift; sourceTree = "<group>"; };
		B98EE41BC6FAF6984EB4300C /* project.pbxproj */ = {isa = PBXFileReference; includeInIndex = 1; lastKnownFileType = text.pbxproject; name = project.pbxproj; path = ./ThirdParty/UIImageViewAligned/Example/ImageAlignment.xcodeproj/project.pbxproj; sourceTree = "<group>"; };
		B9B3623FB1D77E75D56BED11 /* Default@2x.png */ = {isa = PBXFileReference; includeInIndex = 1; lastKnownFileType = image.png; name = "Default@2x.png"; path = "./ThirdParty/SWTableViewCell/Default@2x.png"; sourceTree = "<group>"; };
		B9DAE86EE9B954590E7537A5 /* BraveWebView.swift */ = {isa = PBXFileReference; includeInIndex = 1; lastKnownFileType = sourcecode.swift; lineEnding = 0; name = BraveWebView.swift; path = ./brave/src/webview/BraveWebView.swift; sourceTree = "<group>"; xcLanguageSpecificationIdentifier = xcode.lang.swift; };
		BA1CCC5576B41343D866CCBE /* um.png */ = {isa = PBXFileReference; includeInIndex = 1; lastKnownFileType = image.png; name = um.png; path = ./ThirdParty/SWTableViewCell/um.png; sourceTree = "<group>"; };
		BA7C6C87EE3CACD5B49AF023 /* README.md */ = {isa = PBXFileReference; includeInIndex = 1; lastKnownFileType = net.daringfireball.markdown; name = README.md; path = ./ThirdParty/Box/README.md; sourceTree = "<group>"; };
		BAC1DC027204221273BF5341 /* HttpsEverywhere.h */ = {isa = PBXFileReference; includeInIndex = 1; lastKnownFileType = sourcecode.c.h; name = HttpsEverywhere.h; path = ./brave/src/webfilters/httpse_cpp/HttpsEverywhere.h; sourceTree = "<group>"; };
		BB1271570546AB5C5F7BF4C6 /* SQLiteBookmarksHelpers.swift */ = {isa = PBXFileReference; includeInIndex = 1; lastKnownFileType = sourcecode.swift; name = SQLiteBookmarksHelpers.swift; path = ./Storage/SQL/SQLiteBookmarksHelpers.swift; sourceTree = "<group>"; };
		BB991D7A481EEDB55783CEFC /* SearchLoader.swift */ = {isa = PBXFileReference; includeInIndex = 1; lastKnownFileType = sourcecode.swift; name = SearchLoader.swift; path = ./Client/Frontend/Browser/SearchLoader.swift; sourceTree = "<group>"; };
		BDA90AF6E411A2D33F15EEE3 /* README.md */ = {isa = PBXFileReference; includeInIndex = 1; lastKnownFileType = net.daringfireball.markdown; name = README.md; path = ./ThirdParty/UIImageViewAligned/README.md; sourceTree = "<group>"; };
		BDF9E0FC1CABCBBDD2276EFB /* c.h */ = {isa = PBXFileReference; includeInIndex = 1; lastKnownFileType = sourcecode.c.h; name = c.h; path = ./brave/ThirdParty/leveldb/include/leveldb/c.h; sourceTree = "<group>"; };
		BE947DCFE53B5F18FF12053D /* NSMutableArray+SWUtilityButtons.h */ = {isa = PBXFileReference; includeInIndex = 1; lastKnownFileType = sourcecode.c.h; name = "NSMutableArray+SWUtilityButtons.h"; path = "./ThirdParty/SWTableViewCell/PodFiles/NSMutableArray+SWUtilityButtons.h"; sourceTree = "<group>"; };
		BED9E8295A95A1639164EC89 /* two_level_iterator.cc */ = {isa = PBXFileReference; includeInIndex = 1; lastKnownFileType = sourcecode.cpp.cpp; name = two_level_iterator.cc; path = ./brave/ThirdParty/leveldb/table/two_level_iterator.cc; sourceTree = "<group>"; };
		BF3C112154BC4FDA280F05B0 /* NetworkDataFileLoader.swift */ = {isa = PBXFileReference; includeInIndex = 1; lastKnownFileType = sourcecode.swift; name = NetworkDataFileLoader.swift; path = ./brave/src/webfilters/NetworkDataFileLoader.swift; sourceTree = "<group>"; };
		BF75EF8E72650E5746692B89 /* AuthenticationKeychainInfo.swift */ = {isa = PBXFileReference; includeInIndex = 1; lastKnownFileType = sourcecode.swift; name = AuthenticationKeychainInfo.swift; path = ./Utils/AuthenticationKeychainInfo.swift; sourceTree = "<group>"; };
		C1143AB9E6FC53A915F6015E /* LICENSE */ = {isa = PBXFileReference; includeInIndex = 1; lastKnownFileType = text; name = LICENSE; path = ./ThirdParty/Result/LICENSE; sourceTree = "<group>"; };
		C12F8F9AA927469C395A01A8 /* TabTrayController.swift */ = {isa = PBXFileReference; includeInIndex = 1; lastKnownFileType = sourcecode.swift; name = TabTrayController.swift; path = ./Client/Frontend/Browser/TabTrayController.swift; sourceTree = "<group>"; };
		C18D417E75AAF6532E99937A /* replace.xml */ = {isa = PBXFileReference; includeInIndex = 1; lastKnownFileType = text.xml; name = replace.xml; path = ./Client/Assets/Search/Tests/Overlays/replace.xml; sourceTree = "<group>"; };
		C1EDEAAE020488481B5A4A1F /* hash.cc */ = {isa = PBXFileReference; includeInIndex = 1; lastKnownFileType = sourcecode.cpp.cpp; name = hash.cc; path = ./brave/ThirdParty/leveldb/util/hash.cc; sourceTree = "<group>"; };
		C228461239640F53947A0964 /* FiraSans-Bold.ttf */ = {isa = PBXFileReference; includeInIndex = 1; lastKnownFileType = file; name = "FiraSans-Bold.ttf"; path = "./Client/Assets/Fonts/FiraSans-Bold.ttf"; sourceTree = "<group>"; };
		C2F9E6252BF290B6EE66FF11 /* ReadingListRecordsResponse.swift */ = {isa = PBXFileReference; includeInIndex = 1; lastKnownFileType = sourcecode.swift; name = ReadingListRecordsResponse.swift; path = ./ReadingList/ReadingListRecordsResponse.swift; sourceTree = "<group>"; };
		C33D93B9B0CD0D4AD9E461AE /* ODRefreshControl.h */ = {isa = PBXFileReference; includeInIndex = 1; lastKnownFileType = sourcecode.c.h; name = ODRefreshControl.h; path = ./brave/src/frontend/ODRefreshControl.h; sourceTree = "<group>"; };
		C3603756FF1A103E2F905E53 /* logging.cc */ = {isa = PBXFileReference; includeInIndex = 1; lastKnownFileType = sourcecode.cpp.cpp; name = logging.cc; path = ./brave/ThirdParty/leveldb/util/logging.cc; sourceTree = "<group>"; };
		C38C829D7A278B0AE23070C8 /* arena.h */ = {isa = PBXFileReference; includeInIndex = 1; lastKnownFileType = sourcecode.c.h; name = arena.h; path = ./brave/ThirdParty/leveldb/util/arena.h; sourceTree = "<group>"; };
		C3BC2526C0898383C4164B29 /* SystemUtils.swift */ = {isa = PBXFileReference; includeInIndex = 1; lastKnownFileType = sourcecode.swift; name = SystemUtils.swift; path = ./Utils/SystemUtils.swift; sourceTree = "<group>"; };
		C42F17E905F4182862921627 /* TrackingProtectionCpp.h */ = {isa = PBXFileReference; includeInIndex = 1; lastKnownFileType = sourcecode.c.h; name = TrackingProtectionCpp.h; path = ./brave/src/webfilters/TrackingProtectionCpp.h; sourceTree = "<group>"; };
		C4FCC64BEAD27781355801AA /* DeferredDBOperation.swift */ = {isa = PBXFileReference; includeInIndex = 1; lastKnownFileType = sourcecode.swift; name = DeferredDBOperation.swift; path = ./Storage/SQL/DeferredDBOperation.swift; sourceTree = "<group>"; };
		C504B043B95B6E6E53B51F03 /* filter_block.cc */ = {isa = PBXFileReference; includeInIndex = 1; lastKnownFileType = sourcecode.cpp.cpp; name = filter_block.cc; path = ./brave/ThirdParty/leveldb/table/filter_block.cc; sourceTree = "<group>"; };
		C5C1C8130DF9FA0A918B7891 /* IntroViewController.swift */ = {isa = PBXFileReference; includeInIndex = 1; lastKnownFileType = sourcecode.swift; name = IntroViewController.swift; path = ./Client/Frontend/Intro/IntroViewController.swift; sourceTree = "<group>"; };
		C760C12370CD279FD30D83CF /* status.cc */ = {isa = PBXFileReference; includeInIndex = 1; lastKnownFileType = sourcecode.cpp.cpp; name = status.cc; path = ./brave/ThirdParty/leveldb/util/status.cc; sourceTree = "<group>"; };
		C7C37EB043E611C439AA9768 /* TabManager.swift */ = {isa = PBXFileReference; includeInIndex = 1; lastKnownFileType = sourcecode.swift; name = TabManager.swift; path = ./Client/Frontend/Browser/TabManager.swift; sourceTree = "<group>"; };
		C8014F0C6AC0AD571CB8BC80 /* InitialViewController.swift */ = {isa = PBXFileReference; includeInIndex = 1; lastKnownFileType = sourcecode.swift; name = InitialViewController.swift; path = ./Extensions/ShareTo/InitialViewController.swift; sourceTree = "<group>"; };
		C8ED06F8D4F8DF4936BB88C5 /* histogram.cc */ = {isa = PBXFileReference; includeInIndex = 1; lastKnownFileType = sourcecode.cpp.cpp; name = histogram.cc; path = ./brave/ThirdParty/leveldb/util/histogram.cc; sourceTree = "<group>"; };
		C922CCB2D8FDB2706B9269E7 /* BackForwardListViewController.swift */ = {isa = PBXFileReference; includeInIndex = 1; lastKnownFileType = sourcecode.swift; name = BackForwardListViewController.swift; path = ./Client/Frontend/Browser/BackForwardListViewController.swift; sourceTree = "<group>"; };
		C96D05B75A6150D1C3563901 /* ChevronView.swift */ = {isa = PBXFileReference; includeInIndex = 1; lastKnownFileType = sourcecode.swift; name = ChevronView.swift; path = ./Client/Frontend/Widgets/ChevronView.swift; sourceTree = "<group>"; };
		C992D1A2E874D87A41A9C53F /* LoginsHelper.swift */ = {isa = PBXFileReference; includeInIndex = 1; lastKnownFileType = sourcecode.swift; name = LoginsHelper.swift; path = ./Client/Frontend/Browser/LoginsHelper.swift; sourceTree = "<group>"; };
		CA2B04A8FF5E176618F481E2 /* BoxType.swift */ = {isa = PBXFileReference; includeInIndex = 1; lastKnownFileType = sourcecode.swift; name = BoxType.swift; path = ./ThirdParty/Box/BoxType.swift; sourceTree = "<group>"; };
		CB001170B20B480D237CC9E2 /* MutableBox.swift */ = {isa = PBXFileReference; includeInIndex = 1; lastKnownFileType = sourcecode.swift; name = MutableBox.swift; path = ./ThirdParty/Box/MutableBox.swift; sourceTree = "<group>"; };
		CB5F1B5D88681643A9C0C7CF /* cache.h */ = {isa = PBXFileReference; includeInIndex = 1; lastKnownFileType = sourcecode.c.h; name = cache.h; path = ./brave/ThirdParty/leveldb/include/leveldb/cache.h; sourceTree = "<group>"; };
		CBF4E22AF178C4C42C998376 /* bloom.cc */ = {isa = PBXFileReference; includeInIndex = 1; lastKnownFileType = sourcecode.cpp.cpp; name = bloom.cc; path = ./brave/ThirdParty/leveldb/util/bloom.cc; sourceTree = "<group>"; };
		CCF5EA52A3A0DB9B90E811B7 /* NetError.html */ = {isa = PBXFileReference; includeInIndex = 1; lastKnownFileType = text.html; name = NetError.html; path = ./Client/Assets/NetError.html; sourceTree = "<group>"; };
		CD7B921B5225CE976413AE24 /* RemoteTabsTable.swift */ = {isa = PBXFileReference; includeInIndex = 1; lastKnownFileType = sourcecode.swift; name = RemoteTabsTable.swift; path = ./Storage/SQL/RemoteTabsTable.swift; sourceTree = "<group>"; };
		CD7CF0B8AF18BCC3539852C6 /* SWTableViewCell-Prefix.pch */ = {isa = PBXFileReference; includeInIndex = 1; lastKnownFileType = sourcecode.c.h; name = "SWTableViewCell-Prefix.pch"; path = "./ThirdParty/SWTableViewCell/SWTableViewCell-Prefix.pch"; sourceTree = "<group>"; };
		CD874D64F18795D5FDE53A9F /* log_format.h */ = {isa = PBXFileReference; includeInIndex = 1; lastKnownFileType = sourcecode.c.h; name = log_format.h; path = ./brave/ThirdParty/leveldb/db/log_format.h; sourceTree = "<group>"; };
		CDB3BCCA0DFA377A04C8A79E /* ShareExtensionHelper.swift */ = {isa = PBXFileReference; includeInIndex = 1; lastKnownFileType = sourcecode.swift; name = ShareExtensionHelper.swift; path = ./Client/Frontend/Share/ShareExtensionHelper.swift; sourceTree = "<group>"; };
		CE26A0072322D258FA2595EB /* ABPFilterLibWrapper.h */ = {isa = PBXFileReference; includeInIndex = 1; lastKnownFileType = sourcecode.c.h; name = ABPFilterLibWrapper.h; path = ./brave/src/webfilters/ABPFilterLibWrapper.h; sourceTree = "<group>"; };
		CE8D06D4069DB9F51B759924 /* LegacyJSContext.h */ = {isa = PBXFileReference; includeInIndex = 1; lastKnownFileType = sourcecode.c.h; name = LegacyJSContext.h; path = ./brave/src/webview/LegacyJSContext.h; sourceTree = "<group>"; };
		D042E0F5F3F943C6FBC6D080 /* FingerprintingProtection.js */ = {isa = PBXFileReference; includeInIndex = 1; lastKnownFileType = sourcecode.javascript; name = FingerprintingProtection.js; path = "./brave/src/page-hooks/FingerprintingProtection.js"; sourceTree = "<group>"; };
		D0D3A98E5AF68BB2BF943647 /* Info.plist */ = {isa = PBXFileReference; includeInIndex = 1; lastKnownFileType = text.plist.xml; name = Info.plist; path = ./Extensions/ViewLater/Info.plist; sourceTree = "<group>"; };
		D0D48C1BAE5AB7BF2B500584 /* WeakList.swift */ = {isa = PBXFileReference; includeInIndex = 1; lastKnownFileType = sourcecode.swift; name = WeakList.swift; path = ./Utils/WeakList.swift; sourceTree = "<group>"; };
		D105CD957A7B38E9F1BAE848 /* BrowserViewController+ContextMenuHelperDelegate.swift */ = {isa = PBXFileReference; includeInIndex = 1; lastKnownFileType = sourcecode.swift; lineEnding = 0; name = "BrowserViewController+ContextMenuHelperDelegate.swift"; path = "./Client/Frontend/Browser/BrowserViewController/BrowserViewController+ContextMenuHelperDelegate.swift"; sourceTree = "<group>"; xcLanguageSpecificationIdentifier = xcode.lang.swift; };
		D107A9136CC1FD66F2745769 /* ReadingListServerRecord.swift */ = {isa = PBXFileReference; includeInIndex = 1; lastKnownFileType = sourcecode.swift; name = ReadingListServerRecord.swift; path = ./ReadingList/ReadingListServerRecord.swift; sourceTree = "<group>"; };
		D1CADC3E350A25BA3BC86931 /* HideEmptyImages.swift */ = {isa = PBXFileReference; includeInIndex = 1; lastKnownFileType = sourcecode.swift; name = HideEmptyImages.swift; path = "./brave/src/page-hooks/HideEmptyImages.swift"; sourceTree = "<group>"; };
		D1E821DACFE5062DF30D1443 /* SearchSuggestClient.swift */ = {isa = PBXFileReference; includeInIndex = 1; lastKnownFileType = sourcecode.swift; name = SearchSuggestClient.swift; path = ./Client/Frontend/Browser/SearchSuggestClient.swift; sourceTree = "<group>"; };
		D1F148E463456852B44DE863 /* ErrorPageHelper.swift */ = {isa = PBXFileReference; includeInIndex = 1; lastKnownFileType = sourcecode.swift; name = ErrorPageHelper.swift; path = ./Client/Frontend/Browser/ErrorPageHelper.swift; sourceTree = "<group>"; };
		D1FD470588FCAAC12F09404C /* ReadingListChangeAccumulator.swift */ = {isa = PBXFileReference; includeInIndex = 1; lastKnownFileType = sourcecode.swift; name = ReadingListChangeAccumulator.swift; path = ./ReadingList/ReadingListChangeAccumulator.swift; sourceTree = "<group>"; };
		D2243796CB0C27B99AED9742 /* NSStringExtensions.swift */ = {isa = PBXFileReference; includeInIndex = 1; lastKnownFileType = sourcecode.swift; name = NSStringExtensions.swift; path = ./Utils/Extensions/NSStringExtensions.swift; sourceTree = "<group>"; };
		D2A8EBCF53BB0D14E34F6174 /* OpenPdfHelper.swift */ = {isa = PBXFileReference; includeInIndex = 1; lastKnownFileType = sourcecode.swift; lineEnding = 0; name = OpenPdfHelper.swift; path = ./Client/Frontend/Browser/OpenPdfHelper.swift; sourceTree = "<group>"; xcLanguageSpecificationIdentifier = xcode.lang.swift; };
		D30EBB5A1C75503800105AE9 /* KIF.xcodeproj */ = {isa = PBXFileReference; lastKnownFileType = "wrapper.pb-project"; name = KIF.xcodeproj; path = Carthage/Checkouts/KIF/KIF.xcodeproj; sourceTree = "<group>"; };
		D345CE98628B405A96720773 /* BrowserPrintPageRenderer.swift */ = {isa = PBXFileReference; includeInIndex = 1; lastKnownFileType = sourcecode.swift; name = BrowserPrintPageRenderer.swift; path = ./Client/Frontend/Browser/BrowserPrintPageRenderer.swift; sourceTree = "<group>"; };
		D36998881AD70A0A00650C6C /* IOKit.framework */ = {isa = PBXFileReference; lastKnownFileType = wrapper.framework; name = IOKit.framework; path = Platforms/iPhoneOS.platform/Developer/SDKs/iPhoneOS.sdk/System/Library/Frameworks/IOKit.framework; sourceTree = DEVELOPER_DIR; };
		D39FA16B1A83E17800EE869C /* CoreGraphics.framework */ = {isa = PBXFileReference; lastKnownFileType = wrapper.framework; name = CoreGraphics.framework; path = System/Library/Frameworks/CoreGraphics.framework; sourceTree = SDKROOT; };
		D4517EA1CA782F256C7DB897 /* TopSitesPanel.swift */ = {isa = PBXFileReference; includeInIndex = 1; lastKnownFileType = sourcecode.swift; name = TopSitesPanel.swift; path = ./Client/Frontend/Home/TopSitesPanel.swift; sourceTree = "<group>"; };
		D4B55D43847229F7D9F2DD7C /* ReadingListSyncMetadata.swift */ = {isa = PBXFileReference; includeInIndex = 1; lastKnownFileType = sourcecode.swift; name = ReadingListSyncMetadata.swift; path = ./ReadingList/ReadingListSyncMetadata.swift; sourceTree = "<group>"; };
		D56C0596468568F00C4BB675 /* KeychainCache.swift */ = {isa = PBXFileReference; includeInIndex = 1; lastKnownFileType = sourcecode.swift; name = KeychainCache.swift; path = ./Utils/KeychainCache.swift; sourceTree = "<group>"; };
		D59264E87AE2E178065BEACD /* table_cache.cc */ = {isa = PBXFileReference; includeInIndex = 1; lastKnownFileType = sourcecode.cpp.cpp; name = table_cache.cc; path = ./brave/ThirdParty/leveldb/db/table_cache.cc; sourceTree = "<group>"; };
		D64F01206EDCB47C7ACB98F0 /* version_edit.cc */ = {isa = PBXFileReference; includeInIndex = 1; lastKnownFileType = sourcecode.cpp.cpp; name = version_edit.cc; path = ./brave/ThirdParty/leveldb/db/version_edit.cc; sourceTree = "<group>"; };
		D67DB7F7781109349E0B3EDC /* cache.cc */ = {isa = PBXFileReference; includeInIndex = 1; lastKnownFileType = sourcecode.cpp.cpp; name = cache.cc; path = ./brave/ThirdParty/leveldb/util/cache.cc; sourceTree = "<group>"; };
		D8FB9BFF37B3790EB2E1FA81 /* Root.plist */ = {isa = PBXFileReference; includeInIndex = 1; lastKnownFileType = text.plist.xml; name = Root.plist; path = ./Client/Application/Settings.bundle/Root.plist; sourceTree = "<group>"; };
		D91B6AED2ADFB9D742820133 /* WebServer.swift */ = {isa = PBXFileReference; includeInIndex = 1; lastKnownFileType = sourcecode.swift; name = WebServer.swift; path = ./Client/Application/WebServer.swift; sourceTree = "<group>"; };
		D9360BEADE369EB8BB4A7BBD /* TwoLineCell.swift */ = {isa = PBXFileReference; includeInIndex = 1; lastKnownFileType = sourcecode.swift; name = TwoLineCell.swift; path = ./Client/Frontend/Widgets/TwoLineCell.swift; sourceTree = "<group>"; };
		D9712AF4809BE509FFDBB4E3 /* TrackingProtectionCpp.mm */ = {isa = PBXFileReference; includeInIndex = 1; lastKnownFileType = sourcecode.cpp.objcpp; name = TrackingProtectionCpp.mm; path = ./brave/src/webfilters/TrackingProtectionCpp.mm; sourceTree = "<group>"; };
		D9DE4A60689367C8FD612726 /* Site.swift */ = {isa = PBXFileReference; includeInIndex = 1; lastKnownFileType = sourcecode.swift; name = Site.swift; path = ./Storage/Site.swift; sourceTree = "<group>"; };
		DC268B1050A30333A489D967 /* AssertionUtils.swift */ = {isa = PBXFileReference; includeInIndex = 1; lastKnownFileType = sourcecode.swift; name = AssertionUtils.swift; path = ./Utils/AssertionUtils.swift; sourceTree = "<group>"; };
		DC29FF03A5871143F549A37A /* options.cc */ = {isa = PBXFileReference; includeInIndex = 1; lastKnownFileType = sourcecode.cpp.cpp; name = options.cc; path = ./brave/ThirdParty/leveldb/util/options.cc; sourceTree = "<group>"; };
		DC571161D7640AD26052CD35 /* ActionRequestHandler.swift */ = {isa = PBXFileReference; includeInIndex = 1; lastKnownFileType = sourcecode.swift; name = ActionRequestHandler.swift; path = ./Extensions/ViewLater/ActionRequestHandler.swift; sourceTree = "<group>"; };
		DCACB7C025F0EDE6689084BE /* Strings.swift */ = {isa = PBXFileReference; includeInIndex = 1; lastKnownFileType = sourcecode.swift; name = Strings.swift; path = ./Client/Frontend/Strings.swift; sourceTree = "<group>"; };
		DCC754FCC79857891055187B /* AboutHomeHandler.swift */ = {isa = PBXFileReference; includeInIndex = 1; lastKnownFileType = sourcecode.swift; name = AboutHomeHandler.swift; path = ./Client/Frontend/Browser/AboutHomeHandler.swift; sourceTree = "<group>"; };
		DCE1D74E40F9E392FFCE9F2F /* main.swift */ = {isa = PBXFileReference; includeInIndex = 1; lastKnownFileType = sourcecode.swift; name = main.swift; path = ./Client/Application/main.swift; sourceTree = "<group>"; };
		DD76BA2739773A5DA2D71154 /* Box.swift */ = {isa = PBXFileReference; includeInIndex = 1; lastKnownFileType = sourcecode.swift; name = Box.swift; path = ./ThirdParty/Box/Box.swift; sourceTree = "<group>"; };
		DD7BD48FA99DBDC8FB6474E6 /* project.pbxproj */ = {isa = PBXFileReference; includeInIndex = 1; lastKnownFileType = text.pbxproject; name = project.pbxproj; path = ./Storage/Storage.xcodeproj/project.pbxproj; sourceTree = "<group>"; };
		DDD73F9E5E578DCBA526D18C /* Bytes.swift */ = {isa = PBXFileReference; includeInIndex = 1; lastKnownFileType = sourcecode.swift; name = Bytes.swift; path = ./Utils/Bytes.swift; sourceTree = "<group>"; };
		DDEF54F179B81FB069863662 /* OpenSearch.swift */ = {isa = PBXFileReference; includeInIndex = 1; lastKnownFileType = sourcecode.swift; name = OpenSearch.swift; path = ./Client/Frontend/Browser/OpenSearch.swift; sourceTree = "<group>"; };
		DEBBDB9EC3E17802A5D178D1 /* merger.cc */ = {isa = PBXFileReference; includeInIndex = 1; lastKnownFileType = sourcecode.cpp.cpp; name = merger.cc; path = ./brave/ThirdParty/leveldb/table/merger.cc; sourceTree = "<group>"; };
		DF4A2609CAA3CA6EBB8326E6 /* Prefs.swift */ = {isa = PBXFileReference; includeInIndex = 1; lastKnownFileType = sourcecode.swift; name = Prefs.swift; path = ./Utils/Prefs.swift; sourceTree = "<group>"; };
		DF9CB6EF0E9F25746DCD514F /* RemoteTabs.swift */ = {isa = PBXFileReference; includeInIndex = 1; lastKnownFileType = sourcecode.swift; name = RemoteTabs.swift; path = ./Storage/RemoteTabs.swift; sourceTree = "<group>"; };
		E04648D50CD155900F6682BE /* BraveSettingsView.swift */ = {isa = PBXFileReference; includeInIndex = 1; lastKnownFileType = sourcecode.swift; name = BraveSettingsView.swift; path = ./brave/src/frontend/BraveSettingsView.swift; sourceTree = "<group>"; };
		E07D5E85F2F707726BA42D03 /* run_tests.py */ = {isa = PBXFileReference; includeInIndex = 1; lastKnownFileType = text.script.python; name = run_tests.py; path = ./Client/Assets/Search/run_tests.py; sourceTree = "<group>"; };
		E0916123D3F050C51F690CD8 /* block_builder.h */ = {isa = PBXFileReference; includeInIndex = 1; lastKnownFileType = sourcecode.c.h; name = block_builder.h; path = ./brave/ThirdParty/leveldb/table/block_builder.h; sourceTree = "<group>"; };
		E09A4D359E3F638B699DF0BF /* InfoPlist.strings */ = {isa = PBXFileReference; includeInIndex = 1; lastKnownFileType = text.plist.strings; name = InfoPlist.strings; path = ./ThirdParty/SWTableViewCell/en.lproj/InfoPlist.strings; sourceTree = "<group>"; };
		E0C5C6F1D13FCD5152DBBE33 /* default.txt */ = {isa = PBXFileReference; includeInIndex = 1; lastKnownFileType = text; name = default.txt; path = ./Client/Assets/Search/SearchOverrides/en/default.txt; sourceTree = "<group>"; };
		E1351869FA6D75F5DF93BDC2 /* Accessibility.swift */ = {isa = PBXFileReference; includeInIndex = 1; lastKnownFileType = sourcecode.swift; name = Accessibility.swift; path = ./Utils/Accessibility.swift; sourceTree = "<group>"; };
		E16365326F2615790F72965F /* iterator.h */ = {isa = PBXFileReference; includeInIndex = 1; lastKnownFileType = sourcecode.c.h; name = iterator.h; path = ./brave/ThirdParty/leveldb/include/leveldb/iterator.h; sourceTree = "<group>"; };
		E1DE17DB3018F0630CCC1900 /* ReaderModeUtils.swift */ = {isa = PBXFileReference; includeInIndex = 1; lastKnownFileType = sourcecode.swift; name = ReaderModeUtils.swift; path = ./Client/Frontend/Reader/ReaderModeUtils.swift; sourceTree = "<group>"; };
		E4D567181ADECE2700F1EFE7 /* ReadingList.framework */ = {isa = PBXFileReference; explicitFileType = wrapper.framework; includeInIndex = 0; path = ReadingList.framework; sourceTree = BUILT_PRODUCTS_DIR; };
		E4D567221ADECE2700F1EFE7 /* ReadingListTests.xctest */ = {isa = PBXFileReference; explicitFileType = wrapper.cfbundle; includeInIndex = 0; path = ReadingListTests.xctest; sourceTree = BUILT_PRODUCTS_DIR; };
		E5287F4DC46DAD1154B404A5 /* WebViewDocScale.m */ = {isa = PBXFileReference; includeInIndex = 1; lastKnownFileType = sourcecode.c.objc; name = WebViewDocScale.m; path = ./brave/src/webview/WebViewDocScale.m; sourceTree = "<group>"; };
		E54325619E7C2FF56A1E6471 /* ReaderMode.swift */ = {isa = PBXFileReference; includeInIndex = 1; lastKnownFileType = sourcecode.swift; name = ReaderMode.swift; path = ./Client/Frontend/Reader/ReaderMode.swift; sourceTree = "<group>"; };
		E5AF690DBC7193CD62944636 /* json.swift */ = {isa = PBXFileReference; includeInIndex = 1; lastKnownFileType = sourcecode.swift; name = json.swift; path = ./ThirdParty/json.swift; sourceTree = "<group>"; };
		E5BD7F559681693F900A6C69 /* FBSnapshotTestCase.h */ = {isa = PBXFileReference; includeInIndex = 1; lastKnownFileType = sourcecode.c.h; name = FBSnapshotTestCase.h; path = ./ThirdParty/FBSnapshotTestCase/FBSnapshotTestCase.h; sourceTree = "<group>"; };
		E6231C001B90A44F005ABB0D /* libz.tbd */ = {isa = PBXFileReference; lastKnownFileType = "sourcecode.text-based-dylib-definition"; name = libz.tbd; path = usr/lib/libz.tbd; sourceTree = SDKROOT; };
		E6231C021B90A466005ABB0D /* libstdc++.6.0.9.tbd */ = {isa = PBXFileReference; lastKnownFileType = "sourcecode.text-based-dylib-definition"; name = "libstdc++.6.0.9.tbd"; path = "usr/lib/libstdc++.6.0.9.tbd"; sourceTree = SDKROOT; };
		E6231C041B90A472005ABB0D /* libxml2.2.tbd */ = {isa = PBXFileReference; lastKnownFileType = "sourcecode.text-based-dylib-definition"; name = libxml2.2.tbd; path = usr/lib/libxml2.2.tbd; sourceTree = SDKROOT; };
		E62C528288360B38C934F38D /* BrowserViewController+KeyCommands.swift */ = {isa = PBXFileReference; includeInIndex = 1; lastKnownFileType = sourcecode.swift; name = "BrowserViewController+KeyCommands.swift"; path = "./Client/Frontend/Browser/BrowserViewController/BrowserViewController+KeyCommands.swift"; sourceTree = "<group>"; };
		E6649E63B1FC5323B1BFF2E3 /* filter_policy.cc */ = {isa = PBXFileReference; includeInIndex = 1; lastKnownFileType = sourcecode.cpp.cpp; name = filter_policy.cc; path = ./brave/ThirdParty/leveldb/util/filter_policy.cc; sourceTree = "<group>"; };
		E66FBADDAB02233591B1B860 /* ReadingListStorage.swift */ = {isa = PBXFileReference; includeInIndex = 1; lastKnownFileType = sourcecode.swift; name = ReadingListStorage.swift; path = ./ReadingList/ReadingListStorage.swift; sourceTree = "<group>"; };
		E6B96DA50B22FDA73E39FBBF /* db_iter.h */ = {isa = PBXFileReference; includeInIndex = 1; lastKnownFileType = sourcecode.c.h; name = db_iter.h; path = ./brave/ThirdParty/leveldb/db/db_iter.h; sourceTree = "<group>"; };
		E6F9650C1B2F1CF20034B023 /* SharedTests.xctest */ = {isa = PBXFileReference; explicitFileType = wrapper.cfbundle; includeInIndex = 0; path = SharedTests.xctest; sourceTree = BUILT_PRODUCTS_DIR; };
		E732DACD689B963946C73D95 /* Reachability.swift */ = {isa = PBXFileReference; includeInIndex = 1; lastKnownFileType = sourcecode.swift; name = Reachability.swift; path = ./ThirdParty/Reachability.swift; sourceTree = "<group>"; };
		E74090B2DC9AACC275A23C78 /* arena.cc */ = {isa = PBXFileReference; includeInIndex = 1; lastKnownFileType = sourcecode.cpp.cpp; name = arena.cc; path = ./brave/ThirdParty/leveldb/util/arena.cc; sourceTree = "<group>"; };
		E76112E70EDA47CD3A7F2845 /* SpotlightHelper.js */ = {isa = PBXFileReference; includeInIndex = 1; lastKnownFileType = sourcecode.javascript; name = SpotlightHelper.js; path = ./Client/Assets/SpotlightHelper.js; sourceTree = "<group>"; };
		E8BCB160EC64D1EA8086716C /* version_set.h */ = {isa = PBXFileReference; includeInIndex = 1; lastKnownFileType = sourcecode.c.h; name = version_set.h; path = ./brave/ThirdParty/leveldb/db/version_set.h; sourceTree = "<group>"; };
		EA59A531812A82B1DAC03D72 /* FindInPage.js */ = {isa = PBXFileReference; includeInIndex = 1; lastKnownFileType = sourcecode.javascript; name = FindInPage.js; path = ./Client/Assets/FindInPage.js; sourceTree = "<group>"; };
		EA85A2F9F4AF9C5BAB2EF608 /* SeparatorTableCell.swift */ = {isa = PBXFileReference; includeInIndex = 1; lastKnownFileType = sourcecode.swift; name = SeparatorTableCell.swift; path = ./Client/Frontend/Widgets/SeparatorTableCell.swift; sourceTree = "<group>"; };
		EA9AEBF65F0394D67D7135DC /* CertStore.swift */ = {isa = PBXFileReference; includeInIndex = 1; lastKnownFileType = sourcecode.swift; name = CertStore.swift; path = ./Storage/CertStore.swift; sourceTree = "<group>"; };
		EAF179D957607D89D4BDC9A3 /* crc32c.h */ = {isa = PBXFileReference; includeInIndex = 1; lastKnownFileType = sourcecode.c.h; name = crc32c.h; path = ./brave/ThirdParty/leveldb/util/crc32c.h; sourceTree = "<group>"; };
		EB00886E1E1BF23800680DB8 /* base.h */ = {isa = PBXFileReference; fileEncoding = 4; lastKnownFileType = sourcecode.c.h; path = base.h; sourceTree = "<group>"; };
		EB0088981E1BF23800680DB8 /* filter.h */ = {isa = PBXFileReference; fileEncoding = 4; lastKnownFileType = sourcecode.c.h; path = filter.h; sourceTree = "<group>"; };
		EB0097E21E1BF44000680DB8 /* HashItem.h */ = {isa = PBXFileReference; fileEncoding = 4; lastKnownFileType = sourcecode.c.h; path = HashItem.h; sourceTree = "<group>"; };
		EB0097E31E1BF44000680DB8 /* HashSet.cpp */ = {isa = PBXFileReference; fileEncoding = 4; lastKnownFileType = sourcecode.cpp.cpp; path = HashSet.cpp; sourceTree = "<group>"; };
		EB0097E41E1BF44000680DB8 /* HashSet.h */ = {isa = PBXFileReference; fileEncoding = 4; lastKnownFileType = sourcecode.c.h; path = HashSet.h; sourceTree = "<group>"; };
		EB009F1E1E1BF4CA00680DB8 /* BloomFilter.cpp */ = {isa = PBXFileReference; fileEncoding = 4; lastKnownFileType = sourcecode.cpp.cpp; path = BloomFilter.cpp; sourceTree = "<group>"; };
		EB009F1F1E1BF4CA00680DB8 /* BloomFilter.h */ = {isa = PBXFileReference; fileEncoding = 4; lastKnownFileType = sourcecode.c.h; path = BloomFilter.h; sourceTree = "<group>"; };
		EB009F391E1BF4CA00680DB8 /* hashFn.cpp */ = {isa = PBXFileReference; fileEncoding = 4; lastKnownFileType = sourcecode.cpp.cpp; path = hashFn.cpp; sourceTree = "<group>"; };
		EB009F3A1E1BF4CA00680DB8 /* hashFn.h */ = {isa = PBXFileReference; fileEncoding = 4; lastKnownFileType = sourcecode.c.h; path = hashFn.h; sourceTree = "<group>"; };
		EB00A6831E1C071000680DB8 /* ad_block_client.cc */ = {isa = PBXFileReference; fileEncoding = 4; lastKnownFileType = sourcecode.cpp.cpp; path = ad_block_client.cc; sourceTree = "<group>"; };
		EB00A6841E1C071000680DB8 /* ad_block_client.h */ = {isa = PBXFileReference; fileEncoding = 4; lastKnownFileType = sourcecode.c.h; path = ad_block_client.h; sourceTree = "<group>"; };
		EB00A6851E1C071000680DB8 /* cosmetic_filter.cc */ = {isa = PBXFileReference; fileEncoding = 4; lastKnownFileType = sourcecode.cpp.cpp; path = cosmetic_filter.cc; sourceTree = "<group>"; };
		EB00A6861E1C071000680DB8 /* cosmetic_filter.h */ = {isa = PBXFileReference; fileEncoding = 4; lastKnownFileType = sourcecode.c.h; path = cosmetic_filter.h; sourceTree = "<group>"; };
		EB00A68B1E1C079800680DB8 /* filter.cc */ = {isa = PBXFileReference; fileEncoding = 4; lastKnownFileType = sourcecode.cpp.cpp; path = filter.cc; sourceTree = "<group>"; };
		EB0F42511C9A46D800676650 /* BraveShareTo.appex */ = {isa = PBXFileReference; explicitFileType = "wrapper.app-extension"; includeInIndex = 0; path = BraveShareTo.appex; sourceTree = BUILT_PRODUCTS_DIR; };
		EB1D657F1DF7337100F2E3AE /* ReaderModeTest.swift */ = {isa = PBXFileReference; fileEncoding = 4; lastKnownFileType = sourcecode.swift; path = ReaderModeTest.swift; sourceTree = "<group>"; };
		EB2EA75DA2EE7408103FF27D /* NSURLProtectionSpaceExtensions.swift */ = {isa = PBXFileReference; includeInIndex = 1; lastKnownFileType = sourcecode.swift; name = NSURLProtectionSpaceExtensions.swift; path = ./Utils/Extensions/NSURLProtectionSpaceExtensions.swift; sourceTree = "<group>"; };
		EB36616C1D9C3CEC00445C92 /* IntroScreenTest.swift */ = {isa = PBXFileReference; fileEncoding = 4; lastKnownFileType = sourcecode.swift; path = IntroScreenTest.swift; sourceTree = "<group>"; };
		EB36616E1D9C3CEC00445C92 /* HttpsEverywhereTest.swift */ = {isa = PBXFileReference; fileEncoding = 4; lastKnownFileType = sourcecode.swift; path = HttpsEverywhereTest.swift; sourceTree = "<group>"; };
		EB3661701D9C3CEC00445C92 /* top500.swift */ = {isa = PBXFileReference; fileEncoding = 4; lastKnownFileType = sourcecode.swift; path = top500.swift; sourceTree = "<group>"; };
		EB3661711D9C3CEC00445C92 /* WebViewLoadTest.swift */ = {isa = PBXFileReference; fileEncoding = 4; lastKnownFileType = sourcecode.swift; path = WebViewLoadTest.swift; sourceTree = "<group>"; };
		EB3661721D9C3CEC00445C92 /* WebViewLoadTestUtils.swift */ = {isa = PBXFileReference; fileEncoding = 4; lastKnownFileType = sourcecode.swift; path = WebViewLoadTestUtils.swift; sourceTree = "<group>"; };
		EB4A77361CC97AC50088E774 /* BaseConfig.xcconfig */ = {isa = PBXFileReference; fileEncoding = 4; lastKnownFileType = text.xcconfig; path = BaseConfig.xcconfig; sourceTree = "<group>"; };
		EB4E15DC1DB7F36600A4C7EA /* de */ = {isa = PBXFileReference; lastKnownFileType = text.plist.strings; name = de; path = de.lproj/Localizable.strings; sourceTree = "<group>"; };
		EB4E15DD1DB7F36600A4C7EA /* en */ = {isa = PBXFileReference; lastKnownFileType = text.plist.strings; name = en; path = en.lproj/Localizable.strings; sourceTree = "<group>"; };
		EB4E15DE1DB7F36600A4C7EA /* es */ = {isa = PBXFileReference; lastKnownFileType = text.plist.strings; name = es; path = es.lproj/Localizable.strings; sourceTree = "<group>"; };
		EB4E15DF1DB7F36600A4C7EA /* fr */ = {isa = PBXFileReference; lastKnownFileType = text.plist.strings; name = fr; path = fr.lproj/Localizable.strings; sourceTree = "<group>"; };
		EB4E15E01DB7F36600A4C7EA /* id-ID */ = {isa = PBXFileReference; lastKnownFileType = text.plist.strings; name = "id-ID"; path = "id-ID.lproj/Localizable.strings"; sourceTree = "<group>"; };
		EB4E15E11DB7F36600A4C7EA /* id */ = {isa = PBXFileReference; lastKnownFileType = text.plist.strings; name = id; path = id.lproj/Localizable.strings; sourceTree = "<group>"; };
		EB4E15E21DB7F36600A4C7EA /* it */ = {isa = PBXFileReference; lastKnownFileType = text.plist.strings; name = it; path = it.lproj/Localizable.strings; sourceTree = "<group>"; };
		EB4E15E31DB7F36600A4C7EA /* ja */ = {isa = PBXFileReference; lastKnownFileType = text.plist.strings; name = ja; path = ja.lproj/Localizable.strings; sourceTree = "<group>"; };
		EB4E15E41DB7F36600A4C7EA /* ko-KR */ = {isa = PBXFileReference; lastKnownFileType = text.plist.strings; name = "ko-KR"; path = "ko-KR.lproj/Localizable.strings"; sourceTree = "<group>"; };
		EB4E15E51DB7F36600A4C7EA /* ms */ = {isa = PBXFileReference; lastKnownFileType = text.plist.strings; name = ms; path = ms.lproj/Localizable.strings; sourceTree = "<group>"; };
		EB4E15E61DB7F36600A4C7EA /* nb */ = {isa = PBXFileReference; lastKnownFileType = text.plist.strings; name = nb; path = nb.lproj/Localizable.strings; sourceTree = "<group>"; };
		EB4E15E71DB7F36600A4C7EA /* pl */ = {isa = PBXFileReference; lastKnownFileType = text.plist.strings; name = pl; path = pl.lproj/Localizable.strings; sourceTree = "<group>"; };
		EB4E15E81DB7F36600A4C7EA /* pt-BR */ = {isa = PBXFileReference; lastKnownFileType = text.plist.strings; name = "pt-BR"; path = "pt-BR.lproj/Localizable.strings"; sourceTree = "<group>"; };
		EB4E15E91DB7F36600A4C7EA /* ru */ = {isa = PBXFileReference; lastKnownFileType = text.plist.strings; name = ru; path = ru.lproj/Localizable.strings; sourceTree = "<group>"; };
		EB4E15EA1DB7F36600A4C7EA /* uk */ = {isa = PBXFileReference; lastKnownFileType = text.plist.strings; name = uk; path = uk.lproj/Localizable.strings; sourceTree = "<group>"; };
		EB4E15EB1DB7F36600A4C7EA /* zh-TW */ = {isa = PBXFileReference; lastKnownFileType = text.plist.strings; name = "zh-TW"; path = "zh-TW.lproj/Localizable.strings"; sourceTree = "<group>"; };
		EB4E15EC1DB7F36600A4C7EA /* zh */ = {isa = PBXFileReference; lastKnownFileType = text.plist.strings; name = zh; path = zh.lproj/Localizable.strings; sourceTree = "<group>"; };
		EB4E15F01DB7F3BA00A4C7EA /* de */ = {isa = PBXFileReference; lastKnownFileType = text.plist.strings; name = de; path = de.lproj/BraveShareToInfoPlist.strings; sourceTree = "<group>"; };
		EB4E15F11DB7F3BA00A4C7EA /* en */ = {isa = PBXFileReference; lastKnownFileType = text.plist.strings; name = en; path = en.lproj/BraveShareToInfoPlist.strings; sourceTree = "<group>"; };
		EB4E15F21DB7F3BA00A4C7EA /* es */ = {isa = PBXFileReference; lastKnownFileType = text.plist.strings; name = es; path = es.lproj/BraveShareToInfoPlist.strings; sourceTree = "<group>"; };
		EB4E15F31DB7F3BA00A4C7EA /* fr */ = {isa = PBXFileReference; lastKnownFileType = text.plist.strings; name = fr; path = fr.lproj/BraveShareToInfoPlist.strings; sourceTree = "<group>"; };
		EB4E15F41DB7F3BA00A4C7EA /* id-ID */ = {isa = PBXFileReference; lastKnownFileType = text.plist.strings; name = "id-ID"; path = "id-ID.lproj/BraveShareToInfoPlist.strings"; sourceTree = "<group>"; };
		EB4E15F51DB7F3BA00A4C7EA /* id */ = {isa = PBXFileReference; lastKnownFileType = text.plist.strings; name = id; path = id.lproj/BraveShareToInfoPlist.strings; sourceTree = "<group>"; };
		EB4E15F61DB7F3BA00A4C7EA /* it */ = {isa = PBXFileReference; lastKnownFileType = text.plist.strings; name = it; path = it.lproj/BraveShareToInfoPlist.strings; sourceTree = "<group>"; };
		EB4E15F71DB7F3BA00A4C7EA /* ja */ = {isa = PBXFileReference; lastKnownFileType = text.plist.strings; name = ja; path = ja.lproj/BraveShareToInfoPlist.strings; sourceTree = "<group>"; };
		EB4E15F81DB7F3BA00A4C7EA /* ko-KR */ = {isa = PBXFileReference; lastKnownFileType = text.plist.strings; name = "ko-KR"; path = "ko-KR.lproj/BraveShareToInfoPlist.strings"; sourceTree = "<group>"; };
		EB4E15F91DB7F3BA00A4C7EA /* ms */ = {isa = PBXFileReference; lastKnownFileType = text.plist.strings; name = ms; path = ms.lproj/BraveShareToInfoPlist.strings; sourceTree = "<group>"; };
		EB4E15FA1DB7F3BA00A4C7EA /* pl */ = {isa = PBXFileReference; lastKnownFileType = text.plist.strings; name = pl; path = pl.lproj/BraveShareToInfoPlist.strings; sourceTree = "<group>"; };
		EB4E15FB1DB7F3BA00A4C7EA /* pt-BR */ = {isa = PBXFileReference; lastKnownFileType = text.plist.strings; name = "pt-BR"; path = "pt-BR.lproj/BraveShareToInfoPlist.strings"; sourceTree = "<group>"; };
		EB4E15FC1DB7F3BA00A4C7EA /* ru */ = {isa = PBXFileReference; lastKnownFileType = text.plist.strings; name = ru; path = ru.lproj/BraveShareToInfoPlist.strings; sourceTree = "<group>"; };
		EB4E15FD1DB7F3BA00A4C7EA /* uk */ = {isa = PBXFileReference; lastKnownFileType = text.plist.strings; name = uk; path = uk.lproj/BraveShareToInfoPlist.strings; sourceTree = "<group>"; };
		EB4E15FE1DB7F3BA00A4C7EA /* zh-TW */ = {isa = PBXFileReference; lastKnownFileType = text.plist.strings; name = "zh-TW"; path = "zh-TW.lproj/BraveShareToInfoPlist.strings"; sourceTree = "<group>"; };
		EB4E15FF1DB7F3BA00A4C7EA /* zh */ = {isa = PBXFileReference; lastKnownFileType = text.plist.strings; name = zh; path = zh.lproj/BraveShareToInfoPlist.strings; sourceTree = "<group>"; };
		EB4EC7836B7D80B31285DCC6 /* SiteTableViewController.swift */ = {isa = PBXFileReference; includeInIndex = 1; lastKnownFileType = sourcecode.swift; name = SiteTableViewController.swift; path = ./Client/Frontend/Widgets/SiteTableViewController.swift; sourceTree = "<group>"; };
		EB53D0FB1D9C2BB20093077A /* brave-ui-test.xctest */ = {isa = PBXFileReference; explicitFileType = wrapper.cfbundle; includeInIndex = 0; path = "brave-ui-test.xctest"; sourceTree = BUILT_PRODUCTS_DIR; };
		EB62B7FC1DB53F3D006FD479 /* Punycode.swift */ = {isa = PBXFileReference; fileEncoding = 4; lastKnownFileType = sourcecode.swift; name = Punycode.swift; path = Client/Frontend/Browser/Punycode.swift; sourceTree = "<group>"; };
		EB8E3D651DF78237006EA0D1 /* FingerprintProtectionTest.swift */ = {isa = PBXFileReference; fileEncoding = 4; lastKnownFileType = sourcecode.swift; path = FingerprintProtectionTest.swift; sourceTree = "<group>"; };
		EB8E9B6B1C7CB4E1003AA90E /* brave-unit-KIF-tests.xctest */ = {isa = PBXFileReference; explicitFileType = wrapper.cfbundle; includeInIndex = 0; path = "brave-unit-KIF-tests.xctest"; sourceTree = BUILT_PRODUCTS_DIR; };
		EB8F566E1DD0FC2800679A78 /* Readability.js */ = {isa = PBXFileReference; lastKnownFileType = sourcecode.javascript; name = Readability.js; path = Carthage/Checkouts/readability/Readability.js; sourceTree = "<group>"; };
		EB9CAB421DC2592700627A39 /* UIWebViewSwizzling.m */ = {isa = PBXFileReference; fileEncoding = 4; lastKnownFileType = sourcecode.c.objc; name = UIWebViewSwizzling.m; path = brave/src/webview/UIWebViewSwizzling.m; sourceTree = "<group>"; };
		EB9D8F211D9CCE5F00CA1624 /* BookmarksTest.swift */ = {isa = PBXFileReference; fileEncoding = 4; lastKnownFileType = sourcecode.swift; path = BookmarksTest.swift; sourceTree = "<group>"; };
		EB9D8F231D9CCE5F00CA1624 /* WebViewTest.swift */ = {isa = PBXFileReference; fileEncoding = 4; lastKnownFileType = sourcecode.swift; path = WebViewTest.swift; sourceTree = "<group>"; };
		EBA11E191E2EB84800C964E0 /* adblock-regions.txt */ = {isa = PBXFileReference; fileEncoding = 4; lastKnownFileType = text; name = "adblock-regions.txt"; path = "brave/adblock-regions.txt"; sourceTree = SOURCE_ROOT; };
		EBA6F12E1E39312100F7B3D9 /* ad-hoc-export.applescript */ = {isa = PBXFileReference; fileEncoding = 4; lastKnownFileType = sourcecode.applescript; name = "ad-hoc-export.applescript"; path = "brave/build-system/ad-hoc-export.applescript"; sourceTree = "<group>"; };
		EBA6F13F1E39410E00F7B3D9 /* upload-to-app-store.applescript */ = {isa = PBXFileReference; lastKnownFileType = sourcecode.applescript; name = "upload-to-app-store.applescript"; path = "brave/build-system/upload-to-app-store.applescript"; sourceTree = "<group>"; };
		EBACC8541DF9BB3500D5E048 /* SettingsViewTest.swift */ = {isa = PBXFileReference; fileEncoding = 4; lastKnownFileType = sourcecode.swift; path = SettingsViewTest.swift; sourceTree = "<group>"; };
		EBE50B7C1DAE8D70000BC0A1 /* BookmarksTest.swift */ = {isa = PBXFileReference; fileEncoding = 4; lastKnownFileType = sourcecode.swift; path = BookmarksTest.swift; sourceTree = "<group>"; };
		EBE50B861DAEC689000BC0A1 /* Deferred.framework */ = {isa = PBXFileReference; lastKnownFileType = wrapper.framework; name = Deferred.framework; path = Carthage/Build/iOS/Deferred.framework; sourceTree = "<group>"; };
		EBE50B881DAEC884000BC0A1 /* UITestUtils.swift */ = {isa = PBXFileReference; fileEncoding = 4; lastKnownFileType = sourcecode.swift; path = UITestUtils.swift; sourceTree = "<group>"; };
		EBE50B8C1DB02386000BC0A1 /* PrivateBrowsingTest.swift */ = {isa = PBXFileReference; fileEncoding = 4; lastKnownFileType = sourcecode.swift; path = PrivateBrowsingTest.swift; sourceTree = "<group>"; };
		ECDCB9A9BE94C1AA75F29565 /* ReadingListServerMetadata.swift */ = {isa = PBXFileReference; includeInIndex = 1; lastKnownFileType = sourcecode.swift; name = ReadingListServerMetadata.swift; path = ./ReadingList/ReadingListServerMetadata.swift; sourceTree = "<group>"; };
		ED441214938259EBE2ACD8DF /* BraveRightSidePanel.swift */ = {isa = PBXFileReference; includeInIndex = 1; lastKnownFileType = sourcecode.swift; name = BraveRightSidePanel.swift; path = ./brave/src/frontend/sidepanels/BraveRightSidePanel.swift; sourceTree = "<group>"; };
		EE6184965624CC221A1AEEDE /* FindInPageHelper.swift */ = {isa = PBXFileReference; includeInIndex = 1; lastKnownFileType = sourcecode.swift; name = FindInPageHelper.swift; path = ./Client/Frontend/Browser/FindInPageHelper.swift; sourceTree = "<group>"; };
		EE6A73E84022322BA6158B2D /* BrowserViewController+ReaderModeDelegate.swift */ = {isa = PBXFileReference; includeInIndex = 1; lastKnownFileType = sourcecode.swift; name = "BrowserViewController+ReaderModeDelegate.swift"; path = "./Client/Frontend/Browser/BrowserViewController/BrowserViewController+ReaderModeDelegate.swift"; sourceTree = "<group>"; };
		EEACFD6CCE9B72D21CB2ADAD /* TestAppDelegate.swift */ = {isa = PBXFileReference; includeInIndex = 1; lastKnownFileType = sourcecode.swift; name = TestAppDelegate.swift; path = ./Client/Application/TestAppDelegate.swift; sourceTree = "<group>"; };
		EED4336A9FE18D82E22540A5 /* Logger.swift */ = {isa = PBXFileReference; includeInIndex = 1; lastKnownFileType = sourcecode.swift; lineEnding = 0; name = Logger.swift; path = ./Utils/Logger.swift; sourceTree = "<group>"; xcLanguageSpecificationIdentifier = xcode.lang.swift; };
		EF0AEC1F45A221CAD69A8547 /* list@2x.png */ = {isa = PBXFileReference; includeInIndex = 1; lastKnownFileType = image.png; name = "list@2x.png"; path = "./ThirdParty/SWTableViewCell/list@2x.png"; sourceTree = "<group>"; };
		EF1FC165C17AD4E03F7BA9D8 /* Profile.swift */ = {isa = PBXFileReference; includeInIndex = 1; lastKnownFileType = sourcecode.swift; lineEnding = 0; name = Profile.swift; path = ./Providers/Profile.swift; sourceTree = "<group>"; xcLanguageSpecificationIdentifier = xcode.lang.swift; };
		EF580DF3F5E52AC613B75662 /* snapshot.h */ = {isa = PBXFileReference; includeInIndex = 1; lastKnownFileType = sourcecode.c.h; name = snapshot.h; path = ./brave/ThirdParty/leveldb/db/snapshot.h; sourceTree = "<group>"; };
		EFC7ABC3CB4B07DD065A185B /* BrowserViewController.swift */ = {isa = PBXFileReference; includeInIndex = 1; lastKnownFileType = sourcecode.swift; lineEnding = 0; name = BrowserViewController.swift; path = ./Client/Frontend/Browser/BrowserViewController/BrowserViewController.swift; sourceTree = "<group>"; xcLanguageSpecificationIdentifier = xcode.lang.swift; };
		EFE2BE53F1A90CDCB42B099C /* AppDelegate.h */ = {isa = PBXFileReference; includeInIndex = 1; lastKnownFileType = sourcecode.c.h; name = AppDelegate.h; path = ./ThirdParty/SWTableViewCell/AppDelegate.h; sourceTree = "<group>"; };
		EFE971F2D921832885989712 /* posix_logger.h */ = {isa = PBXFileReference; includeInIndex = 1; lastKnownFileType = sourcecode.c.h; name = posix_logger.h; path = ./brave/ThirdParty/leveldb/util/posix_logger.h; sourceTree = "<group>"; };
		F0315CF7EDB856F5CC04469D /* HashExtensions.swift */ = {isa = PBXFileReference; includeInIndex = 1; lastKnownFileType = sourcecode.swift; name = HashExtensions.swift; path = ./Utils/Extensions/HashExtensions.swift; sourceTree = "<group>"; };
		F067E5532927BFEA1F8027E6 /* FSReadingList.m */ = {isa = PBXFileReference; includeInIndex = 1; lastKnownFileType = sourcecode.c.objc; name = FSReadingList.m; path = ./Client/Frontend/Reader/FSReadingList.m; sourceTree = "<group>"; };
		F0ECF41FB25F301AD2BAD62D /* filter_block.h */ = {isa = PBXFileReference; includeInIndex = 1; lastKnownFileType = sourcecode.c.h; name = filter_block.h; path = ./brave/ThirdParty/leveldb/table/filter_block.h; sourceTree = "<group>"; };
		F187557596215A3C41963EF0 /* BrowserDB.swift */ = {isa = PBXFileReference; includeInIndex = 1; lastKnownFileType = sourcecode.swift; name = BrowserDB.swift; path = ./Storage/SQL/BrowserDB.swift; sourceTree = "<group>"; };
		F1D3A5A73426CF7D28DAB96E /* status.h */ = {isa = PBXFileReference; includeInIndex = 1; lastKnownFileType = sourcecode.c.h; name = status.h; path = ./brave/ThirdParty/leveldb/include/leveldb/status.h; sourceTree = "<group>"; };
		F1D471881D777C7C007B443D /* OnePasswordExtension.h */ = {isa = PBXFileReference; fileEncoding = 4; lastKnownFileType = sourcecode.c.h; path = OnePasswordExtension.h; sourceTree = "<group>"; };
		F1D471891D777C7C007B443D /* OnePasswordExtension.m */ = {isa = PBXFileReference; fileEncoding = 4; lastKnownFileType = sourcecode.c.objc; path = OnePasswordExtension.m; sourceTree = "<group>"; };
		F2024CD4F94FB00B6E677E44 /* random.h */ = {isa = PBXFileReference; includeInIndex = 1; lastKnownFileType = sourcecode.c.h; name = random.h; path = ./brave/ThirdParty/leveldb/util/random.h; sourceTree = "<group>"; };
		F253CE3A0634F87F172EE715 /* yahoo.xml */ = {isa = PBXFileReference; includeInIndex = 1; lastKnownFileType = text.xml; name = yahoo.xml; path = ./Client/Assets/Search/SearchOverlays/yahoo.xml; sourceTree = "<group>"; };
		F2C6EEFFEC93440CA70F7A67 /* ElementAtPoint.swift */ = {isa = PBXFileReference; includeInIndex = 1; lastKnownFileType = sourcecode.swift; name = ElementAtPoint.swift; path = "./brave/src/page-hooks/ElementAtPoint.swift"; sourceTree = "<group>"; };
		F322087D8EA0FBEBE2CC1B12 /* LegacyJSContext.m */ = {isa = PBXFileReference; includeInIndex = 1; lastKnownFileType = sourcecode.c.objc; name = LegacyJSContext.m; path = ./brave/src/webview/LegacyJSContext.m; sourceTree = "<group>"; };
		F3EF65657121B82D0298261D /* SessionRestoreHandler.swift */ = {isa = PBXFileReference; includeInIndex = 1; lastKnownFileType = sourcecode.swift; name = SessionRestoreHandler.swift; path = ./Client/Frontend/Browser/SessionRestoreHandler.swift; sourceTree = "<group>"; };
		F531AA3072A05E23D289957F /* Default-568h@2x.png */ = {isa = PBXFileReference; includeInIndex = 1; lastKnownFileType = image.png; name = "Default-568h@2x.png"; path = "./ThirdParty/SWTableViewCell/Default-568h@2x.png"; sourceTree = "<group>"; };
		F84B21BE1A090F8100AAB793 /* Client.app */ = {isa = PBXFileReference; explicitFileType = wrapper.application; includeInIndex = 0; path = Client.app; sourceTree = BUILT_PRODUCTS_DIR; };
		F8B17D264514FF2D0EAF15EC /* ReaderViewLoading.html */ = {isa = PBXFileReference; includeInIndex = 1; lastKnownFileType = text.html; name = ReaderViewLoading.html; path = ./Client/Frontend/Reader/ReaderViewLoading.html; sourceTree = "<group>"; };
		F90C6C6C21DCA3E0ED89E177 /* TPParser.cpp */ = {isa = PBXFileReference; includeInIndex = 1; lastKnownFileType = sourcecode.cpp.cpp; path = TPParser.cpp; sourceTree = "<group>"; };
		F9D3CABEF53998D2DA67C56A /* testharness.h */ = {isa = PBXFileReference; includeInIndex = 1; lastKnownFileType = sourcecode.c.h; name = testharness.h; path = ./brave/ThirdParty/leveldb/util/testharness.h; sourceTree = "<group>"; };
		FA9340801BD8388DEB00FEBA /* BrowserViewController+BrowserDelegate.swift */ = {isa = PBXFileReference; includeInIndex = 1; lastKnownFileType = sourcecode.swift; name = "BrowserViewController+BrowserDelegate.swift"; path = "./Client/Frontend/Browser/BrowserViewController/BrowserViewController+BrowserDelegate.swift"; sourceTree = "<group>"; };
		FAE5A15268DFC9514AC6551D /* coding.cc */ = {isa = PBXFileReference; includeInIndex = 1; lastKnownFileType = sourcecode.cpp.cpp; name = coding.cc; path = ./brave/ThirdParty/leveldb/util/coding.cc; sourceTree = "<group>"; };
		FB11AE05F20D82A81CDDB0D0 /* BrowserTable.swift */ = {isa = PBXFileReference; includeInIndex = 1; lastKnownFileType = sourcecode.swift; name = BrowserTable.swift; path = ./Storage/SQL/BrowserTable.swift; sourceTree = "<group>"; };
		FB53DD417F3A21B17BA52E2B /* KeyboardHelper.swift */ = {isa = PBXFileReference; includeInIndex = 1; lastKnownFileType = sourcecode.swift; name = KeyboardHelper.swift; path = ./Utils/KeyboardHelper.swift; sourceTree = "<group>"; };
		FB7FB7DE3558B9BCE2CE7EED /* RXMLElement.h */ = {isa = PBXFileReference; includeInIndex = 1; lastKnownFileType = sourcecode.c.h; name = RXMLElement.h; path = ./ThirdParty/RaptureXML/RXMLElement.h; sourceTree = "<group>"; };
		FBAFB8DBF5E48A81ADD8A7E9 /* bing.xml */ = {isa = PBXFileReference; includeInIndex = 1; lastKnownFileType = text.xml; name = bing.xml; path = ./Client/Assets/Search/SearchOverrides/en/bing.xml; sourceTree = "<group>"; };
		FC06D800C038456E4F17FF59 /* SQLiteBookmarksSyncing.swift */ = {isa = PBXFileReference; includeInIndex = 1; lastKnownFileType = sourcecode.swift; name = SQLiteBookmarksSyncing.swift; path = ./Storage/SQL/SQLiteBookmarksSyncing.swift; sourceTree = "<group>"; };
		FD0312A6613A6023990734CF /* WindowCloseHelper.swift */ = {isa = PBXFileReference; includeInIndex = 1; lastKnownFileType = sourcecode.swift; name = WindowCloseHelper.swift; path = ./Client/Frontend/Browser/WindowCloseHelper.swift; sourceTree = "<group>"; };
		FDC3246EB07883A76BDD2DCC /* BraveURLBarView.swift */ = {isa = PBXFileReference; includeInIndex = 1; lastKnownFileType = sourcecode.swift; name = BraveURLBarView.swift; path = ./brave/src/frontend/BraveURLBarView.swift; sourceTree = "<group>"; };
		FE1FB09C21B187C3C06E32BC /* UIImageViewExtensions.swift */ = {isa = PBXFileReference; includeInIndex = 1; lastKnownFileType = sourcecode.swift; name = UIImageViewExtensions.swift; path = ./Client/Extensions/UIImageViewExtensions.swift; sourceTree = "<group>"; };
		FE353EC2DEF404A13E27C6FE /* crc32c.cc */ = {isa = PBXFileReference; includeInIndex = 1; lastKnownFileType = sourcecode.cpp.cpp; name = crc32c.cc; path = ./brave/ThirdParty/leveldb/util/crc32c.cc; sourceTree = "<group>"; };
		FE77A57B31240367A992F08F /* ImageAlignmentTests-Info.plist */ = {isa = PBXFileReference; includeInIndex = 1; lastKnownFileType = text.plist.xml; name = "ImageAlignmentTests-Info.plist"; path = "./ThirdParty/UIImageViewAligned/Example/ImageAlignmentTests/ImageAlignmentTests-Info.plist"; sourceTree = "<group>"; };
		FFB91F97E64C400E9A0E8C2A /* SQLiteLogins.swift */ = {isa = PBXFileReference; includeInIndex = 1; lastKnownFileType = sourcecode.swift; name = SQLiteLogins.swift; path = ./Storage/SQL/SQLiteLogins.swift; sourceTree = "<group>"; };
/* End PBXFileReference section */

/* Begin PBXFrameworksBuildPhase section */
		288A2D821AB8B3260023ABC3 /* Frameworks */ = {
			isa = PBXFrameworksBuildPhase;
			buildActionMask = 2147483647;
			files = (
			);
			runOnlyForDeploymentPostprocessing = 0;
		};
		28CE83DE1A1D1E7C00576538 /* Frameworks */ = {
			isa = PBXFrameworksBuildPhase;
			buildActionMask = 2147483647;
			files = (
				5C44C0CF1E3847A100B1FD81 /* CoreData.framework in Frameworks */,
				E6231C051B90A472005ABB0D /* libxml2.2.tbd in Frameworks */,
				E6231C031B90A466005ABB0D /* libstdc++.6.0.9.tbd in Frameworks */,
				E6231C011B90A44F005ABB0D /* libz.tbd in Frameworks */,
				288A2D9D1AB8B3260023ABC3 /* Shared.framework in Frameworks */,
				2FCAE2311ABB51F800877008 /* Storage.framework in Frameworks */,
				E4D5672F1ADECE2800F1EFE7 /* ReadingList.framework in Frameworks */,
				0B8E0FF41A932BD500161DC3 /* ImageIO.framework in Frameworks */,
				5FE1960277EC29D7310008B6 /* Fabric.framework in Frameworks */,
				CA11457A28163F3B1B0FD258 /* Crashlytics.framework in Frameworks */,
			);
			runOnlyForDeploymentPostprocessing = 0;
		};
		2FCAE2161ABB51F800877008 /* Frameworks */ = {
			isa = PBXFrameworksBuildPhase;
			buildActionMask = 2147483647;
			files = (
				0B742CCF1B32493E00EE9264 /* libsqlcipher.a in Frameworks */,
			);
			runOnlyForDeploymentPostprocessing = 0;
		};
		2FCAE2211ABB51F800877008 /* Frameworks */ = {
			isa = PBXFrameworksBuildPhase;
			buildActionMask = 2147483647;
			files = (
				2FCAE2251ABB51F800877008 /* Storage.framework in Frameworks */,
			);
			runOnlyForDeploymentPostprocessing = 0;
		};
		E4D567141ADECE2700F1EFE7 /* Frameworks */ = {
			isa = PBXFrameworksBuildPhase;
			buildActionMask = 2147483647;
			files = (
				D32109941B8CFD62006D5B74 /* Storage.framework in Frameworks */,
				E4483B5A1ADED63300B485A7 /* Shared.framework in Frameworks */,
			);
			runOnlyForDeploymentPostprocessing = 0;
		};
		E4D5671F1ADECE2700F1EFE7 /* Frameworks */ = {
			isa = PBXFrameworksBuildPhase;
			buildActionMask = 2147483647;
			files = (
				E4D567231ADECE2700F1EFE7 /* ReadingList.framework in Frameworks */,
			);
			runOnlyForDeploymentPostprocessing = 0;
		};
		E6F965091B2F1CF20034B023 /* Frameworks */ = {
			isa = PBXFrameworksBuildPhase;
			buildActionMask = 2147483647;
			files = (
				E6F965121B2F1CF20034B023 /* Shared.framework in Frameworks */,
			);
			runOnlyForDeploymentPostprocessing = 0;
		};
		EB0F424E1C9A46D800676650 /* Frameworks */ = {
			isa = PBXFrameworksBuildPhase;
			buildActionMask = 2147483647;
			files = (
			);
			runOnlyForDeploymentPostprocessing = 0;
		};
		EB53D0F81D9C2BB20093077A /* Frameworks */ = {
			isa = PBXFrameworksBuildPhase;
			buildActionMask = 2147483647;
			files = (
			);
			runOnlyForDeploymentPostprocessing = 0;
		};
		EB8E9B541C7CB4E1003AA90E /* Frameworks */ = {
			isa = PBXFrameworksBuildPhase;
			buildActionMask = 2147483647;
			files = (
				EB8E3D721DF79ABA006EA0D1 /* KIF.framework in Frameworks */,
				EBE50B871DAEC689000BC0A1 /* Deferred.framework in Frameworks */,
				EB8E9B561C7CB4E1003AA90E /* libz.tbd in Frameworks */,
				EB8E9B581C7CB4E1003AA90E /* IOKit.framework in Frameworks */,
				EB8E9B591C7CB4E1003AA90E /* CoreGraphics.framework in Frameworks */,
			);
			runOnlyForDeploymentPostprocessing = 0;
		};
/* End PBXFrameworksBuildPhase section */

/* Begin PBXGroup section */
		038D445AF6AA1AEFA0CF3415 /* httpse_cpp */ = {
			isa = PBXGroup;
			children = (
				0DD893DB0B65361DBB959310 /* binding.gyp */,
				741038B9CDCB128024B01FFA /* HttpsEverywhere.cpp */,
				BAC1DC027204221273BF5341 /* HttpsEverywhere.h */,
				959071D5C08B03B8201CE7A9 /* HttpsEverywhereObjC.h */,
				3C883D0122036ECFBAE221EB /* HttpsEverywhereObjC.mm */,
				6A648044FB6FE3E6891916CA /* JsonCpp.h */,
				84234E9D923E84AF3E4E5FB3 /* LICENSE */,
				4BC23E768DAEB6A039B62C56 /* Makefile */,
				8C587E6A28C775E781C04E29 /* RecentlyUsedCache.h */,
			);
			name = httpse_cpp;
			sourceTree = "<group>";
		};
		04594D8C80573BA434882A0B /* Login Management */ = {
			isa = PBXGroup;
			children = (
				2BF6D7E2B35078DF1FE7BE68 /* LoginListViewController.swift */,
			);
			name = "Login Management";
			sourceTree = "<group>";
		};
		04F477427D9997B4907CAFF0 /* ImageAlignment.xcodeproj */ = {
			isa = PBXGroup;
			children = (
				B98EE41BC6FAF6984EB4300C /* project.pbxproj */,
			);
			name = ImageAlignment.xcodeproj;
			sourceTree = "<group>";
		};
		06DCBF85C09F81C13168EFA0 /* Result */ = {
			isa = PBXGroup;
			children = (
				5DC93C70E9DA3485A2FD2BD3 /* Error.swift */,
				C1143AB9E6FC53A915F6015E /* LICENSE */,
				141B758FC2676D4F76EC3CE6 /* README.md */,
				1D91C891407BB96DEA87E046 /* Result.swift */,
			);
			name = Result;
			sourceTree = "<group>";
		};
		0A91879C13539EB0C45CEF59 /* frontend */ = {
			isa = PBXGroup;
			children = (
				3DEE61BC5B8E404D11F5547F /* BraveBrowserBottomToolbar.swift */,
				5C39A9721F0FECF98A48015E /* BraveBrowserViewController.swift */,
				105A3ED2E6BEFE42CDC7E572 /* BraveMainWindow.swift */,
				43D1777F9AA8762221511A28 /* BraveScrollController.swift */,
				E04648D50CD155900F6682BE /* BraveSettingsView.swift */,
				5CFC706C1D9D9F30008A7B7A /* BraveTermsViewController.swift */,
				6961928E2984A658CB03CC00 /* BraveTopViewController.swift */,
				FDC3246EB07883A76BDD2DCC /* BraveURLBarView.swift */,
				5B8A3FF8C10C5708D9DAD03D /* BraveUX.swift */,
				1081FC02756E52D6E7B045EC /* HistorySwiper.swift */,
				C33D93B9B0CD0D4AD9E461AE /* ODRefreshControl.h */,
				153CFCBEC63A613A0699D370 /* ODRefreshControl.m */,
				6928610E288C47F9546A63E4 /* PicklistSetting.swift */,
				2C3C78F7F3FB6427BD51A1E8 /* sidepanels */,
				430FDA25DAA3C35191998991 /* SwizzlingToHideSharePicker.h */,
				84C51F13ADC0C2BC71D40BEF /* SwizzlingToHideSharePicker.m */,
				3A6E86EA8E9535F4C6C7B748 /* tabsbar */,
				5CE70E441E022FAB008B307A /* BraveShieldStatsView.swift */,
			);
			name = frontend;
			sourceTree = "<group>";
		};
		0B742CC71B32491400EE9264 /* Products */ = {
			isa = PBXGroup;
			children = (
				0B742CCC1B32491400EE9264 /* libsqlcipher.a */,
			);
			name = Products;
			sourceTree = "<group>";
		};
		0CE561CA9C5019E74870CE40 /* ImageAlignment */ = {
			isa = PBXGroup;
			children = (
				2A8B45D2FC56D5EE52F16C62 /* AppDelegate.h */,
				6BE52965320D238B33B28B46 /* AppDelegate.m */,
				4AC8115F05F1ED93C9AD8F3B /* Base.lproj */,
				597487D48D5FFBD6B3C5F291 /* en.lproj */,
				80451726171D6116E291906A /* ImageAlignment-Info.plist */,
				0C1214A52B19342123EA2DDC /* ImageAlignment-Prefix.pch */,
				043594F69F9449D488B068A2 /* main.m */,
				4E1E4CDC0059A25FA8AA8F69 /* melinda_landscape.jpg */,
				4910D433026D7E3ED997EDCB /* melinda_portrait.jpg */,
				74164849C9714685B0F2B1EE /* ViewController.h */,
				9F0E7E656F3E92BCDAE9C4D3 /* ViewController.m */,
			);
			name = ImageAlignment;
			sourceTree = "<group>";
		};
		0D2D7788962AEC9F27031459 /* tracking-protection */ = {
			isa = PBXGroup;
			children = (
				32454E9E39178D4B3CD31294 /* FirstPartyHost.h */,
				3AFA720AEE3F432355F29EEA /* TPParser.h */,
				F90C6C6C21DCA3E0ED89E177 /* TPParser.cpp */,
			);
			name = "tracking-protection";
			path = "brave/node_modules/tracking-protection";
			sourceTree = "<group>";
		};
		1459DCD80B59041F0E072CE0 /* Browser */ = {
			isa = PBXGroup;
			children = (
				EB62B7FC1DB53F3D006FD479 /* Punycode.swift */,
				14F9556D30D22BAB0BD0ACAE /* 3rdparty */,
				DCC754FCC79857891055187B /* AboutHomeHandler.swift */,
				C922CCB2D8FDB2706B9269E7 /* BackForwardListViewController.swift */,
				9A12D86BF942CEEDD82DF302 /* Browser.swift */,
				A3F2FC6AC3AFE5BD6E376F55 /* BrowserLocationView.swift */,
				D345CE98628B405A96720773 /* BrowserPrintPageRenderer.swift */,
				1B0A4457AFC855E3DCE6B038 /* BrowserPrompts.swift */,
				685E9059120FA15712A37853 /* BrowserScrollController.swift */,
				ACAF288D28E0EF3AAA607042 /* BrowserToolbar.swift */,
				74F371D05B609063A51549E8 /* BrowserTrayAnimators.swift */,
				943180616D7AD08C584FBD80 /* BrowserViewController */,
				123F09362D0AC9517D38B999 /* ContextMenuHelper.swift */,
				D1F148E463456852B44DE863 /* ErrorPageHelper.swift */,
				394747630A3208C0183000C2 /* FaviconManager.swift */,
				A02DAFE3F94EDC75EAB9C4F6 /* FindInPageBar.swift */,
				EE6184965624CC221A1AEEDE /* FindInPageHelper.swift */,
				C992D1A2E874D87A41A9C53F /* LoginsHelper.swift */,
				D2A8EBCF53BB0D14E34F6174 /* OpenPdfHelper.swift */,
				DDEF54F179B81FB069863662 /* OpenSearch.swift */,
				48F5A8D4175792F4A8242779 /* PrintHelper.swift */,
				ADA7DED2447BA5A4E6FE7C35 /* ReaderModeBarView.swift */,
				91344C46EFD16FE63ECA1664 /* ScreenshotHelper.swift */,
				60BDFA099D42674F2B2CE3CC /* SearchEngines.swift */,
				BB991D7A481EEDB55783CEFC /* SearchLoader.swift */,
				D1E821DACFE5062DF30D1443 /* SearchSuggestClient.swift */,
				1EE4AD12872C0C02E21DFC2C /* SearchViewController.swift */,
				B8E155181FB66C692C8277B2 /* SessionData.swift */,
				F3EF65657121B82D0298261D /* SessionRestoreHandler.swift */,
				730D1C8B8EAD5A34A6E4AF0D /* SessionRestoreHelper.swift */,
				B35E8E56BEC9DB2E1D4BD8C1 /* SwipeAnimator.swift */,
				C7C37EB043E611C439AA9768 /* TabManager.swift */,
				C12F8F9AA927469C395A01A8 /* TabTrayController.swift */,
				85E73012CDCAD318AC829281 /* URIFixup.swift */,
				0C1EC8C1DDF251BC04F959BC /* URLBarView.swift */,
				FD0312A6613A6023990734CF /* WindowCloseHelper.swift */,
			);
			name = Browser;
			sourceTree = "<group>";
		};
		14F9556D30D22BAB0BD0ACAE /* 3rdparty */ = {
			isa = PBXGroup;
			children = (
			);
			name = 3rdparty;
			sourceTree = "<group>";
		};
		15951D18F29334B2608306A6 /* webfilters */ = {
			isa = PBXGroup;
			children = (
				CE26A0072322D258FA2595EB /* ABPFilterLibWrapper.h */,
				44A1D7CEF39DC47354E3383E /* ABPFilterLibWrapper.mm */,
				54CC27D1519C3A454491A6F1 /* AdBlocker.swift */,
				8D47EEDBF68F4F4E9E88320A /* BraveShieldState.swift */,
				038D445AF6AA1AEFA0CF3415 /* httpse_cpp */,
				32DE82BEFE4A1706E4211F41 /* HttpsEverywhere.swift */,
				BF3C112154BC4FDA280F05B0 /* NetworkDataFileLoader.swift */,
				B3777B25D6E2DCFE76040F35 /* SafeBrowsing.swift */,
				4F16AEF9760886DB545D51B6 /* SafeBrowsingError.html */,
				8447DC2D14288124090AADAD /* TrackingProtection.swift */,
				C42F17E905F4182862921627 /* TrackingProtectionCpp.h */,
				D9712AF4809BE509FFDBB4E3 /* TrackingProtectionCpp.mm */,
				832562D9A827564459A77468 /* UrlProtocol.swift */,
			);
			name = webfilters;
			sourceTree = "<group>";
		};
		177C15421863864B671F2A7D /* RaptureXML */ = {
			isa = PBXGroup;
			children = (
				FB7FB7DE3558B9BCE2CE7EED /* RXMLElement.h */,
				28B36C3F85252AC06EB2CEA7 /* RXMLElement.m */,
			);
			name = RaptureXML;
			sourceTree = "<group>";
		};
		1B7316679A92781EA10D1E73 /* en.lproj */ = {
			isa = PBXGroup;
			children = (
				E09A4D359E3F638B699DF0BF /* InfoPlist.strings */,
				3A2DE0F39BB39DADF655D114 /* MainStoryboard.storyboard */,
			);
			name = en.lproj;
			sourceTree = "<group>";
		};
		1C8FD3566C50CE373834F8B4 /* BraveShareTo */ = {
			isa = PBXGroup;
			children = (
				EB4E15EE1DB7F3BA00A4C7EA /* BraveShareTo */,
				3D896344B52D542A2D6AF48F /* BraveShareToInfo.plist */,
				920E53BE1E3B81364A9985D3 /* ShareToBraveViewController.swift */,
			);
			name = BraveShareTo;
			sourceTree = "<group>";
		};
		23A88404DAB148DAB3DBB98D /* db */ = {
			isa = PBXGroup;
			children = (
				537D2877A356B516D2AD8F3E /* builder.cc */,
				B1D280EC8AAAB26C4BBB484C /* builder.h */,
				3A17EA52E38E83395749035F /* c.cc */,
				956D5A8B62DE3039133550CF /* db_impl.cc */,
				5D09BD4576555D874B5D0D4A /* db_impl.h */,
				66D18A8C8455B1E777D874DB /* db_iter.cc */,
				E6B96DA50B22FDA73E39FBBF /* db_iter.h */,
				63385F88C43F167A141D6643 /* dbformat.cc */,
				78C221FEB531A8D07123FBA6 /* dbformat.h */,
				A88DB45B196E00624A7B7B90 /* dumpfile.cc */,
				5B7417C2784852C8AA016A94 /* filename.cc */,
				77EFB88EB71D5FFA5A679AC5 /* filename.h */,
				CD874D64F18795D5FDE53A9F /* log_format.h */,
				63E8EDD738DCC5576C50A0C9 /* log_reader.cc */,
				9FEEC5779DCE986A2ADCC758 /* log_reader.h */,
				B783C09EE8C9FEC39FE966E3 /* log_writer.cc */,
				7BBBD72900C0EEB46DEFD557 /* log_writer.h */,
				03E632C3081928FF6C86DEE4 /* memtable.cc */,
				00B90745791B75F3C766B545 /* memtable.h */,
				6EAABA8CA7B7C5801509E9D0 /* repair.cc */,
				603F9DB2AF9BF800E8C52208 /* skiplist.h */,
				EF580DF3F5E52AC613B75662 /* snapshot.h */,
				D59264E87AE2E178065BEACD /* table_cache.cc */,
				1853DEB0D5080049170E58F2 /* table_cache.h */,
				D64F01206EDCB47C7ACB98F0 /* version_edit.cc */,
				3B425E955080FE76FD586900 /* version_edit.h */,
				5A96238B8C31C177C5873A11 /* version_set.cc */,
				E8BCB160EC64D1EA8086716C /* version_set.h */,
				3A34CC3E591D2465D0000AAA /* write_batch.cc */,
				3BB6CFD603F29620B7FDD72B /* write_batch_internal.h */,
			);
			name = db;
			sourceTree = "<group>";
		};
		24158B90803754AEC558E30F /* en */ = {
			isa = PBXGroup;
			children = (
				603F85E39F9E018441B742A3 /* amazondotcom.xml */,
				FBAFB8DBF5E48A81ADD8A7E9 /* bing.xml */,
				E0C5C6F1D13FCD5152DBBE33 /* default.txt */,
				AD08043CC2777304E6002033 /* duckduckgo.xml */,
				AB8C1E4FD7135E1EC6E37276 /* google.xml */,
				4B73C56F03641D9502B6092C /* list.txt */,
				8D2103ADBE0A0DF85F53754B /* twitter.xml */,
				35AC1F3ECFB9EAC673B0F876 /* wikipedia.xml */,
				47F905FA4F0EF9F49CE8A3F7 /* yahoo.xml */,
			);
			name = en;
			sourceTree = "<group>";
		};
		247E3121C1E0446CBBFEBE08 /* Helpers */ = {
			isa = PBXGroup;
			children = (
				843FE3C79F6DF96D365FD7D6 /* SpotlightHelper.swift */,
			);
			name = Helpers;
			sourceTree = "<group>";
		};
		251075E93CBB7AF2352D0EB6 /* Settings */ = {
			isa = PBXGroup;
			children = (
				1E8A4C274A1DE42346F4DADA /* AppSettingsOptions.swift */,
				19DFABA7EF021729ECE808D1 /* AppSettingsTableViewController.swift */,
				05853EA6194DFB05DAD2C6FD /* Clearables.swift */,
				42B92EC10DACFBFF5E890E54 /* ClearPrivateDataTableViewController.swift */,
				9B84F4FD474C6D1B60735D7C /* LoginDetailViewController.swift */,
				87678C04836F13BD02C57749 /* SearchEnginePicker.swift */,
				A6AECDC0CC95E3DB88A22B72 /* SearchSettingsTableViewController.swift */,
				80019BA6EA272282E68FCA7C /* SettingsContentViewController.swift */,
				ACD12801C24B9F1BD0B2FDC1 /* SettingsNavigationController.swift */,
				5ED8720B8C08231F6A2FC090 /* SettingsTableViewController.swift */,
			);
			name = Settings;
			sourceTree = "<group>";
		};
		2B885B4695663746B04CA334 /* page-hooks */ = {
			isa = PBXGroup;
			children = (
				72EAAB187C3C4D4963F67CD6 /* BlankTargetDetector.js */,
				62AAE6F491DAD1591445A285 /* BlankTargetLinkHandler.swift */,
				B2122B3144F9374D630138ED /* BraveContextMenu.swift */,
				3E2B364C727B9A34AB89A2A0 /* BravePageUnloadHelper.swift */,
				ADB79191D08021A6D529BF4D /* ElementAtPoint.js */,
				F2C6EEFFEC93440CA70F7A67 /* ElementAtPoint.swift */,
				D042E0F5F3F943C6FBC6D080 /* FingerprintingProtection.js */,
				8BA42171BC46246A6B974A34 /* FingerprintingProtection.swift */,
				63B327094DCD1CFF237021F3 /* HideEmptyImages.js */,
				D1CADC3E350A25BA3BC86931 /* HideEmptyImages.swift */,
				56908D315724D806F9CC627A /* LoginsHelper+1PW.swift */,
				4D3874D9BE90A50CE9FD63DC /* PageUnload.js */,
			);
			name = "page-hooks";
			sourceTree = "<group>";
		};
		2C3C78F7F3FB6427BD51A1E8 /* sidepanels */ = {
			isa = PBXGroup;
			children = (
				ED441214938259EBE2ACD8DF /* BraveRightSidePanel.swift */,
				3646C785759BD2F9EDC310C7 /* MainSidePanelViewController.swift */,
				209D7E86C279706A100E8D88 /* SidePanelBaseViewController.swift */,
			);
			name = sidepanels;
			sourceTree = "<group>";
		};
		2D299660742B116D828C233D /* ViewLater */ = {
			isa = PBXGroup;
			children = (
				DC571161D7640AD26052CD35 /* ActionRequestHandler.swift */,
				D0D3A98E5AF68BB2BF943647 /* Info.plist */,
			);
			name = ViewLater;
			sourceTree = "<group>";
		};
		2D2B70A0DC04AB323CDA732A /* memenv */ = {
			isa = PBXGroup;
			children = (
				50DC5BA8C28692176DFC4C46 /* memenv.cc */,
				3D9746805E2869918BFE1A92 /* memenv.h */,
			);
			name = memenv;
			sourceTree = "<group>";
		};
		2DA2407D6A1196322D5AA4CF /* include */ = {
			isa = PBXGroup;
			children = (
				C488E6153D9208C090CC6DBC /* leveldb */,
			);
			name = include;
			sourceTree = "<group>";
		};
		2EF2AC6C81EA9097DBAA1D73 /* webview */ = {
			isa = PBXGroup;
			children = (
				B9DAE86EE9B954590E7537A5 /* BraveWebView.swift */,
				CE8D06D4069DB9F51B759924 /* LegacyJSContext.h */,
				F322087D8EA0FBEBE2CC1B12 /* LegacyJSContext.m */,
				0F0A684D27A3A8B902FBBCBA /* PrivateBrowsing.swift */,
				746EED2B1340B91CD6058A91 /* WebViewBackForward.swift */,
				B26E6A052DA6287729B7113D /* WebViewDocScale.h */,
				E5287F4DC46DAD1154B404A5 /* WebViewDocScale.m */,
				3E56C0216FAEB62B2CDF5FE7 /* WebViewProgress.swift */,
				81F57A3BC5DC16D6451500BA /* WebViewScripting.swift */,
				EB9CAB421DC2592700627A39 /* UIWebViewSwizzling.m */,
			);
			name = webview;
			sourceTree = "<group>";
		};
		3159E0A46E27074B40C41FB3 /* Providers */ = {
			isa = PBXGroup;
			children = (
				5A87ACB72B7E9CFBDD70B863 /* Locking.swift */,
				523D05ABFBD9436E6D8F2DB5 /* NSUserDefaultsPrefs.swift */,
				EF1FC165C17AD4E03F7BA9D8 /* Profile.swift */,
			);
			name = Providers;
			sourceTree = "<group>";
		};
		3A6E86EA8E9535F4C6C7B748 /* tabsbar */ = {
			isa = PBXGroup;
			children = (
				688FD5A6B7436E480B4E55E3 /* TabsBarViewController.swift */,
				914E8DD963925C8047EC06A8 /* TabWidget.swift */,
			);
			name = tabsbar;
			sourceTree = "<group>";
		};
		46C82543A688B49E646DC4C0 /* SWTableViewCell */ = {
			isa = PBXGroup;
			children = (
				EFE2BE53F1A90CDCB42B099C /* AppDelegate.h */,
				180A8B5C1868B0AC0DBB5581 /* AppDelegate.m */,
				B52C89B10A6B7884BA9A1B82 /* check@2x.png */,
				18310D02AC095C274A9D4149 /* clock@2x.png */,
				0535A68D60D1523E2C71A3A8 /* cross@2x.png */,
				F531AA3072A05E23D289957F /* Default-568h@2x.png */,
				1457A0C4F733CEFBA915C45A /* Default.png */,
				B9B3623FB1D77E75D56BED11 /* Default@2x.png */,
				1B7316679A92781EA10D1E73 /* en.lproj */,
				EF0AEC1F45A221CAD69A8547 /* list@2x.png */,
				7603332AE0280F9C718F188E /* main.m */,
				5ACBCE3DABC6D74A4FCAC427 /* MI.png */,
				5CB4DCFE2FABD0F4904B147F /* PodFiles */,
				00C49EE7A6BE925459C9BB20 /* SWTableViewCell-Info.plist */,
				CD7CF0B8AF18BCC3539852C6 /* SWTableViewCell-Prefix.pch */,
				BA1CCC5576B41343D866CCBE /* um.png */,
				49B46C33DD00B2A2DA25A97E /* UMTableViewCell.h */,
				95E8C8F2179FD79F8FCF95E8 /* UMTableViewCell.m */,
				0EBAEAC982DAE4A8FAF2C080 /* ViewController.h */,
				3A92266752BB20FAD5298E56 /* ViewController.m */,
			);
			name = SWTableViewCell;
			sourceTree = "<group>";
		};
		4A8925AC2B59CAC24E5595A9 /* SearchOverrides */ = {
			isa = PBXGroup;
			children = (
				24158B90803754AEC558E30F /* en */,
			);
			name = SearchOverrides;
			sourceTree = "<group>";
		};
		4AC8115F05F1ED93C9AD8F3B /* Base.lproj */ = {
			isa = PBXGroup;
			children = (
				3068E336E4706F9A280980E0 /* Main.storyboard */,
			);
			name = Base.lproj;
			sourceTree = "<group>";
		};
		4E228136AB6086A27CA0ECC6 /* Assets */ = {
			isa = PBXGroup;
			children = (
				89B0154A380F38FEFD4B8E87 /* About */,
				02C139BC9FA47F8C0F789FF0 /* CertError.css */,
				1A30431AEBBA142C2586BE85 /* CertError.html */,
				9C0FE62111208C1C3C2CF16A /* Favicons.js */,
				EA59A531812A82B1DAC03D72 /* FindInPage.js */,
				71D730D39D72BEB6CE650C15 /* Fonts */,
				B6339DA63849AA7EBB1AD756 /* LoginsHelper.js */,
				B68328D5B8841C75EC4CF248 /* NetError.css */,
				CCF5EA52A3A0DB9B90E811B7 /* NetError.html */,
				77608A4209364B0714688815 /* PrintHelper.js */,
				613C23408ACD9671D68C805E /* scrape_defaults.py */,
				9164CEA067CD6A2A4C4D2465 /* scrape_plugins.py */,
				6B26ADF6A409A3662AAD829F /* Search */,
				AD4E2E1A8967DFB81A5BCB99 /* SessionRestore.html */,
				E76112E70EDA47CD3A7F2845 /* SpotlightHelper.js */,
				15CBF8A3328920BDA39ACE03 /* topdomains.txt */,
				18CF882B686F0A49E665B882 /* WindowCloseHelper.js */,
			);
			name = Assets;
			sourceTree = "<group>";
		};
		4FF62081E91139DF82A34D63 /* tests_src */ = {
			isa = PBXGroup;
			children = (
				EB36616B1D9C3CEC00445C92 /* ui */,
				EB36616D1D9C3CEC00445C92 /* unit */,
			);
			name = tests_src;
			sourceTree = "<group>";
		};
		5101E64FF20C53BCFC6FDD3D /* en.lproj */ = {
			isa = PBXGroup;
			children = (
				987EE0A1B50EC601EB8E5C20 /* Root.strings */,
			);
			name = en.lproj;
			sourceTree = "<group>";
		};
		538F30C28035E418BB50BF1C /* en.lproj */ = {
			isa = PBXGroup;
			children = (
				13E174F50F25AD3E32BBFFF8 /* InfoPlist.strings */,
			);
			name = en.lproj;
			sourceTree = "<group>";
		};
		597487D48D5FFBD6B3C5F291 /* en.lproj */ = {
			isa = PBXGroup;
			children = (
				58184DA7976EF6CAD44D586F /* InfoPlist.strings */,
			);
			name = en.lproj;
			sourceTree = "<group>";
		};
		5B45E1B5B986C75814A82BE0 /* FBSnapshotTestCase */ = {
			isa = PBXGroup;
			children = (
				44B732CC7870DC69264D3197 /* FBSnapshotTestCase-Info.plist */,
				E5BD7F559681693F900A6C69 /* FBSnapshotTestCase.h */,
				79444F29F140A78B0DB50AC5 /* FBSnapshotTestCase.m */,
				9637DFE99CD1D4E6C5F91EDE /* FBSnapshotTestCasePlatform.h */,
				3FF3DEB1602874A5B2FF6610 /* FBSnapshotTestCasePlatform.m */,
				2932A3FE9BEA1C5424721AA1 /* FBSnapshotTestController.h */,
				4C88E5E907585E86BD78ED19 /* FBSnapshotTestController.m */,
				3D31D4C1809E37971C7425A0 /* SwiftSupport.swift */,
				16AB8BEB99743A86D8FAB8EE /* UIImage+Compare.h */,
				ACC55064B645BC69CDDBB640 /* UIImage+Compare.m */,
				AA78E8E10A95A340B4E62A8F /* UIImage+Diff.h */,
				37CCF11E8A21B0F740AE061C /* UIImage+Diff.m */,
				5AB640D568784D267BA03D84 /* UIImage+Snapshot.h */,
				88ED2F5C9425FC56B427D327 /* UIImage+Snapshot.m */,
			);
			name = FBSnapshotTestCase;
			sourceTree = "<group>";
		};
		5C44C0D01E384AB300B1FD81 /* data */ = {
			isa = PBXGroup;
			children = (
				5C44C0D31E39834600B1FD81 /* Model.xcdatamodeld */,
				5C44C0D11E384AE700B1FD81 /* DataController.swift */,
				5C44C0D61E3C08B400B1FD81 /* Bookmark.swift */,
				5C44C0D91E3EE42D00B1FD81 /* Domain.swift */,
				5CD7F38D1E3EFBF100A12BB9 /* FaviconMO.swift */,
				5C44C0DD1E3EE47B00B1FD81 /* History.swift */,
				5CD7F38F1E3FB7FA00A12BB9 /* Tab.swift */,
			);
			name = data;
			sourceTree = "<group>";
		};
		5CB4DCFE2FABD0F4904B147F /* PodFiles */ = {
			isa = PBXGroup;
			children = (
				BE947DCFE53B5F18FF12053D /* NSMutableArray+SWUtilityButtons.h */,
				B09BAC548B83576231EBD806 /* NSMutableArray+SWUtilityButtons.m */,
			);
			name = PodFiles;
			sourceTree = "<group>";
		};
		6289C23DD299B40CB6212A38 /* en.lproj */ = {
			isa = PBXGroup;
			children = (
				A905F85597245201BB61FF20 /* InfoPlist.strings */,
			);
			name = en.lproj;
			sourceTree = "<group>";
		};
		6A28B34106B5E2087A205028 /* Home */ = {
			isa = PBXGroup;
			children = (
				18C80071AA062AE67BD5314D /* BookmarksPanel.swift */,
				8F2BD742868BF371DEF34E82 /* HistoryPanel.swift */,
				4A01E0C243FA16CD4A8D1BB6 /* HomePanels.swift */,
				ADD27FD57D57C14AE7F1A5D6 /* HomePanelViewController.swift */,
				3F8C87651157C51F01D4D96F /* ReaderPanel.swift */,
				D4517EA1CA782F256C7DB897 /* TopSitesPanel.swift */,
			);
			name = Home;
			sourceTree = "<group>";
		};
		6B26ADF6A409A3662AAD829F /* Search */ = {
			isa = PBXGroup;
			children = (
				99F556DDB673288FC5E641BA /* get_supported_locales.swift */,
				87E6BAC631D43FC504CC2291 /* README.md */,
				E07D5E85F2F707726BA42D03 /* run_tests.py */,
				24E7EB795FD310C03CA104FF /* scrape_plugins.py */,
				8548339D19E5A4A2A92ABA8A /* SearchOverlays */,
				4A8925AC2B59CAC24E5595A9 /* SearchOverrides */,
				B60975A7453800E6B9F0B45C /* Tests */,
			);
			name = Search;
			sourceTree = "<group>";
		};
		6E4322607261787EB288460F /* Expected */ = {
			isa = PBXGroup;
			children = (
				8EB8D48AF931FF80F7189644 /* append.xml */,
				8FF4C7923637CF2F8DA083AB /* replace.xml */,
			);
			name = Expected;
			sourceTree = "<group>";
		};
		71D730D39D72BEB6CE650C15 /* Fonts */ = {
			isa = PBXGroup;
			children = (
				197FAAA7C19EE6AC040F4558 /* CharisSILB.ttf */,
				797B786D73B19443EE7AC18F /* CharisSILBI.ttf */,
				8AAE028C64B419AFDEEDD89C /* CharisSILI.ttf */,
				09B26BBAC8D68EFA2A333975 /* CharisSILR.ttf */,
				C228461239640F53947A0964 /* FiraSans-Bold.ttf */,
				3EB5ABED5591BDD452C702A7 /* FiraSans-BoldItalic.ttf */,
				50438081018B3AA0DE9E3FF9 /* FiraSans-Book.ttf */,
				15EC5680878673346481BD88 /* FiraSans-Italic.ttf */,
				AC1FEF85CBD43B0AB6FD7312 /* FiraSans-Light.ttf */,
				4D51D3125DCE8021CF113B80 /* FiraSans-Medium.ttf */,
				3D5A0C238BFA68019EFA7599 /* FiraSans-Regular.ttf */,
				2849F28840241B31DFD49F20 /* FiraSans-SemiBold.ttf */,
				5465B72EA414E035DEAE5667 /* FiraSans-UltraLight.ttf */,
			);
			name = Fonts;
			sourceTree = "<group>";
		};
		75124EC5DB07BE0C5D5DE0BA /* Login */ = {
			isa = PBXGroup;
			children = (
			);
			name = Login;
			sourceTree = "<group>";
		};
		7B9A62BA1C4002B1005C83DC /* Products */ = {
			isa = PBXGroup;
			children = (
				7B9A62DB1C4002B1005C83DC /* SQLite.framework */,
			);
			name = Products;
			sourceTree = "<group>";
		};
		7E05E6D54DEE4A7D2F5C4051 /* Storage */ = {
			isa = PBXGroup;
			children = (
				A3A43D91ECCD3E0E4DAAC5F0 /* Bookmarks */,
				EA9AEBF65F0394D67D7135DC /* CertStore.swift */,
				19E95A110371DA6DCBFE6EB3 /* Clients.swift */,
				0B5DA2C8E2A696FCBB8FC07F /* CompletionOps.swift */,
				17953E8D200A5E66CC3CB7C7 /* Cursor.swift */,
				23742BDDA52668C11FC7C59F /* DatabaseError.swift */,
				98340FA08AFE0EA9B23DD3BC /* DefaultSuggestedSites.swift */,
				00F0C79A1A031D0298A1167B /* DiskImageStore.swift */,
				115851A2B56FABCD4F4AFC2C /* Favicons.swift */,
				51E87861F27E0ADFE2E8CD86 /* FileAccessor.swift */,
				A75C80BE236B7505B69C6511 /* History.swift */,
				08373AAA053C26FAD1A95023 /* Info.plist */,
				3A1603EBC9F917E49206597F /* Logins.swift */,
				35CB429412ED076CFF5E85FD /* MockLogins.swift */,
				7F4B124230452AE5DE5730A3 /* Queue.swift */,
				DF9CB6EF0E9F25746DCD514F /* RemoteTabs.swift */,
				B1142D481813866CF93EF596 /* Sharing.swift */,
				D9DE4A60689367C8FD612726 /* Site.swift */,
				F206877D2439C0DE543791D2 /* SQL */,
				6A8EF46DEDD284137E2279BB /* Storage-Bridging-Header.h */,
				E3651C547DA2A86D5FF5012A /* Storage.xcodeproj */,
				06897A227A4C0E4D01463FD5 /* SuggestedSites.swift */,
				385BCC19527D552B3A5A62CA /* Syncable.swift */,
				4B2B45122FEC198975B82223 /* SyncQueue.swift */,
				D3F70A4FD2361F872122C916 /* ThirdParty */,
				1AE7F2514D6093589F258163 /* Visit.swift */,
			);
			name = Storage;
			sourceTree = "<group>";
		};
		809095517D1DDA2A27E49570 /* Intro */ = {
			isa = PBXGroup;
			children = (
				C5C1C8130DF9FA0A918B7891 /* IntroViewController.swift */,
			);
			name = Intro;
			sourceTree = "<group>";
		};
		81DEE363CFF8F0AC6439E04D /* Settings.bundle */ = {
			isa = PBXGroup;
			children = (
				5101E64FF20C53BCFC6FDD3D /* en.lproj */,
				D8FB9BFF37B3790EB2E1FA81 /* Root.plist */,
			);
			name = Settings.bundle;
			sourceTree = "<group>";
		};
		8548339D19E5A4A2A92ABA8A /* SearchOverlays */ = {
			isa = PBXGroup;
			children = (
				6D6FDA5C371B055CC92AA0BA /* baidu.xml */,
				F253CE3A0634F87F172EE715 /* yahoo.xml */,
			);
			name = SearchOverlays;
			sourceTree = "<group>";
		};
		89B0154A380F38FEFD4B8E87 /* About */ = {
			isa = PBXGroup;
			children = (
				0E42E238F2AF15B6C9DD2B52 /* Licenses.html */,
			);
			name = About;
			sourceTree = "<group>";
		};
		8ABAD8302A38F2AC61F9E1D5 /* Application */ = {
			isa = PBXGroup;
			children = (
				9C9584FB83BD374183DEA69E /* AdjustIntegration.swift */,
				72F94204C0EC007236424A86 /* AppDelegate.swift */,
				0994D8CB826BBAE3C446B125 /* Crasher.h */,
				016FF6C150629D4A91A838B8 /* Crasher.m */,
				A6AC60F738711305C6585EC4 /* CrashReporter.swift */,
				8BE39E512689513A2A395390 /* DebugSettingsBundleOptions.swift */,
				71D20A6CE1238138D7BE1DA1 /* LaunchScreen.xib */,
				DCE1D74E40F9E392FFCE9F2F /* main.swift */,
				4AEB01189011D65668503900 /* QuickActions.swift */,
				81DEE363CFF8F0AC6439E04D /* Settings.bundle */,
				EEACFD6CCE9B72D21CB2ADAD /* TestAppDelegate.swift */,
				D91B6AED2ADFB9D742820133 /* WebServer.swift */,
			);
			name = Application;
			sourceTree = "<group>";
		};
		8C6D919BD7E164B0A94BA52B /* resources */ = {
			isa = PBXGroup;
			children = (
				EB4E15DA1DB7F36600A4C7EA /* brave */,
				538F30C28035E418BB50BF1C /* en.lproj */,
			);
			name = resources;
			sourceTree = "<group>";
		};
		928B373CD06CCFB1407180F1 /* Frameworks */ = {
			isa = PBXGroup;
			children = (
				5C44C0C21E38479200B1FD81 /* CoreData.framework */,
				EBE50B861DAEC689000BC0A1 /* Deferred.framework */,
				B844F80947392751D574C56A /* Fabric.framework */,
				1852F166F6BAB2154A8BEA92 /* Crashlytics.framework */,
			);
			name = Frameworks;
			sourceTree = "<group>";
		};
		9396A64AB23EC16674325247 /* Share */ = {
			isa = PBXGroup;
			children = (
				5878D427F83867906A0A1F13 /* FindInPageActivity.swift */,
				A7213910FF51709F3F5E2C59 /* RequestDesktopSiteActivity.swift */,
				CDB3BCCA0DFA377A04C8A79E /* ShareExtensionHelper.swift */,
				6889A46373F182DFFDB59180 /* TitleActivityItemProvider.swift */,
			);
			name = Share;
			sourceTree = "<group>";
		};
		943180616D7AD08C584FBD80 /* BrowserViewController */ = {
			isa = PBXGroup;
			children = (
				FA9340801BD8388DEB00FEBA /* BrowserViewController+BrowserDelegate.swift */,
				D105CD957A7B38E9F1BAE848 /* BrowserViewController+ContextMenuHelperDelegate.swift */,
				9BA9175CB5140E6C4D47DC15 /* BrowserViewController+FindInPage.swift */,
				E62C528288360B38C934F38D /* BrowserViewController+KeyCommands.swift */,
				EE6A73E84022322BA6158B2D /* BrowserViewController+ReaderModeDelegate.swift */,
				154ABFEE676FAE0D12F2C7D5 /* BrowserViewController+TabManagerDelegate.swift */,
				2DA2FD0C651BD36B4DFEE46F /* BrowserViewController+ToolbarAndUrlbarDelegate.swift */,
				10BF445F325FC67CA1BE469B /* BrowserViewController+WKNavigationDelegate.swift */,
				2B38010CBB5F7DD8B2735223 /* BrowserViewController+WKUIDelegate.swift */,
				EFC7ABC3CB4B07DD065A185B /* BrowserViewController.swift */,
			);
			name = BrowserViewController;
			sourceTree = "<group>";
		};
		9D9FA65B7AF80B044B65F8B2 /* brave */ = {
			isa = PBXGroup;
			children = (
				EBA6F13F1E39410E00F7B3D9 /* upload-to-app-store.applescript */,
				EBA6F12E1E39312100F7B3D9 /* ad-hoc-export.applescript */,
				AEC7CC1649CB3DF5D490AFD2 /* ThirdParty */,
				B036144E80BFD02638E7E647 /* Brave.entitlements */,
				B5EFAA129595C26547FDD70D /* BraveInfo.plist */,
				DD7766D867DDB5BB9D39E6ED /* src */,
				4FF62081E91139DF82A34D63 /* tests_src */,
			);
			name = brave;
			sourceTree = "<group>";
		};
		A0B546193E444E0C872B8485 /* port */ = {
			isa = PBXGroup;
			children = (
				599EC63A8464C30F44D63B47 /* atomic_pointer.h */,
				A7F8F5DEF756198CE9A08212 /* port.h */,
				73A880B88D63BF5DFFF2AB28 /* port_example.h */,
				1B76A990D16A2AE724D9324E /* port_posix.cc */,
				5E2DD2C9767F04D79BD241B0 /* port_posix.h */,
				421F3D5F398D03429D10C994 /* thread_annotations.h */,
			);
			name = port;
			sourceTree = "<group>";
		};
		A28A18767474736EA120B6A7 /* ReadingList */ = {
			isa = PBXGroup;
			children = (
				01A57127C178E1032C56625F /* Info.plist */,
				2B91E389F463E032B3FA08B9 /* ReadingList-Bridging-Header.h */,
				5D84AB2CBD701CBBDC40620C /* ReadingListAuthenticator.swift */,
				19AA8249F3CBE273A6D90038 /* ReadingListBasicAuthAuthenticator.swift */,
				7441C408F90B80EF015E198D /* ReadingListBatchRecordResponse.swift */,
				D1FD470588FCAAC12F09404C /* ReadingListChangeAccumulator.swift */,
				74188F55F41BB289D0595E00 /* ReadingListClient.swift */,
				66D3A58E6D0C44E21FA3C542 /* ReadingListClientMetadata.swift */,
				A144D8E467E687B3871C8836 /* ReadingListClientRecord.swift */,
				2C8E3137EC81353B137F8FDA /* ReadingListError.swift */,
				1E58C3281FDE6485E48B42D3 /* ReadingListFetchSpec.swift */,
				8E1494716738E2CB4298AB7F /* ReadingListOAuthAuthenticator.swift */,
				18E51E27DCB5453F7C16BB51 /* ReadingListRecord.swift */,
				69F844BC795EEA30C11B370E /* ReadingListRecordResponse.swift */,
				C2F9E6252BF290B6EE66FF11 /* ReadingListRecordsResponse.swift */,
				6C5D371DB2D8DCC7AE567D7C /* ReadingListResponse.swift */,
				ECDCB9A9BE94C1AA75F29565 /* ReadingListServerMetadata.swift */,
				D107A9136CC1FD66F2745769 /* ReadingListServerRecord.swift */,
				89411D17AEA4B121AF3290A8 /* ReadingListService.swift */,
				0E2C6937D1EBDCCAEC20B669 /* ReadingListSQLStorage.swift */,
				E66FBADDAB02233591B1B860 /* ReadingListStorage.swift */,
				6D50CEDAD9F74F6910B465D2 /* ReadingListSynchronizer.swift */,
				D4B55D43847229F7D9F2DD7C /* ReadingListSyncMetadata.swift */,
				55826461E9AB2732B670F9A7 /* ReadingListUtils.swift */,
			);
			name = ReadingList;
			sourceTree = "<group>";
		};
		A3A43D91ECCD3E0E4DAAC5F0 /* Bookmarks */ = {
			isa = PBXGroup;
			children = (
				281FBE9AF8B7F6EFCAF1C39F /* Bookmarks.swift */,
				70ACC2E069D0CB11B0D2A266 /* BookmarksModel.swift */,
				7A9FEA052186A12CC19E3F6D /* CachingItemSource.swift */,
				782049002C40114E12F2B757 /* Trees.swift */,
			);
			name = Bookmarks;
			sourceTree = "<group>";
		};
		A44D1140F985B089CCAC63CA /* Extensions */ = {
			isa = PBXGroup;
			children = (
				D546807554AC9FBABDEDFBF6 /* ShareTo */,
				2D299660742B116D828C233D /* ViewLater */,
			);
			name = Extensions;
			sourceTree = "<group>";
		};
		A80F5CF536F8F56E317FE60A /* table */ = {
			isa = PBXGroup;
			children = (
				7AA3F113A31F6DD6D7CAFEFC /* block.cc */,
				328648B91B53FB403160DF08 /* block_.h */,
				42E7370C905EB0AE722AA0C5 /* block_builder.cc */,
				E0916123D3F050C51F690CD8 /* block_builder.h */,
				C504B043B95B6E6E53B51F03 /* filter_block.cc */,
				F0ECF41FB25F301AD2BAD62D /* filter_block.h */,
				77ED3937A3D82C40D330F6A3 /* format.cc */,
				1B1A17F5F0EE66790543A151 /* format.h */,
				0EBC2ADD319427C267D1BEAF /* iterator.cc */,
				7394570E60761F3AC8F2667E /* iterator_wrapper.h */,
				DEBBDB9EC3E17802A5D178D1 /* merger.cc */,
				859496CA1147745C5A79ACA5 /* merger.h */,
				35E413620EF5D1B803AF3D7D /* table.cc */,
				870EB988AA65C4BB4CD0BCE2 /* table_builder.cc */,
				BED9E8295A95A1639164EC89 /* two_level_iterator.cc */,
				3E697ECEC4280D34946774F6 /* two_level_iterator.h */,
			);
			name = table;
			sourceTree = "<group>";
		};
		ABE7CEB7BF6765C749AD88CA /* Shared */ = {
			isa = PBXGroup;
			children = (
				0DBC605ED0B385E0A684D759 /* Shared-Bridging-Header.h */,
				DC1790E65953F57D1B6C26FC /* Supporting Files */,
				4CBE7FF4F344A9910FA8CA92 /* UserAgent.swift */,
			);
			name = Shared;
			sourceTree = "<group>";
		};
		AEC7CC1649CB3DF5D490AFD2 /* ThirdParty */ = {
			isa = PBXGroup;
			children = (
				F1D471871D777C7C007B443D /* OnePassword */,
				BB67FBA7FC78E3187AF22B8B /* leveldb */,
				8FD32DFF23D2E6882260066D /* NSData+GZIP.h */,
				33FB8F3ADE3F46C30830F3C8 /* NSData+GZIP.m */,
				2F847EB375FCD6228AC6F2A3 /* NSFileManager+Tar.h */,
				591A8B6147A5DEB22E75A873 /* NSFileManager+Tar.m */,
			);
			name = ThirdParty;
			sourceTree = "<group>";
		};
		B16E1232141A4589BC578BDD /* Frontend */ = {
			isa = PBXGroup;
			children = (
				1459DCD80B59041F0E072CE0 /* Browser */,
				6A28B34106B5E2087A205028 /* Home */,
				809095517D1DDA2A27E49570 /* Intro */,
				75124EC5DB07BE0C5D5DE0BA /* Login */,
				04594D8C80573BA434882A0B /* Login Management */,
				D4EC0DCEF4C7A38A6ACCB36F /* Reader */,
				251075E93CBB7AF2352D0EB6 /* Settings */,
				9396A64AB23EC16674325247 /* Share */,
				DCACB7C025F0EDE6689084BE /* Strings.swift */,
				4A3DBBA58E534C89EA119ABA /* UIConstants.swift */,
				F85020E6EE4767EAE9180CBE /* Widgets */,
			);
			name = Frontend;
			sourceTree = "<group>";
		};
		B3D257F38A5592BE0D3EFEFE /* Base */ = {
			isa = PBXGroup;
			children = (
				AB6551ED2648F64583F2916E /* testplugin.xml */,
			);
			name = Base;
			sourceTree = "<group>";
		};
		B4CE9F2EEE0EE7956E5613B7 /* Box */ = {
			isa = PBXGroup;
			children = (
				DD76BA2739773A5DA2D71154 /* Box.swift */,
				CA2B04A8FF5E176618F481E2 /* BoxType.swift */,
				72A6830742B56C1897034B17 /* LICENSE */,
				CB001170B20B480D237CC9E2 /* MutableBox.swift */,
				BA7C6C87EE3CACD5B49AF023 /* README.md */,
			);
			name = Box;
			sourceTree = "<group>";
		};
		B595B8C7BD02B8F161320615 /* Extensions */ = {
			isa = PBXGroup;
			children = (
				6E3892D38D4A1AB5E4966CCB /* NSAttributedStringExtensions.swift */,
				8AD518CD61521727267829F7 /* UIAlertControllerExtensions.swift */,
				FE1FB09C21B187C3C06E32BC /* UIImageViewExtensions.swift */,
				0673E6B0F226F20D46B220A9 /* UIPasteboardExtensions.swift */,
			);
			name = Extensions;
			sourceTree = "<group>";
		};
		B60975A7453800E6B9F0B45C /* Tests */ = {
			isa = PBXGroup;
			children = (
				B3D257F38A5592BE0D3EFEFE /* Base */,
				6E4322607261787EB288460F /* Expected */,
				E6AD6024606EFA7F50BC7864 /* Overlays */,
			);
			name = Tests;
			sourceTree = "<group>";
		};
		BB67FBA7FC78E3187AF22B8B /* leveldb */ = {
			isa = PBXGroup;
			children = (
				23A88404DAB148DAB3DBB98D /* db */,
				E19937A155A3B9028FE77835 /* helpers */,
				2DA2407D6A1196322D5AA4CF /* include */,
				36C647DC00749BCC944D6EC6 /* LICENSE */,
				A0B546193E444E0C872B8485 /* port */,
				A80F5CF536F8F56E317FE60A /* table */,
				C89926C3A07B169F9011D3C0 /* util */,
			);
			name = leveldb;
			sourceTree = "<group>";
		};
		BC2DCFDD6DB6B358E06E8F09 /* ThirdParty */ = {
			isa = PBXGroup;
			children = (
				D9B4070871F5A5C6FE45AB8C /* Apple */,
				B4CE9F2EEE0EE7956E5613B7 /* Box */,
				5B45E1B5B986C75814A82BE0 /* FBSnapshotTestCase */,
				E5AF690DBC7193CD62944636 /* json.swift */,
				177C15421863864B671F2A7D /* RaptureXML */,
				E732DACD689B963946C73D95 /* Reachability.swift */,
				06DCBF85C09F81C13168EFA0 /* Result */,
				46C82543A688B49E646DC4C0 /* SWTableViewCell */,
				FA406D065B8F5CDF35066819 /* UIImageViewAligned */,
			);
			name = ThirdParty;
			sourceTree = "<group>";
		};
		BEFD299CD299A784B50E1758 /* docs */ = {
			isa = PBXGroup;
			children = (
				B1C77177C5621E8CAF2BF362 /* IBsetup.png */,
			);
			name = docs;
			sourceTree = "<group>";
		};
		C488E6153D9208C090CC6DBC /* leveldb */ = {
			isa = PBXGroup;
			children = (
				BDF9E0FC1CABCBBDD2276EFB /* c.h */,
				CB5F1B5D88681643A9C0C7CF /* cache.h */,
				375118584E8D0F8D403BD580 /* comparator.h */,
				51BCF20655243A605CF61B2A /* db.h */,
				6158AD0BA2B975342CC2D557 /* dumpfile.h */,
				04B2B929DA420D27682ACF82 /* env.h */,
				29311D3AC154C483EAB3021A /* filter_policy.h */,
				E16365326F2615790F72965F /* iterator.h */,
				3CB164FB4D60884D27DFCA0B /* options.h */,
				38D2A7274015F5CFD209EA31 /* slice.h */,
				F1D3A5A73426CF7D28DAB96E /* status.h */,
				A55035C70518D7C18E6528AE /* table.h */,
				392EA1C4570EF57722D166C3 /* table_builder.h */,
				221C89002AFF8CAA7A46AED0 /* write_batch.h */,
			);
			name = leveldb;
			sourceTree = "<group>";
		};
		C61C6F1A1B056D6E932F9CA7 /* UIImageViewAligned */ = {
			isa = PBXGroup;
			children = (
				9DCA6E04BC5A3B22F7504D26 /* UIImageViewAligned.h */,
				A2855E97F1A6BA46F570C2C2 /* UIImageViewAligned.m */,
			);
			name = UIImageViewAligned;
			sourceTree = "<group>";
		};
		C75F23E274D805CF47CC56F4 /* adinfo */ = {
			isa = PBXGroup;
			children = (
				6E4F971F06CCD5FE5475FF99 /* adInfo-divquerytemplate.js */,
				A2805F59AFF335BB9E950000 /* adInfo-wrapper.js */,
				8FFA045288C7CF6656937FC1 /* adInfo.js */,
			);
			name = adinfo;
			sourceTree = "<group>";
		};
		C89926C3A07B169F9011D3C0 /* util */ = {
			isa = PBXGroup;
			children = (
				E74090B2DC9AACC275A23C78 /* arena.cc */,
				C38C829D7A278B0AE23070C8 /* arena.h */,
				CBF4E22AF178C4C42C998376 /* bloom.cc */,
				D67DB7F7781109349E0B3EDC /* cache.cc */,
				FAE5A15268DFC9514AC6551D /* coding.cc */,
				A83C690AD6456A027FB0BF6E /* coding.h */,
				64CFAD3123BF24C24EDA6133 /* comparator.cc */,
				FE353EC2DEF404A13E27C6FE /* crc32c.cc */,
				EAF179D957607D89D4BDC9A3 /* crc32c.h */,
				4FF424D6BA9C9B0ED879E681 /* env.cc */,
				526055DC47C8027F95E5B650 /* env_posix.cc */,
				E6649E63B1FC5323B1BFF2E3 /* filter_policy.cc */,
				C1EDEAAE020488481B5A4A1F /* hash.cc */,
				B504A00429D49AE66EAB5918 /* hash.h */,
				C8ED06F8D4F8DF4936BB88C5 /* histogram.cc */,
				7FC8EFB9D2EEECBBC4E226C3 /* histogram.h */,
				C3603756FF1A103E2F905E53 /* logging.cc */,
				832E1DC75049B86680569B29 /* logging.h */,
				9AFF43C086A6180B2C1A5BF8 /* mutexlock.h */,
				DC29FF03A5871143F549A37A /* options.cc */,
				EFE971F2D921832885989712 /* posix_logger.h */,
				F2024CD4F94FB00B6E677E44 /* random.h */,
				C760C12370CD279FD30D83CF /* status.cc */,
				5A00CD3C06748E570CF9958C /* testharness.cc */,
				F9D3CABEF53998D2DA67C56A /* testharness.h */,
				0FA8929C0D08EA248F350718 /* testutil.cc */,
				496A2069937D1214E5D088D8 /* testutil.h */,
			);
			name = util;
			sourceTree = "<group>";
		};
		D30EBB5B1C75503800105AE9 /* Products */ = {
			isa = PBXGroup;
			children = (
				D30EBB641C75503800105AE9 /* libKIF.a */,
				D30EBB661C75503800105AE9 /* Test Host.app */,
				D30EBB681C75503800105AE9 /* KIF Tests - XCTest.xctest */,
				D30EBB6A1C75503800105AE9 /* KIF.framework */,
<<<<<<< HEAD
				5C44C0CC1E38479300B1FD81 /* KIFFrameworkConsumer.app */,
				5C44C0CE1E38479300B1FD81 /* KIFFrameworkConsumerTests.xctest */,
=======
				5C82B4D21E1F5D0F00B8942C /* KIFFrameworkConsumer.app */,
				5C82B4D41E1F5D0F00B8942C /* KIFFrameworkConsumerTests.xctest */,
>>>>>>> 6d707f22
			);
			name = Products;
			sourceTree = "<group>";
		};
		D3F70A4FD2361F872122C916 /* ThirdParty */ = {
			isa = PBXGroup;
			children = (
				5AA509FEB7174C79CDAFE79D /* SwiftData.swift */,
			);
			name = ThirdParty;
			sourceTree = "<group>";
		};
		D451C06903F59BF0235AAC02 /* ImageAlignmentTests */ = {
			isa = PBXGroup;
			children = (
				EA06437BA23F71624F44A10C /* en.lproj */,
				FE77A57B31240367A992F08F /* ImageAlignmentTests-Info.plist */,
				882EBF0C05C3676F1DE9EBE5 /* ImageAlignmentTests.m */,
			);
			name = ImageAlignmentTests;
			sourceTree = "<group>";
		};
		D4EC0DCEF4C7A38A6ACCB36F /* Reader */ = {
			isa = PBXGroup;
			children = (
				B27FC9AAE4387761CBAF0E07 /* FSReadingList.h */,
				F067E5532927BFEA1F8027E6 /* FSReadingList.m */,
				85E716FFF91D45F8DBE93E59 /* ReadabilityBrowserHelper.js */,
				2D4544B27480EB0BE187D1B5 /* ReadabilityBrowserHelper.swift */,
				8DF55BD77888D4FCB23AA0A8 /* ReadabilityService.swift */,
				720790A29D8DD7451D408244 /* Reader.css */,
				B390A064221CB58CACD977CA /* Reader.html */,
				9ED613EE9C7959D2189FB39F /* ReaderMode.js */,
				E54325619E7C2FF56A1E6471 /* ReaderMode.swift */,
				80F6AF3AD51405F4E6DD7477 /* ReaderModeCache.swift */,
				8B0B5E84787563E258467DE6 /* ReaderModeHandlers.swift */,
				1A6D95C23337865036C98FDB /* ReaderModeStyleViewController.swift */,
				E1DE17DB3018F0630CCC1900 /* ReaderModeUtils.swift */,
				F8B17D264514FF2D0EAF15EC /* ReaderViewLoading.html */,
			);
			name = Reader;
			sourceTree = "<group>";
		};
		D546807554AC9FBABDEDFBF6 /* ShareTo */ = {
			isa = PBXGroup;
			children = (
				06452EAA9A8F4B6769447D20 /* Info.plist */,
				C8014F0C6AC0AD571CB8BC80 /* InitialViewController.swift */,
				461700B5DC204E19F6F5F0B5 /* ShareViewController.swift */,
			);
			name = ShareTo;
			sourceTree = "<group>";
		};
		D9B4070871F5A5C6FE45AB8C /* Apple */ = {
			isa = PBXGroup;
			children = (
				15EC61F64D5344E6C858CB77 /* UIImage+ImageEffects.h */,
				28642F23E2CE9D7D43B28CFA /* UIImage+ImageEffects.m */,
			);
			name = Apple;
			sourceTree = "<group>";
		};
		DC1790E65953F57D1B6C26FC /* Supporting Files */ = {
			isa = PBXGroup;
			children = (
				073761130B84455FB1E15D57 /* Info.plist */,
			);
			name = "Supporting Files";
			sourceTree = "<group>";
		};
		DD7766D867DDB5BB9D39E6ED /* src */ = {
			isa = PBXGroup;
			children = (
				5C44C0D01E384AB300B1FD81 /* data */,
				C75F23E274D805CF47CC56F4 /* adinfo */,
				4A968F5D043E33C1866219E7 /* BraveApp.swift */,
				6F8856E29DAA2D9EAC4F9A85 /* BraveUtil.swift */,
				0A91879C13539EB0C45CEF59 /* frontend */,
				2B885B4695663746B04CA334 /* page-hooks */,
				8C6D919BD7E164B0A94BA52B /* resources */,
				15951D18F29334B2608306A6 /* webfilters */,
				2EF2AC6C81EA9097DBAA1D73 /* webview */,
				EB00885E1E1BF23800680DB8 /* ad-block */,
				0D2D7788962AEC9F27031459 /* tracking-protection */,
			);
			name = src;
			sourceTree = "<group>";
		};
		E19937A155A3B9028FE77835 /* helpers */ = {
			isa = PBXGroup;
			children = (
				2D2B70A0DC04AB323CDA732A /* memenv */,
			);
			name = helpers;
			sourceTree = "<group>";
		};
		E3651C547DA2A86D5FF5012A /* Storage.xcodeproj */ = {
			isa = PBXGroup;
			children = (
				DD7BD48FA99DBDC8FB6474E6 /* project.pbxproj */,
			);
			name = Storage.xcodeproj;
			sourceTree = "<group>";
		};
		E6231BFF1B90A34F005ABB0D /* System Dependencies */ = {
			isa = PBXGroup;
			children = (
				E6231C041B90A472005ABB0D /* libxml2.2.tbd */,
				E6231C021B90A466005ABB0D /* libstdc++.6.0.9.tbd */,
				E6231C001B90A44F005ABB0D /* libz.tbd */,
				D39FA16B1A83E17800EE869C /* CoreGraphics.framework */,
				0B8E0FF31A932BD500161DC3 /* ImageIO.framework */,
				D36998881AD70A0A00650C6C /* IOKit.framework */,
			);
			name = "System Dependencies";
			sourceTree = "<group>";
		};
		E6AD6024606EFA7F50BC7864 /* Overlays */ = {
			isa = PBXGroup;
			children = (
				B19CF3BCBDCAF18D4F994142 /* append.xml */,
				C18D417E75AAF6532E99937A /* replace.xml */,
			);
			name = Overlays;
			sourceTree = "<group>";
		};
		E9B16BC31BD56A03C5AFEDB3 /* Example */ = {
			isa = PBXGroup;
			children = (
				0CE561CA9C5019E74870CE40 /* ImageAlignment */,
				04F477427D9997B4907CAFF0 /* ImageAlignment.xcodeproj */,
				D451C06903F59BF0235AAC02 /* ImageAlignmentTests */,
			);
			name = Example;
			sourceTree = "<group>";
		};
		EA06437BA23F71624F44A10C /* en.lproj */ = {
			isa = PBXGroup;
			children = (
				8C01BFC6542838ADE925277D /* InfoPlist.strings */,
			);
			name = en.lproj;
			sourceTree = "<group>";
		};
		EAAD4BF9734BBE91C7A594D3 /* Utils */ = {
			isa = PBXGroup;
			children = (
				7A31D3A52214549AEB2B3AF6 /* AboutUtils.swift */,
				E1351869FA6D75F5DF93BDC2 /* Accessibility.swift */,
				8EC78CAA25B4C2B1B30D84E7 /* AppConstants.swift */,
				1AC8A722F405496526E2D739 /* AppInfo.swift */,
				DC268B1050A30333A489D967 /* AssertionUtils.swift */,
				AD2DD66EF7D3E1C77FF9AD9F /* AsyncReducer.swift */,
				BF75EF8E72650E5746692B89 /* AuthenticationKeychainInfo.swift */,
				DDD73F9E5E578DCBA526D18C /* Bytes.swift */,
				9FA44049520165C97336C18F /* Cancellable.swift */,
				AD7CBCFD75F0459B9E92C54F /* DeferredUtils.swift */,
				2A282A1784AD7B0FBEFDB521 /* DeviceInfo.swift */,
				05DE4CC5A534AD91F7BDD7C2 /* DynamicFontHelper.swift */,
				38C68FFAC3A8E8791BCBCB18 /* effective_tld_names.dat */,
				FD78A7D479961FA78B42F43E /* Extensions */,
				4437752A4BCEA31464EF010B /* ExtensionUtils.swift */,
				AADDAA844E92035E243155AA /* FaviconFetcher.swift */,
				5081C33ED22463B0188E6AFF /* FSUtils.h */,
				968A68795E0C74E23C2E6F4F /* FSUtils.m */,
				2A16E42938DD99B48BCB7015 /* Functions.swift */,
				FB53DD417F3A21B17BA52E2B /* KeyboardHelper.swift */,
				D56C0596468568F00C4BB675 /* KeychainCache.swift */,
				B0A882DBA989C7226E6E4939 /* Loader.swift */,
				EED4336A9FE18D82E22540A5 /* Logger.swift */,
				044A09CA3AB626543290E03B /* MenuHelper.swift */,
				77E657254121B3FC16DBDED0 /* NotificationConstants.swift */,
				4A443FA76E925848252C77FE /* PhoneNumberFormatter.swift */,
				DF4A2609CAA3CA6EBB8326E6 /* Prefs.swift */,
				A98F2F3EB5D2311B2F5643A7 /* RollingFileLogger.swift */,
				1F2B94BA962519A13DDE91E3 /* SupportUtils.swift */,
				816CE109F94469972C475A8C /* Swizzling.h */,
				3D0161A70E588406035D9F53 /* Swizzling.m */,
				C3BC2526C0898383C4164B29 /* SystemUtils.swift */,
				5229476EAD1750AD52698AA4 /* TimeConstants.swift */,
				13A21A5C7DDA36F0C9C60E0C /* Try.h */,
				2999273D53D63157E5CCE0F1 /* Try.m */,
				D0D48C1BAE5AB7BF2B500584 /* WeakList.swift */,
			);
			name = Utils;
			sourceTree = "<group>";
		};
		EB00885E1E1BF23800680DB8 /* ad-block */ = {
			isa = PBXGroup;
			children = (
				EB00A6831E1C071000680DB8 /* ad_block_client.cc */,
				EB00A6841E1C071000680DB8 /* ad_block_client.h */,
				EB00A6851E1C071000680DB8 /* cosmetic_filter.cc */,
				EB00A6861E1C071000680DB8 /* cosmetic_filter.h */,
				EB009F141E1BF4CA00680DB8 /* bloom-filter-cpp */,
				EB0097C51E1BF44000680DB8 /* hashset-cpp */,
				EB00886E1E1BF23800680DB8 /* base.h */,
				EB0088981E1BF23800680DB8 /* filter.h */,
				EB00A68B1E1C079800680DB8 /* filter.cc */,
			);
			name = "ad-block";
			path = "brave/node_modules/ad-block";
			sourceTree = "<group>";
		};
		EB0097C51E1BF44000680DB8 /* hashset-cpp */ = {
			isa = PBXGroup;
			children = (
				EB0097E21E1BF44000680DB8 /* HashItem.h */,
				EB0097E31E1BF44000680DB8 /* HashSet.cpp */,
				EB0097E41E1BF44000680DB8 /* HashSet.h */,
			);
			name = "hashset-cpp";
			path = "brave/node_modules/hashset-cpp";
			sourceTree = SOURCE_ROOT;
		};
		EB009F141E1BF4CA00680DB8 /* bloom-filter-cpp */ = {
			isa = PBXGroup;
			children = (
				EB009F1E1E1BF4CA00680DB8 /* BloomFilter.cpp */,
				EB009F1F1E1BF4CA00680DB8 /* BloomFilter.h */,
				EB009F391E1BF4CA00680DB8 /* hashFn.cpp */,
				EB009F3A1E1BF4CA00680DB8 /* hashFn.h */,
			);
			name = "bloom-filter-cpp";
			path = "brave/node_modules/bloom-filter-cpp";
			sourceTree = SOURCE_ROOT;
		};
		EB36616B1D9C3CEC00445C92 /* ui */ = {
			isa = PBXGroup;
			children = (
				EBACC8541DF9BB3500D5E048 /* SettingsViewTest.swift */,
				EB1D657F1DF7337100F2E3AE /* ReaderModeTest.swift */,
				EBE50B881DAEC884000BC0A1 /* UITestUtils.swift */,
				EBE50B8C1DB02386000BC0A1 /* PrivateBrowsingTest.swift */,
				EB9D8F211D9CCE5F00CA1624 /* BookmarksTest.swift */,
				EB9D8F231D9CCE5F00CA1624 /* WebViewTest.swift */,
				EB36616C1D9C3CEC00445C92 /* IntroScreenTest.swift */,
			);
			name = ui;
			path = brave/tests_src/ui;
			sourceTree = "<group>";
		};
		EB36616D1D9C3CEC00445C92 /* unit */ = {
			isa = PBXGroup;
			children = (
				EB8E3D651DF78237006EA0D1 /* FingerprintProtectionTest.swift */,
				EBE50B7C1DAE8D70000BC0A1 /* BookmarksTest.swift */,
				EB36616E1D9C3CEC00445C92 /* HttpsEverywhereTest.swift */,
				EB3661701D9C3CEC00445C92 /* top500.swift */,
				EB3661711D9C3CEC00445C92 /* WebViewLoadTest.swift */,
				EB3661721D9C3CEC00445C92 /* WebViewLoadTestUtils.swift */,
			);
			name = unit;
			path = brave/tests_src/unit;
			sourceTree = "<group>";
		};
		EB4A77331CC97AC50088E774 /* xcconfig */ = {
			isa = PBXGroup;
			children = (
				EB4A77361CC97AC50088E774 /* BaseConfig.xcconfig */,
			);
			name = xcconfig;
			path = brave/xcconfig;
			sourceTree = "<group>";
		};
		EB4E15DA1DB7F36600A4C7EA /* brave */ = {
			isa = PBXGroup;
			children = (
				EB4E15DB1DB7F36600A4C7EA /* Localizable.strings */,
			);
			name = brave;
			path = brave/l10n/brave;
			sourceTree = "<group>";
		};
		EB4E15EE1DB7F3BA00A4C7EA /* BraveShareTo */ = {
			isa = PBXGroup;
			children = (
				EB4E15EF1DB7F3BA00A4C7EA /* BraveShareToInfoPlist.strings */,
			);
			name = BraveShareTo;
			path = brave/l10n/BraveShareTo;
			sourceTree = "<group>";
		};
		F1D471871D777C7C007B443D /* OnePassword */ = {
			isa = PBXGroup;
			children = (
				F1D471881D777C7C007B443D /* OnePasswordExtension.h */,
				F1D471891D777C7C007B443D /* OnePasswordExtension.m */,
			);
			name = OnePassword;
			path = brave/ThirdParty/OnePassword;
			sourceTree = "<group>";
		};
		F206877D2439C0DE543791D2 /* SQL */ = {
			isa = PBXGroup;
			children = (
				F187557596215A3C41963EF0 /* BrowserDB.swift */,
				FB11AE05F20D82A81CDDB0D0 /* BrowserTable.swift */,
				C4FCC64BEAD27781355801AA /* DeferredDBOperation.swift */,
				81718B80CF233F354112CA85 /* FaviconsTable.swift */,
				B2EABAA73084D115EF97BD2E /* GenericTable.swift */,
				CD7B921B5225CE976413AE24 /* RemoteTabsTable.swift */,
				297C9F7E7B235E8B4EF7E3A5 /* SchemaTable.swift */,
				470C37FDCDBA7F0B4F53CC4D /* SQLiteBookmarksBase.swift */,
				BB1271570546AB5C5F7BF4C6 /* SQLiteBookmarksHelpers.swift */,
				68BE753A35DBD484DFC00563 /* SQLiteBookmarksModel.swift */,
				47A8978FCB8EF048CF9D8BC7 /* SQLiteBookmarksResetting.swift */,
				FC06D800C038456E4F17FF59 /* SQLiteBookmarksSyncing.swift */,
				2D6905FFBEC76A63A3D5D23C /* SQLiteHistory.swift */,
				FFB91F97E64C400E9A0E8C2A /* SQLiteLogins.swift */,
				649B1272F9C9DAD1CD4E4CA0 /* SQLiteQueue.swift */,
				4A9E46E393846F32BB6AE56D /* SQLiteRemoteClientsAndTabs.swift */,
				A513DCE559389AD0BDE0D411 /* SyncCommandsTable.swift */,
			);
			name = SQL;
			sourceTree = "<group>";
		};
		F2561B159976A43D01259D17 /* Client */ = {
			isa = PBXGroup;
			children = (
				8ABAD8302A38F2AC61F9E1D5 /* Application */,
				4E228136AB6086A27CA0ECC6 /* Assets */,
				6289C23DD299B40CB6212A38 /* en.lproj */,
				B595B8C7BD02B8F161320615 /* Extensions */,
				B16E1232141A4589BC578BDD /* Frontend */,
				247E3121C1E0446CBBFEBE08 /* Helpers */,
			);
			name = Client;
			sourceTree = "<group>";
		};
		F84B21B51A090F8100AAB793 = {
			isa = PBXGroup;
			children = (
				EB4A77331CC97AC50088E774 /* xcconfig */,
				D30EBB5A1C75503800105AE9 /* KIF.xcodeproj */,
				0B742CC61B32491400EE9264 /* sqlcipher.xcodeproj */,
				7B9A62B91C4002B1005C83DC /* SQLite.xcodeproj */,
				F84B21BF1A090F8100AAB793 /* Products */,
				E6231BFF1B90A34F005ABB0D /* System Dependencies */,
				9D9FA65B7AF80B044B65F8B2 /* brave */,
				928B373CD06CCFB1407180F1 /* Frameworks */,
				1C8FD3566C50CE373834F8B4 /* BraveShareTo */,
				F2561B159976A43D01259D17 /* Client */,
				0BB0AC9161A9CF9D96C7B547 /* Images.xcassets */,
				AA44EA103045B9E3603E2207 /* SearchPlugins */,
				45E472D18112457D39A86291 /* Home.xcassets */,
				B174C906ABCB1B2798AD538E /* Intro.xcassets */,
				7E40A01632FC93D27BE261DD /* Reader.xcassets */,
				AAD93FEA70EC09EF2D95A298 /* ReaderSettings.xcassets */,
				A44D1140F985B089CCAC63CA /* Extensions */,
				3159E0A46E27074B40C41FB3 /* Providers */,
				A28A18767474736EA120B6A7 /* ReadingList */,
				ABE7CEB7BF6765C749AD88CA /* Shared */,
				7E05E6D54DEE4A7D2F5C4051 /* Storage */,
				BC2DCFDD6DB6B358E06E8F09 /* ThirdParty */,
				EAAD4BF9734BBE91C7A594D3 /* Utils */,
			);
			sourceTree = "<group>";
		};
		F84B21BF1A090F8100AAB793 /* Products */ = {
			isa = PBXGroup;
			children = (
				F84B21BE1A090F8100AAB793 /* Client.app */,
				288A2D861AB8B3260023ABC3 /* Shared.framework */,
				2FCAE21A1ABB51F800877008 /* Storage.framework */,
				2FCAE2241ABB51F800877008 /* StorageTests.xctest */,
				E4D567181ADECE2700F1EFE7 /* ReadingList.framework */,
				E4D567221ADECE2700F1EFE7 /* ReadingListTests.xctest */,
				E6F9650C1B2F1CF20034B023 /* SharedTests.xctest */,
				EB8E9B6B1C7CB4E1003AA90E /* brave-unit-KIF-tests.xctest */,
				EB0F42511C9A46D800676650 /* BraveShareTo.appex */,
				EB53D0FB1D9C2BB20093077A /* brave-ui-test.xctest */,
			);
			name = Products;
			sourceTree = "<group>";
		};
		F85020E6EE4767EAE9180CBE /* Widgets */ = {
			isa = PBXGroup;
			children = (
				A039A46D3958AB005BCBE545 /* AuralProgressBar.swift */,
				5B60ED58454699DB9549B34B /* AutocompleteTextField.swift */,
				C96D05B75A6150D1C3563901 /* ChevronView.swift */,
				0F23E0D14B92A0A3784D5630 /* ErrorToast.swift */,
				15432E6C3B2273969569F01D /* InnerStrokedView.swift */,
				3CBB2471B8BCB257B93C548B /* InsetButton.swift */,
				71E0A7D9250B837EB95AF8E5 /* LoginTableViewCell.swift */,
				452C39CD747B928F9CF126B1 /* SearchInputView.swift */,
				EA85A2F9F4AF9C5BAB2EF608 /* SeparatorTableCell.swift */,
				EB4EC7836B7D80B31285DCC6 /* SiteTableViewController.swift */,
				4D8604C3CDEB6AEBCAC81B76 /* SiteTableViewControllerHeader.xib */,
				4C0EF34FD8FF09F54B890AAD /* SnackBar.swift */,
				0DEF3C3476D68E9346DDABE9 /* TabsButton.swift */,
				76F97764BF56AA792C3FCDCE /* Theme.swift */,
				03435436D07EB2E82C401AA6 /* ThumbnailCell.swift */,
				30AE5F9165CE40F4F87CC86A /* ToggleButton.swift */,
				509747D7D42AF963402467C2 /* Toolbar.swift */,
				D9360BEADE369EB8BB4A7BBD /* TwoLineCell.swift */,
			);
			name = Widgets;
			sourceTree = "<group>";
		};
		FA406D065B8F5CDF35066819 /* UIImageViewAligned */ = {
			isa = PBXGroup;
			children = (
				BEFD299CD299A784B50E1758 /* docs */,
				E9B16BC31BD56A03C5AFEDB3 /* Example */,
				688233797A721230F347C8CA /* LICENSE */,
				BDA90AF6E411A2D33F15EEE3 /* README.md */,
				C61C6F1A1B056D6E932F9CA7 /* UIImageViewAligned */,
				920586BB12CA9EBD08EF7E8D /* UIImageViewAligned.podspec */,
			);
			name = UIImageViewAligned;
			sourceTree = "<group>";
		};
		FD78A7D479961FA78B42F43E /* Extensions */ = {
			isa = PBXGroup;
			children = (
				5959479D0660219D24220F18 /* AlamofireExtensions.swift */,
				87F3EC59F5985F716F89D46B /* ArrayExtensions.swift */,
				07047A7781F4E177F5513C54 /* GeometryExtensions.swift */,
				F0315CF7EDB856F5CC04469D /* HashExtensions.swift */,
				A127F3B5A0BED3305F68B2E0 /* HexExtensions.swift */,
				85BF1920738AC219D231C69E /* NSCharacterSetExtensions.swift */,
				8C505FBF5BDE8520B98BCCF8 /* NSFileManagerExtensions.swift */,
				A62C053A18EDCEAE240498A6 /* NSMutableAttributedStringExtensions.swift */,
				A9E39E85A79516D1E92939CB /* NSScannerExtensions.swift */,
				D2243796CB0C27B99AED9742 /* NSStringExtensions.swift */,
				16B1CCA810AB91F276B9EECB /* NSURLExtensions.swift */,
				EB2EA75DA2EE7408103FF27D /* NSURLProtectionSpaceExtensions.swift */,
				96B9A02B2EB723968C62F607 /* SetExtensions.swift */,
				3CEBDE56EA7A66765808940D /* StringExtensions.swift */,
				2A6BFEC103054810F8925EAF /* UIColorExtensions.swift */,
				286FDAED8C109239AF5BA1E4 /* UIImageExtensions.swift */,
				4380F19554944742F9E55A9B /* UIViewExtensions.swift */,
				5CE70E4C1E02831B008B307A /* IntExtensions.swift */,
			);
			name = Extensions;
			sourceTree = "<group>";
		};
/* End PBXGroup section */

/* Begin PBXHeadersBuildPhase section */
		288A2D831AB8B3260023ABC3 /* Headers */ = {
			isa = PBXHeadersBuildPhase;
			buildActionMask = 2147483647;
			files = (
			);
			runOnlyForDeploymentPostprocessing = 0;
		};
		2FCAE2171ABB51F800877008 /* Headers */ = {
			isa = PBXHeadersBuildPhase;
			buildActionMask = 2147483647;
			files = (
			);
			runOnlyForDeploymentPostprocessing = 0;
		};
		80137CC4D49C3401448559D3 /* Headers */ = {
			isa = PBXHeadersBuildPhase;
			buildActionMask = 2147483647;
			files = (
				7DCF86CC78079576F5FB84A1 /* builder.h in Headers */,
				DC38BD50524F4F229F489766 /* db_impl.h in Headers */,
				4FEB5747628DB091D4F1B625 /* db_iter.h in Headers */,
				1D0EC87F3C7005732156DB55 /* dbformat.h in Headers */,
				C7E48472B057D3EF5E14CC21 /* filename.h in Headers */,
				C1689483F3FAE27CC30E202B /* log_format.h in Headers */,
				ED86C167052A9F70FAF747C4 /* log_reader.h in Headers */,
				97F8E33B27BCC1B7187533D4 /* log_writer.h in Headers */,
				7A820CE2A74B2B30F2297291 /* memtable.h in Headers */,
				17FF2FA1BF13F6BAD5FD954F /* skiplist.h in Headers */,
				92CC0725B0FA394A4D96F9E5 /* snapshot.h in Headers */,
				7C3D2D00C996F08B5296CEC5 /* table_cache.h in Headers */,
				CFF6C3BBB78F3B7F99DC50B6 /* version_edit.h in Headers */,
				EB00A2F61E1BF4CC00680DB8 /* BloomFilter.h in Headers */,
				0DFE30543A571642D72FA039 /* version_set.h in Headers */,
				D7C5871B5B5ADBFAC3919E65 /* write_batch_internal.h in Headers */,
				EB0090A01E1BF23D00680DB8 /* filter.h in Headers */,
				691BA9CA6E3647CC3D9ECAB6 /* memenv.h in Headers */,
				8B13A0FD936AEA06A5289912 /* c.h in Headers */,
				906F2B9E09174887AE1FFC89 /* cache.h in Headers */,
				8506C76D1093AD7697558E9B /* comparator.h in Headers */,
				6EC6CB01DD3A8517F6FA1A48 /* db.h in Headers */,
				75A7E6E19944EF9F68E743D1 /* dumpfile.h in Headers */,
				9434B7BDDB6ADA2AA738386D /* env.h in Headers */,
				3521C3C4B9BBC4DD21D0CD94 /* filter_policy.h in Headers */,
				32D87E603A2558A49B505DB0 /* iterator.h in Headers */,
				36C8635323CDD4DC0F28C5E3 /* options.h in Headers */,
				B7E587522DCD821AA0940F37 /* slice.h in Headers */,
				AA40B83421102E20C372F1B0 /* status.h in Headers */,
				7753974083D23447EA70C32F /* table.h in Headers */,
				6C48B9C720C5A85FB806A0AB /* table_builder.h in Headers */,
				6F93106386DBBAE77AC6600D /* write_batch.h in Headers */,
				49B0DDB0C82A7C833ED598C0 /* atomic_pointer.h in Headers */,
				99A8ED133A5230AFA8C7BEA2 /* port.h in Headers */,
				F6E88652464919F38A8A93DA /* port_example.h in Headers */,
				EB00A6881E1C071000680DB8 /* ad_block_client.h in Headers */,
				E04B515A88DAC58FCCF4E991 /* port_posix.h in Headers */,
				EAF3EC8A333CDF89EAF36E30 /* thread_annotations.h in Headers */,
				B64FB3A60347666F539215A8 /* block_.h in Headers */,
				56439B27AA657730554FE84A /* block_builder.h in Headers */,
				F90CAD0FC189B7DC71007DA7 /* filter_block.h in Headers */,
				9A3CF331365EA997C962DCF5 /* format.h in Headers */,
				8C3AB1D6EF08514FD714B10A /* iterator_wrapper.h in Headers */,
				EB0090841E1BF23D00680DB8 /* base.h in Headers */,
				07A2E57EFF8E47EB72D8FEE3 /* merger.h in Headers */,
				678B238DB54F5D618481FEBE /* two_level_iterator.h in Headers */,
				0A5B1B5CA22425374E4B314C /* arena.h in Headers */,
				2FB8E866E0695CDCE39D4AD3 /* coding.h in Headers */,
				EE651A235D2355ECC0865F46 /* crc32c.h in Headers */,
				8DBAF4A0231278A32A7B53E7 /* hash.h in Headers */,
				817E102C969EE4EA83036999 /* histogram.h in Headers */,
				29AC3A5CDE2EEC83A5C0A735 /* logging.h in Headers */,
				4394E453CB0F71D1814F5ADD /* mutexlock.h in Headers */,
				DD5E172A2A502EBEEAB77E61 /* posix_logger.h in Headers */,
				2693462AAD80728B82279A60 /* random.h in Headers */,
				E39C2782941C47224F91EAF6 /* testharness.h in Headers */,
				EB009BB11E1BF44200680DB8 /* HashSet.h in Headers */,
				EF875F2BA5E1EB136ADE64CA /* testutil.h in Headers */,
				BF983D0715644F1AB0F23E68 /* NSData+GZIP.h in Headers */,
				C6FF450832F5A645F9E9ECF9 /* NSFileManager+Tar.h in Headers */,
				ECFAE4736B3C8EE254C6E149 /* ODRefreshControl.h in Headers */,
				F1D4718E1D777C7C007B443D /* OnePasswordExtension.h in Headers */,
				EB009BAF1E1BF44200680DB8 /* HashItem.h in Headers */,
				E8A10AA61C5538355063C087 /* SwizzlingToHideSharePicker.h in Headers */,
				61464FBEE20CE5E041C799A2 /* ABPFilterLibWrapper.h in Headers */,
				B18C45C6E899AE3490F9B440 /* HttpsEverywhere.h in Headers */,
				EB00A3091E1BF4CC00680DB8 /* hashFn.h in Headers */,
				EB00A68A1E1C071000680DB8 /* cosmetic_filter.h in Headers */,
				96C1D7CEFCE19E5B2EC3D373 /* HttpsEverywhereObjC.h in Headers */,
				129F75A2C001AFAD31782003 /* JsonCpp.h in Headers */,
				F237A2C22591D2085E22F775 /* RecentlyUsedCache.h in Headers */,
				405935E0D61BE696766F34A4 /* TrackingProtectionCpp.h in Headers */,
				91B616C06F625A75262F47D9 /* LegacyJSContext.h in Headers */,
				0003A89A0675A5DA1F9B0752 /* WebViewDocScale.h in Headers */,
				49EC58027D98E205CF632DCF /* FirstPartyHost.h in Headers */,
				7FB94B0D2DE4CE146F113E90 /* TPParser.h in Headers */,
			);
			runOnlyForDeploymentPostprocessing = 0;
		};
		E4D567151ADECE2700F1EFE7 /* Headers */ = {
			isa = PBXHeadersBuildPhase;
			buildActionMask = 2147483647;
			files = (
			);
			runOnlyForDeploymentPostprocessing = 0;
		};
/* End PBXHeadersBuildPhase section */

/* Begin PBXNativeTarget section */
		288A2D851AB8B3260023ABC3 /* Shared */ = {
			isa = PBXNativeTarget;
			buildConfigurationList = 288A2D9F1AB8B3260023ABC3 /* Build configuration list for PBXNativeTarget "Shared" */;
			buildPhases = (
				288A2D811AB8B3260023ABC3 /* Sources */,
				288A2D821AB8B3260023ABC3 /* Frameworks */,
				288A2D831AB8B3260023ABC3 /* Headers */,
				288A2D841AB8B3260023ABC3 /* Resources */,
			);
			buildRules = (
			);
			dependencies = (
			);
			name = Shared;
			productName = Shared;
			productReference = 288A2D861AB8B3260023ABC3 /* Shared.framework */;
			productType = "com.apple.product-type.framework";
		};
		2FCAE2191ABB51F800877008 /* Storage */ = {
			isa = PBXNativeTarget;
			buildConfigurationList = 2FCAE2331ABB51F900877008 /* Build configuration list for PBXNativeTarget "Storage" */;
			buildPhases = (
				2FCAE2151ABB51F800877008 /* Sources */,
				2FCAE2161ABB51F800877008 /* Frameworks */,
				2FCAE2171ABB51F800877008 /* Headers */,
				2FCAE2181ABB51F800877008 /* Resources */,
			);
			buildRules = (
			);
			dependencies = (
				0B742CCE1B32493800EE9264 /* PBXTargetDependency */,
				2FCAE23C1ABB520700877008 /* PBXTargetDependency */,
			);
			name = Storage;
			productName = Storage;
			productReference = 2FCAE21A1ABB51F800877008 /* Storage.framework */;
			productType = "com.apple.product-type.framework";
		};
		2FCAE2231ABB51F800877008 /* StorageTests */ = {
			isa = PBXNativeTarget;
			buildConfigurationList = 2FCAE2371ABB51F900877008 /* Build configuration list for PBXNativeTarget "StorageTests" */;
			buildPhases = (
				2FCAE2201ABB51F800877008 /* Sources */,
				2FCAE2211ABB51F800877008 /* Frameworks */,
				2FCAE2221ABB51F800877008 /* Resources */,
			);
			buildRules = (
			);
			dependencies = (
				2FCAE2271ABB51F800877008 /* PBXTargetDependency */,
				2FCAE2291ABB51F800877008 /* PBXTargetDependency */,
			);
			name = StorageTests;
			productName = StorageTests;
			productReference = 2FCAE2241ABB51F800877008 /* StorageTests.xctest */;
			productType = "com.apple.product-type.bundle.unit-test";
		};
		E4D567171ADECE2700F1EFE7 /* ReadingList */ = {
			isa = PBXNativeTarget;
			buildConfigurationList = E4D567531ADECE2900F1EFE7 /* Build configuration list for PBXNativeTarget "ReadingList" */;
			buildPhases = (
				E4D567131ADECE2700F1EFE7 /* Sources */,
				E4D567141ADECE2700F1EFE7 /* Frameworks */,
				E4D567151ADECE2700F1EFE7 /* Headers */,
				E4D567161ADECE2700F1EFE7 /* Resources */,
			);
			buildRules = (
			);
			dependencies = (
				7B9A62F91C400303005C83DC /* PBXTargetDependency */,
			);
			name = ReadingList;
			productName = ReadingList;
			productReference = E4D567181ADECE2700F1EFE7 /* ReadingList.framework */;
			productType = "com.apple.product-type.framework";
		};
		E4D567211ADECE2700F1EFE7 /* ReadingListTests */ = {
			isa = PBXNativeTarget;
			buildConfigurationList = E4D567541ADECE2900F1EFE7 /* Build configuration list for PBXNativeTarget "ReadingListTests" */;
			buildPhases = (
				E4D5671E1ADECE2700F1EFE7 /* Sources */,
				E4D5671F1ADECE2700F1EFE7 /* Frameworks */,
				E4D567201ADECE2700F1EFE7 /* Resources */,
			);
			buildRules = (
			);
			dependencies = (
				E4D567251ADECE2700F1EFE7 /* PBXTargetDependency */,
				E4D567271ADECE2800F1EFE7 /* PBXTargetDependency */,
			);
			name = ReadingListTests;
			productName = ReadingListTests;
			productReference = E4D567221ADECE2700F1EFE7 /* ReadingListTests.xctest */;
			productType = "com.apple.product-type.bundle.unit-test";
		};
		E6F9650B1B2F1CF20034B023 /* SharedTests */ = {
			isa = PBXNativeTarget;
			buildConfigurationList = E6F965381B2F1CF20034B023 /* Build configuration list for PBXNativeTarget "SharedTests" */;
			buildPhases = (
				E6F965081B2F1CF20034B023 /* Sources */,
				E6F965091B2F1CF20034B023 /* Frameworks */,
				E6F9650A1B2F1CF20034B023 /* Resources */,
			);
			buildRules = (
			);
			dependencies = (
				E6F965141B2F1CF20034B023 /* PBXTargetDependency */,
				E6F9653A1B2F1D330034B023 /* PBXTargetDependency */,
			);
			name = SharedTests;
			productName = SharedTests;
			productReference = E6F9650C1B2F1CF20034B023 /* SharedTests.xctest */;
			productType = "com.apple.product-type.bundle.unit-test";
		};
		EB0F42501C9A46D800676650 /* BraveShareTo */ = {
			isa = PBXNativeTarget;
			buildConfigurationList = EB0F425D1C9A46D900676650 /* Build configuration list for PBXNativeTarget "BraveShareTo" */;
			buildPhases = (
				EB0F424D1C9A46D800676650 /* Sources */,
				EB0F424E1C9A46D800676650 /* Frameworks */,
				EB0F424F1C9A46D800676650 /* Resources */,
			);
			buildRules = (
			);
			dependencies = (
			);
			name = BraveShareTo;
			productName = BraveShareTo;
			productReference = EB0F42511C9A46D800676650 /* BraveShareTo.appex */;
			productType = "com.apple.product-type.app-extension";
		};
		EB53D0FA1D9C2BB20093077A /* brave-ui-test */ = {
			isa = PBXNativeTarget;
			buildConfigurationList = EB53D1021D9C2BB20093077A /* Build configuration list for PBXNativeTarget "brave-ui-test" */;
			buildPhases = (
				EB53D0F71D9C2BB20093077A /* Sources */,
				EB53D0F81D9C2BB20093077A /* Frameworks */,
				EB53D0F91D9C2BB20093077A /* Resources */,
			);
			buildRules = (
			);
			dependencies = (
				EB53D1011D9C2BB20093077A /* PBXTargetDependency */,
			);
			name = "brave-ui-test";
			productName = "ui-testing-bundle";
			productReference = EB53D0FB1D9C2BB20093077A /* brave-ui-test.xctest */;
			productType = "com.apple.product-type.bundle.ui-testing";
		};
		EB8E9B351C7CB4E1003AA90E /* brave-unit-KIF-tests */ = {
			isa = PBXNativeTarget;
			buildConfigurationList = EB8E9B651C7CB4E1003AA90E /* Build configuration list for PBXNativeTarget "brave-unit-KIF-tests" */;
			buildPhases = (
				EB8E9B381C7CB4E1003AA90E /* Sources */,
				EB8E9B541C7CB4E1003AA90E /* Frameworks */,
				EB8E9B5A1C7CB4E1003AA90E /* Resources */,
			);
			buildRules = (
			);
			dependencies = (
				EB8E9B361C7CB4E1003AA90E /* PBXTargetDependency */,
			);
			name = "brave-unit-KIF-tests";
			productName = UITests;
			productReference = EB8E9B6B1C7CB4E1003AA90E /* brave-unit-KIF-tests.xctest */;
			productType = "com.apple.product-type.bundle.unit-test";
		};
		F84B21BD1A090F8100AAB793 /* Client */ = {
			isa = PBXNativeTarget;
			buildConfigurationList = F84B21DD1A090F8100AAB793 /* Build configuration list for PBXNativeTarget "Client" */;
			buildPhases = (
				7B604F8F1C494AAA006EEEC3 /* Copy Carthage Dependencies */,
				F84B21BA1A090F8100AAB793 /* Sources */,
				F84B21BC1A090F8100AAB793 /* Resources */,
				F84B22351A09144D00AAB793 /* Copy Frameworks */,
				28CE83DE1A1D1E7C00576538 /* Frameworks */,
				E6639F191BF11E3A002D0853 /* Conditionally Add Settings Bundle */,
				EB28B5DE1C9A5CCE00B237A3 /* copy app extension */,
				9F10EC9C4185C51DEFF0215E /* Fabric key setup */,
				80137CC4D49C3401448559D3 /* Headers */,
			);
			buildRules = (
			);
			dependencies = (
				288A2D9C1AB8B3260023ABC3 /* PBXTargetDependency */,
				2FCAE2301ABB51F800877008 /* PBXTargetDependency */,
				E4D5672E1ADECE2800F1EFE7 /* PBXTargetDependency */,
				EB0F425A1C9A46D800676650 /* PBXTargetDependency */,
			);
			name = Client;
			productName = Client;
			productReference = F84B21BE1A090F8100AAB793 /* Client.app */;
			productType = "com.apple.product-type.application";
		};
/* End PBXNativeTarget section */

/* Begin PBXProject section */
		F84B21B61A090F8100AAB793 /* Project object */ = {
			isa = PBXProject;
			attributes = {
				LastSwiftMigration = 0700;
				LastSwiftUpdateCheck = 0730;
				LastUpgradeCheck = 0700;
				ORGANIZATIONNAME = Mozilla;
				TargetAttributes = {
					288A2D851AB8B3260023ABC3 = {
						CreatedOnToolsVersion = 6.2;
						LastSwiftMigration = 0800;
					};
					2FCAE2191ABB51F800877008 = {
						CreatedOnToolsVersion = 6.2;
						LastSwiftMigration = 0800;
					};
					2FCAE2231ABB51F800877008 = {
						CreatedOnToolsVersion = 6.2;
						LastSwiftMigration = 0800;
						TestTargetID = F84B21BD1A090F8100AAB793;
					};
					E4D567171ADECE2700F1EFE7 = {
						CreatedOnToolsVersion = 6.3;
						LastSwiftMigration = 0800;
					};
					E4D567211ADECE2700F1EFE7 = {
						CreatedOnToolsVersion = 6.3;
						LastSwiftMigration = 0800;
						TestTargetID = F84B21BD1A090F8100AAB793;
					};
					E6F9650B1B2F1CF20034B023 = {
						CreatedOnToolsVersion = 6.3.2;
					};
					EB0F42501C9A46D800676650 = {
						CreatedOnToolsVersion = 7.2;
						LastSwiftMigration = 0800;
						ProvisioningStyle = Automatic;
					};
					EB53D0FA1D9C2BB20093077A = {
						CreatedOnToolsVersion = 7.3.1;
						LastSwiftMigration = 0800;
						TestTargetID = F84B21BD1A090F8100AAB793;
					};
					EB8E9B351C7CB4E1003AA90E = {
						LastSwiftMigration = 0800;
					};
					F84B21BD1A090F8100AAB793 = {
						CreatedOnToolsVersion = 6.1;
						LastSwiftMigration = 0800;
						ProvisioningStyle = Automatic;
						SystemCapabilities = {
							com.apple.ApplicationGroups.iOS = {
								enabled = 1;
							};
							com.apple.BackgroundModes = {
								enabled = 1;
							};
							com.apple.Keychain = {
								enabled = 1;
							};
						};
					};
				};
			};
			buildConfigurationList = F84B21B91A090F8100AAB793 /* Build configuration list for PBXProject "Client" */;
			compatibilityVersion = "Xcode 3.2";
			developmentRegion = English;
			hasScannedForEncodings = 0;
			knownRegions = (
				en,
				Base,
				ja,
				ru,
				de,
				id,
				zh,
				"id-ID",
				"ko-KR",
				es,
				fr,
				it,
				ms,
				nb,
				pl,
				"pt-BR",
				uk,
				"zh-TW",
			);
			mainGroup = F84B21B51A090F8100AAB793;
			productRefGroup = F84B21BF1A090F8100AAB793 /* Products */;
			projectDirPath = "";
			projectReferences = (
				{
					ProductGroup = D30EBB5B1C75503800105AE9 /* Products */;
					ProjectRef = D30EBB5A1C75503800105AE9 /* KIF.xcodeproj */;
				},
				{
					ProductGroup = 0B742CC71B32491400EE9264 /* Products */;
					ProjectRef = 0B742CC61B32491400EE9264 /* sqlcipher.xcodeproj */;
				},
				{
					ProductGroup = 7B9A62BA1C4002B1005C83DC /* Products */;
					ProjectRef = 7B9A62B91C4002B1005C83DC /* SQLite.xcodeproj */;
				},
			);
			projectRoot = "";
			targets = (
				F84B21BD1A090F8100AAB793 /* Client */,
				288A2D851AB8B3260023ABC3 /* Shared */,
				2FCAE2191ABB51F800877008 /* Storage */,
				2FCAE2231ABB51F800877008 /* StorageTests */,
				E4D567171ADECE2700F1EFE7 /* ReadingList */,
				E4D567211ADECE2700F1EFE7 /* ReadingListTests */,
				E6F9650B1B2F1CF20034B023 /* SharedTests */,
				EB0F42501C9A46D800676650 /* BraveShareTo */,
				EB53D0FA1D9C2BB20093077A /* brave-ui-test */,
				EB8E9B351C7CB4E1003AA90E /* brave-unit-KIF-tests */,
			);
		};
/* End PBXProject section */

/* Begin PBXReferenceProxy section */
		0B742CCC1B32491400EE9264 /* libsqlcipher.a */ = {
			isa = PBXReferenceProxy;
			fileType = archive.ar;
			path = libsqlcipher.a;
			remoteRef = 0B742CCB1B32491400EE9264 /* PBXContainerItemProxy */;
			sourceTree = BUILT_PRODUCTS_DIR;
		};
<<<<<<< HEAD
		5C44C0CC1E38479300B1FD81 /* KIFFrameworkConsumer.app */ = {
			isa = PBXReferenceProxy;
			fileType = wrapper.application;
			path = KIFFrameworkConsumer.app;
			remoteRef = 5C44C0CB1E38479300B1FD81 /* PBXContainerItemProxy */;
			sourceTree = BUILT_PRODUCTS_DIR;
		};
		5C44C0CE1E38479300B1FD81 /* KIFFrameworkConsumerTests.xctest */ = {
			isa = PBXReferenceProxy;
			fileType = wrapper.cfbundle;
			path = KIFFrameworkConsumerTests.xctest;
			remoteRef = 5C44C0CD1E38479300B1FD81 /* PBXContainerItemProxy */;
=======
		5C82B4D21E1F5D0F00B8942C /* KIFFrameworkConsumer.app */ = {
			isa = PBXReferenceProxy;
			fileType = wrapper.application;
			path = KIFFrameworkConsumer.app;
			remoteRef = 5C82B4D11E1F5D0F00B8942C /* PBXContainerItemProxy */;
			sourceTree = BUILT_PRODUCTS_DIR;
		};
		5C82B4D41E1F5D0F00B8942C /* KIFFrameworkConsumerTests.xctest */ = {
			isa = PBXReferenceProxy;
			fileType = wrapper.cfbundle;
			path = KIFFrameworkConsumerTests.xctest;
			remoteRef = 5C82B4D31E1F5D0F00B8942C /* PBXContainerItemProxy */;
>>>>>>> 6d707f22
			sourceTree = BUILT_PRODUCTS_DIR;
		};
		7B9A62DB1C4002B1005C83DC /* SQLite.framework */ = {
			isa = PBXReferenceProxy;
			fileType = wrapper.framework;
			path = SQLite.framework;
			remoteRef = 7B9A62DA1C4002B1005C83DC /* PBXContainerItemProxy */;
			sourceTree = BUILT_PRODUCTS_DIR;
		};
		D30EBB641C75503800105AE9 /* libKIF.a */ = {
			isa = PBXReferenceProxy;
			fileType = archive.ar;
			path = libKIF.a;
			remoteRef = D30EBB631C75503800105AE9 /* PBXContainerItemProxy */;
			sourceTree = BUILT_PRODUCTS_DIR;
		};
		D30EBB661C75503800105AE9 /* Test Host.app */ = {
			isa = PBXReferenceProxy;
			fileType = wrapper.application;
			path = "Test Host.app";
			remoteRef = D30EBB651C75503800105AE9 /* PBXContainerItemProxy */;
			sourceTree = BUILT_PRODUCTS_DIR;
		};
		D30EBB681C75503800105AE9 /* KIF Tests - XCTest.xctest */ = {
			isa = PBXReferenceProxy;
			fileType = wrapper.cfbundle;
			path = "KIF Tests - XCTest.xctest";
			remoteRef = D30EBB671C75503800105AE9 /* PBXContainerItemProxy */;
			sourceTree = BUILT_PRODUCTS_DIR;
		};
		D30EBB6A1C75503800105AE9 /* KIF.framework */ = {
			isa = PBXReferenceProxy;
			fileType = wrapper.framework;
			path = KIF.framework;
			remoteRef = D30EBB691C75503800105AE9 /* PBXContainerItemProxy */;
			sourceTree = BUILT_PRODUCTS_DIR;
		};
/* End PBXReferenceProxy section */

/* Begin PBXResourcesBuildPhase section */
		288A2D841AB8B3260023ABC3 /* Resources */ = {
			isa = PBXResourcesBuildPhase;
			buildActionMask = 2147483647;
			files = (
			);
			runOnlyForDeploymentPostprocessing = 0;
		};
		2FCAE2181ABB51F800877008 /* Resources */ = {
			isa = PBXResourcesBuildPhase;
			buildActionMask = 2147483647;
			files = (
			);
			runOnlyForDeploymentPostprocessing = 0;
		};
		2FCAE2221ABB51F800877008 /* Resources */ = {
			isa = PBXResourcesBuildPhase;
			buildActionMask = 2147483647;
			files = (
			);
			runOnlyForDeploymentPostprocessing = 0;
		};
		E4D567161ADECE2700F1EFE7 /* Resources */ = {
			isa = PBXResourcesBuildPhase;
			buildActionMask = 2147483647;
			files = (
			);
			runOnlyForDeploymentPostprocessing = 0;
		};
		E4D567201ADECE2700F1EFE7 /* Resources */ = {
			isa = PBXResourcesBuildPhase;
			buildActionMask = 2147483647;
			files = (
			);
			runOnlyForDeploymentPostprocessing = 0;
		};
		E6F9650A1B2F1CF20034B023 /* Resources */ = {
			isa = PBXResourcesBuildPhase;
			buildActionMask = 2147483647;
			files = (
			);
			runOnlyForDeploymentPostprocessing = 0;
		};
		EB0F424F1C9A46D800676650 /* Resources */ = {
			isa = PBXResourcesBuildPhase;
			buildActionMask = 2147483647;
			files = (
				7F3A7ACB3815515E64F34F35 /* Brave.entitlements in Resources */,
				EB4E16011DB7F3C400A4C7EA /* BraveShareToInfoPlist.strings in Resources */,
			);
			runOnlyForDeploymentPostprocessing = 0;
		};
		EB53D0F91D9C2BB20093077A /* Resources */ = {
			isa = PBXResourcesBuildPhase;
			buildActionMask = 2147483647;
			files = (
			);
			runOnlyForDeploymentPostprocessing = 0;
		};
		EB8E9B5A1C7CB4E1003AA90E /* Resources */ = {
			isa = PBXResourcesBuildPhase;
			buildActionMask = 2147483647;
			files = (
			);
			runOnlyForDeploymentPostprocessing = 0;
		};
		F84B21BC1A090F8100AAB793 /* Resources */ = {
			isa = PBXResourcesBuildPhase;
			buildActionMask = 2147483647;
			files = (
				EB8F566F1DD0FC2800679A78 /* Readability.js in Resources */,
				E428294E231DA4CAE65470A6 /* Brave.entitlements in Resources */,
				B8D29DA8868D10CA43DFF30F /* adInfo-divquerytemplate.js in Resources */,
				EB8F569C1DD13DF300679A78 /* FiraSans-BoldItalic.ttf in Resources */,
				886E3B0001BC705ACFC4AD45 /* adInfo-wrapper.js in Resources */,
				507ACE2A12D675DAF9C79198 /* adInfo.js in Resources */,
				EBA11E1A1E2EB84800C964E0 /* adblock-regions.txt in Resources */,
				E4309BC56F1431FEA791E157 /* BlankTargetDetector.js in Resources */,
				EB4E15ED1DB7F36600A4C7EA /* Localizable.strings in Resources */,
				EB8F569F1DD13DF300679A78 /* FiraSans-Light.ttf in Resources */,
				6EA5759D8C8DB32D81620895 /* ElementAtPoint.js in Resources */,
				A0A20F790B43EED1614DC822 /* FingerprintingProtection.js in Resources */,
				EB8F569A1DD13DF300679A78 /* CharisSILR.ttf in Resources */,
				EB8F569B1DD13DF300679A78 /* FiraSans-Bold.ttf in Resources */,
				EB8F569D1DD13DF300679A78 /* FiraSans-Book.ttf in Resources */,
				4C8CFF069B42CD78C72CC4F4 /* HideEmptyImages.js in Resources */,
				DDF18B7D90D1BF9E6072344C /* PageUnload.js in Resources */,
				4305183B54F23C211BD5112A /* SafeBrowsingError.html in Resources */,
				A6E598067FE0B003D66CEBF9 /* LaunchScreen.xib in Resources */,
				15172EAC2FF91D5014CAA0CB /* Licenses.html in Resources */,
				4134197C39A4456007BCF42B /* CertError.css in Resources */,
				E37145E30F71657D57F6747C /* CertError.html in Resources */,
				EB8F56A31DD13DF300679A78 /* FiraSans-UltraLight.ttf in Resources */,
				0A14A8BA1997EFDD9BF4F08A /* Favicons.js in Resources */,
				59D6B30954B53C907F022CA7 /* FindInPage.js in Resources */,
				FE87AE69E75D3BCA0217302B /* Images.xcassets in Resources */,
				9EC9707BF7ABD93FBB0FFDB9 /* LoginsHelper.js in Resources */,
				4D68B2825D2CAD5FB6098D21 /* NetError.css in Resources */,
				EB8F56991DD13DF300679A78 /* CharisSILI.ttf in Resources */,
				6B06EE00444FA99CCD366C2B /* NetError.html in Resources */,
				13657B6789F5024F64E16739 /* PrintHelper.js in Resources */,
				9238CC0C5284146DC56706EF /* default.txt in Resources */,
				EB8F56A11DD13DF300679A78 /* FiraSans-Regular.ttf in Resources */,
				F77753583610CDE305C0EE17 /* list.txt in Resources */,
				51738B96F3E3C02A37A32C90 /* SearchPlugins in Resources */,
				EB8F56A01DD13DF300679A78 /* FiraSans-Medium.ttf in Resources */,
				2210C35A6B7EB8745B0E93B9 /* SessionRestore.html in Resources */,
				EB8F569E1DD13DF300679A78 /* FiraSans-Italic.ttf in Resources */,
				59F67C0B4DAA5B488E2C83EF /* SpotlightHelper.js in Resources */,
				EB8F56981DD13DF300679A78 /* CharisSILBI.ttf in Resources */,
				8F8FEAE7F3F5794866B0163C /* topdomains.txt in Resources */,
				A017135F85E8E813D1E8DF11 /* WindowCloseHelper.js in Resources */,
				C68CDF76C7FC1770D6427F76 /* Home.xcassets in Resources */,
				3E0F37CB279D8276AD55303D /* Intro.xcassets in Resources */,
				C415871DCEBA47DC7C423105 /* ReadabilityBrowserHelper.js in Resources */,
				35A3D6A6BB8100ACF4EBFD5E /* Reader.css in Resources */,
				EB8F56A21DD13DF300679A78 /* FiraSans-SemiBold.ttf in Resources */,
				6D9E9FAAB66AFADE0D6B20F0 /* Reader.html in Resources */,
				8853430700515F14F97FB274 /* Reader.xcassets in Resources */,
				74A3987601C4DC33D8391098 /* ReaderMode.js in Resources */,
				FDE245E7396869A614D170C8 /* ReaderSettings.xcassets in Resources */,
				CE931E5572FEACC2B5691D07 /* ReaderViewLoading.html in Resources */,
				F8210761AC1CD47310B219F6 /* SiteTableViewControllerHeader.xib in Resources */,
				EB8F56971DD13DF300679A78 /* CharisSILB.ttf in Resources */,
				85DCDA1793B10D86A3B9719E /* effective_tld_names.dat in Resources */,
			);
			runOnlyForDeploymentPostprocessing = 0;
		};
/* End PBXResourcesBuildPhase section */

/* Begin PBXShellScriptBuildPhase section */
		7B604F8F1C494AAA006EEEC3 /* Copy Carthage Dependencies */ = {
			isa = PBXShellScriptBuildPhase;
			buildActionMask = 2147483647;
			files = (
			);
			inputPaths = (
				"$(SRCROOT)/Carthage/Build/iOS/Alamofire.framework",
				"$(SRCROOT)/Carthage/Build/iOS/WebImage.framework",
				"$(SRCROOT)/Carthage/Build/iOS/SnapKit.framework",
				"$(SRCROOT)/Carthage/Build/iOS/SWXMLHash.framework",
				"$(SRCROOT)/Carthage/Build/iOS/XCGLogger.framework",
				"$(SRCROOT)/Carthage/Build/iOS/GCDWebServers.framework",
				"$(SRCROOT)/Carthage/Build/iOS/Deferred.framework",
				"$(SRCROOT)/Carthage/Build/iOS/SwiftKeychainWrapper.framework",
				"$(SRCROOT)/Carthage/Build/iOS/Eureka.framework",
				"$(SRCROOT)/Carthage/Build/iOS/Mixpanel.framework",
			);
			name = "Copy Carthage Dependencies";
			outputPaths = (
			);
			runOnlyForDeploymentPostprocessing = 0;
			shellPath = /bin/sh;
			shellScript = "echo COPYING ${SCRIPT_INPUT_FILE_COUNT}\n/usr/local/bin/carthage copy-frameworks";
			showEnvVarsInLog = 0;
		};
		9F10EC9C4185C51DEFF0215E /* Fabric key setup */ = {
			isa = PBXShellScriptBuildPhase;
			buildActionMask = 2147483647;
			files = (
			);
			inputPaths = (
			);
			name = "Fabric key setup";
			outputPaths = (
			);
			runOnlyForDeploymentPostprocessing = 0;
			shellPath = /bin/sh;
			shellScript = "sh ./brave/build-system/.fabric-key-setup.sh";
		};
		E6639F191BF11E3A002D0853 /* Conditionally Add Settings Bundle */ = {
			isa = PBXShellScriptBuildPhase;
			buildActionMask = 2147483647;
			files = (
			);
			inputPaths = (
			);
			name = "Conditionally Add Settings Bundle";
			outputPaths = (
			);
			runOnlyForDeploymentPostprocessing = 0;
			shellPath = /bin/sh;
			shellScript = "if [ \"${INCLUDE_SETTINGS_BUNDLE}\" = \"YES\" ]\nthen\n    cp -r \"${PROJECT_DIR}/${TARGET_NAME}/Application/Settings.bundle\" \"${BUILT_PRODUCTS_DIR}/${PRODUCT_NAME}.app\"\nfi";
		};
/* End PBXShellScriptBuildPhase section */

/* Begin PBXSourcesBuildPhase section */
		288A2D811AB8B3260023ABC3 /* Sources */ = {
			isa = PBXSourcesBuildPhase;
			buildActionMask = 2147483647;
			files = (
				6E6C80864244789FC4EEFB69 /* Strings.swift in Sources */,
				684B0FAF6C0693668B22787D /* UserAgent.swift in Sources */,
				D02C77851544A2FC4270D5CB /* Box.swift in Sources */,
				0D7696D88A72873197D550B7 /* BoxType.swift in Sources */,
				70926D2D1D846942100DA59B /* MutableBox.swift in Sources */,
				F46796229799B19F7570711F /* json.swift in Sources */,
				890146B43FFA21F92E157D6F /* Reachability.swift in Sources */,
				7D978383521A3EEEEDAFE56B /* Error.swift in Sources */,
				B4759FA231EF7F9AD9C3DC5F /* Result.swift in Sources */,
				1A8A23CF250C3C55D7A59952 /* Accessibility.swift in Sources */,
				23B6887BCEA16EB95387D7E5 /* AppConstants.swift in Sources */,
				6B5A75D68B8DA06D1076AFDA /* AppInfo.swift in Sources */,
				F41C0EA95776F22917E445B9 /* AssertionUtils.swift in Sources */,
				88988733539E6171A258CDAC /* AsyncReducer.swift in Sources */,
				C0828189F18A107B73C85D10 /* AuthenticationKeychainInfo.swift in Sources */,
				A25D462B2D8A6EFE642C2C9F /* Bytes.swift in Sources */,
				30F4C5A4EF356D2EB010954C /* Cancellable.swift in Sources */,
				2D227EE9736C4113B6064E9D /* DeferredUtils.swift in Sources */,
				D0BC2CC2B4F1C2E894913805 /* DeviceInfo.swift in Sources */,
				009086AB575DEC0D7221188E /* AlamofireExtensions.swift in Sources */,
				EE1BFCBBE63887C050C3658B /* ArrayExtensions.swift in Sources */,
				4AED9FA51E5F3217C55A485E /* HashExtensions.swift in Sources */,
				15EEED2DA6C04E11BB3C7508 /* HexExtensions.swift in Sources */,
				825EE1990349195EA7FFBC0E /* NSCharacterSetExtensions.swift in Sources */,
				AE310264EA841C9B3BABEB62 /* NSFileManagerExtensions.swift in Sources */,
				C66341CFB5BC2845EAE6F441 /* NSMutableAttributedStringExtensions.swift in Sources */,
				B5D0F3D1E9359754EAA95668 /* NSScannerExtensions.swift in Sources */,
				D22F3664076BEA8511A9F68D /* NSStringExtensions.swift in Sources */,
				6DF3110A19CA5AE5638260F8 /* NSURLExtensions.swift in Sources */,
				EFF86895BB43202E2D446C94 /* NSURLProtectionSpaceExtensions.swift in Sources */,
				C7A7696A703B5D521FDF5D07 /* SetExtensions.swift in Sources */,
				B3F820C60BCE34555656A001 /* StringExtensions.swift in Sources */,
				E62FD3F126ABE03669E5BD73 /* UIColorExtensions.swift in Sources */,
				CD7D5297FC74D76C72D430D1 /* UIImageExtensions.swift in Sources */,
				9F50BCE3D5FDCED5636CC737 /* FSUtils.m in Sources */,
				1BEC203DBC0FE2B59740A167 /* Functions.swift in Sources */,
				93A842BE3895EA27CC7F29D4 /* KeyboardHelper.swift in Sources */,
				8CA4BCCF4C332CB68C926F94 /* KeychainCache.swift in Sources */,
				47FBF29F2D52E54743C0B3C4 /* Loader.swift in Sources */,
				5F2B60B9CFD2907BEC584CF6 /* Logger.swift in Sources */,
				C2748BF5B46143077DAED2D9 /* NotificationConstants.swift in Sources */,
				3B89B9BCB84503843DEA2D7A /* PhoneNumberFormatter.swift in Sources */,
				B777CA48C19B1D9F19FE6F78 /* Prefs.swift in Sources */,
				AEE2ED1CBBB834287D6D45DC /* RollingFileLogger.swift in Sources */,
				EA57C937929B9D79638AE0C2 /* SupportUtils.swift in Sources */,
				AF3C4643FB0DC60CF8F39C4E /* SystemUtils.swift in Sources */,
				FC2095B26ED035AC676F76A3 /* TimeConstants.swift in Sources */,
				F19BA07B8D5A71CF10AB4851 /* WeakList.swift in Sources */,
			);
			runOnlyForDeploymentPostprocessing = 0;
		};
		2FCAE2151ABB51F800877008 /* Sources */ = {
			isa = PBXSourcesBuildPhase;
			buildActionMask = 2147483647;
			files = (
				6ECFD5117C4626C6AD42296F /* Bookmarks.swift in Sources */,
				3FCDE11CB2F55872FE7DE1A8 /* BookmarksModel.swift in Sources */,
				815A4AE3431456563368FCDE /* CachingItemSource.swift in Sources */,
				617490D0B2A36246C3AE520C /* Trees.swift in Sources */,
				DB6F105D6978BD4C74D042E1 /* CertStore.swift in Sources */,
				9BA1B7040752CAF5BBAB416E /* Clients.swift in Sources */,
				B1D77D25E3AC4F2605A518E1 /* CompletionOps.swift in Sources */,
				D72F5C6D06CE2CE698BA7DE3 /* Cursor.swift in Sources */,
				27A77BA035CE5E1E6BDA8A44 /* DatabaseError.swift in Sources */,
				E74857EF8CE5864799349B87 /* DefaultSuggestedSites.swift in Sources */,
				807DED80523E0126A326727B /* DiskImageStore.swift in Sources */,
				270142C3D6364478D3CF1CE8 /* Favicons.swift in Sources */,
				E5F985933155B3E4117AFC18 /* FileAccessor.swift in Sources */,
				10C180E6F7D11D40D45A8F88 /* History.swift in Sources */,
				2AE1B8557FBA38DCDDF86D27 /* Logins.swift in Sources */,
				E7137CFBEDF3A241B3FF612E /* MockLogins.swift in Sources */,
				0F13927D3796F166DC5A1FD4 /* Queue.swift in Sources */,
				E88158BB7457CE7E9093BD73 /* RemoteTabs.swift in Sources */,
				269F556923EACC63E1A2FC42 /* Sharing.swift in Sources */,
				0361035E9CD7F0F6F2A5C64A /* Site.swift in Sources */,
				0694356815E47FFC94085447 /* BrowserDB.swift in Sources */,
				E12A5FD09E22642F5AD30719 /* BrowserTable.swift in Sources */,
				E2BD0520BB757B42E90BF36F /* DeferredDBOperation.swift in Sources */,
				C834296D0C5D0BA797E763D3 /* FaviconsTable.swift in Sources */,
				3275A11BBBE5E736BD12729A /* GenericTable.swift in Sources */,
				A6A642351469BCFC02F2BB1E /* RemoteTabsTable.swift in Sources */,
				28C86A54EA33E90BE81F191B /* SchemaTable.swift in Sources */,
				671590F1C38A4EF0DAE62A83 /* SQLiteBookmarksBase.swift in Sources */,
				DA04E2F1BC787C3ED2618197 /* SQLiteBookmarksHelpers.swift in Sources */,
				3D99C02BDBB40F2739938659 /* SQLiteBookmarksModel.swift in Sources */,
				2DA597E7258FBF56677C8BED /* SQLiteBookmarksResetting.swift in Sources */,
				395AE47342666E8B07D1C1ED /* SQLiteBookmarksSyncing.swift in Sources */,
				FEE054125202A09D9B35CAB0 /* SQLiteHistory.swift in Sources */,
				14FF09190A6F4A5C98928A83 /* SQLiteLogins.swift in Sources */,
				38C6079808773B8CF97618FF /* SQLiteQueue.swift in Sources */,
				DEE9B5332A9B859D6CA0A6C9 /* SQLiteRemoteClientsAndTabs.swift in Sources */,
				76A4A0A9ADFBF2A1FA0098C1 /* SyncCommandsTable.swift in Sources */,
				4DF3CF5669941F5C9031E019 /* SuggestedSites.swift in Sources */,
				759CCF8C1F35C49E34CD60A0 /* Syncable.swift in Sources */,
				B8D98177EF45872E5DBFF377 /* SyncQueue.swift in Sources */,
				4FC949269A0D93381345F653 /* SwiftData.swift in Sources */,
				4649D0E412F24DB5EB918AD5 /* Visit.swift in Sources */,
				10D3B4433DAA1DFE87703174 /* ExtensionUtils.swift in Sources */,
			);
			runOnlyForDeploymentPostprocessing = 0;
		};
		2FCAE2201ABB51F800877008 /* Sources */ = {
			isa = PBXSourcesBuildPhase;
			buildActionMask = 2147483647;
			files = (
			);
			runOnlyForDeploymentPostprocessing = 0;
		};
		E4D567131ADECE2700F1EFE7 /* Sources */ = {
			isa = PBXSourcesBuildPhase;
			buildActionMask = 2147483647;
			files = (
				6496B09C16B08B8A36235C5D /* ReadingListAuthenticator.swift in Sources */,
				97F700DCD30B79846A704360 /* ReadingListBasicAuthAuthenticator.swift in Sources */,
				FA00F294BBBF495131089C3E /* ReadingListBatchRecordResponse.swift in Sources */,
				7971C8B979665E629CFBFB15 /* ReadingListChangeAccumulator.swift in Sources */,
				55F62A700691EAA9F859A921 /* ReadingListClient.swift in Sources */,
				CD9AA01A31303BE2AA912A09 /* ReadingListClientMetadata.swift in Sources */,
				A713235167A69FC297287CA2 /* ReadingListClientRecord.swift in Sources */,
				6F27EA0089C6AF4245835795 /* ReadingListError.swift in Sources */,
				4D2F0851C1847F70F7502AB8 /* ReadingListFetchSpec.swift in Sources */,
				7DE419A744794666AFE6AD77 /* ReadingListOAuthAuthenticator.swift in Sources */,
				E939FB81603AD73753142DF8 /* ReadingListRecord.swift in Sources */,
				19139D96F406FCA9D1B6933D /* ReadingListRecordResponse.swift in Sources */,
				383CFEF70D62A26D58CBB466 /* ReadingListRecordsResponse.swift in Sources */,
				A17F26E14B238008E1E0DC1D /* ReadingListResponse.swift in Sources */,
				10D0875B5899750ABE8AF0B8 /* ReadingListServerMetadata.swift in Sources */,
				FDADC87E22921282BB40B2BA /* ReadingListServerRecord.swift in Sources */,
				889D27987884C65709A6115B /* ReadingListService.swift in Sources */,
				0C4C783F1C0ACF9ABB3C741A /* ReadingListSQLStorage.swift in Sources */,
				0DFBCEC5F646C1F053D50512 /* ReadingListStorage.swift in Sources */,
				83EBFE23C348AF6D60FD0014 /* ReadingListSynchronizer.swift in Sources */,
				625E3E06A36AB03EA26439F6 /* ReadingListSyncMetadata.swift in Sources */,
				5588EEAEAAE2316C0AC77931 /* ReadingListUtils.swift in Sources */,
			);
			runOnlyForDeploymentPostprocessing = 0;
		};
		E4D5671E1ADECE2700F1EFE7 /* Sources */ = {
			isa = PBXSourcesBuildPhase;
			buildActionMask = 2147483647;
			files = (
			);
			runOnlyForDeploymentPostprocessing = 0;
		};
		E6F965081B2F1CF20034B023 /* Sources */ = {
			isa = PBXSourcesBuildPhase;
			buildActionMask = 2147483647;
			files = (
			);
			runOnlyForDeploymentPostprocessing = 0;
		};
		EB0F424D1C9A46D800676650 /* Sources */ = {
			isa = PBXSourcesBuildPhase;
			buildActionMask = 2147483647;
			files = (
				2400342EEA3D538F524687DB /* ShareToBraveViewController.swift in Sources */,
			);
			runOnlyForDeploymentPostprocessing = 0;
		};
		EB53D0F71D9C2BB20093077A /* Sources */ = {
			isa = PBXSourcesBuildPhase;
			buildActionMask = 2147483647;
			files = (
				EB9D8F261D9CCE5F00CA1624 /* WebViewTest.swift in Sources */,
				EB1E55881D9EE37C008545DC /* IntroScreenTest.swift in Sources */,
				EBACC8551DF9BB3500D5E048 /* SettingsViewTest.swift in Sources */,
				EB9D8F241D9CCE5F00CA1624 /* BookmarksTest.swift in Sources */,
				EBE50B8A1DAEC8DD000BC0A1 /* UITestUtils.swift in Sources */,
				EBE50B8D1DB02386000BC0A1 /* PrivateBrowsingTest.swift in Sources */,
				EB1D65801DF7337100F2E3AE /* ReaderModeTest.swift in Sources */,
			);
			runOnlyForDeploymentPostprocessing = 0;
		};
		EB8E9B381C7CB4E1003AA90E /* Sources */ = {
			isa = PBXSourcesBuildPhase;
			buildActionMask = 2147483647;
			files = (
				EB62B8021DB59EF9006FD479 /* WebViewLoadTest.swift in Sources */,
				EB8E3D661DF78237006EA0D1 /* FingerprintProtectionTest.swift in Sources */,
				EB3661761D9C3CEC00445C92 /* HttpsEverywhereTest.swift in Sources */,
				EB8E3D711DF785CD006EA0D1 /* WebViewLoadTestUtils.swift in Sources */,
				EBE50B831DAE8D77000BC0A1 /* BookmarksTest.swift in Sources */,
			);
			runOnlyForDeploymentPostprocessing = 0;
		};
		F84B21BA1A090F8100AAB793 /* Sources */ = {
			isa = PBXSourcesBuildPhase;
			buildActionMask = 2147483647;
			files = (
				C0725B9765E18BB98FA2C416 /* builder.cc in Sources */,
				22A2D33804D88F8E5A828EB9 /* c.cc in Sources */,
				5C44C0DA1E3EE42D00B1FD81 /* Domain.swift in Sources */,
				0336F9B2BC7FF14F45DB681F /* db_impl.cc in Sources */,
				DF0324E386DF0AAF40CEE51A /* db_iter.cc in Sources */,
				E89DEAF4A642EA060CAC3883 /* dbformat.cc in Sources */,
				A6A180ED09280A17C5C11B72 /* dumpfile.cc in Sources */,
				252BFD86BA8B20F6B485D561 /* filename.cc in Sources */,
				7823B137D3AA2D991BC8DC5C /* log_reader.cc in Sources */,
				4AF02687F2E5153D0D0632EF /* log_writer.cc in Sources */,
				0A2551764195AA45DBDDF655 /* memtable.cc in Sources */,
				ADE19CAE7AB6DE0B2401742F /* repair.cc in Sources */,
				CB4E437860D2905954E3F7CA /* table_cache.cc in Sources */,
				217F00AA07C08EBEA35CFFA4 /* version_edit.cc in Sources */,
				3078EC63F4D0D10D8CE0B5E5 /* version_set.cc in Sources */,
				7BA3C826C13C285AA2A6F789 /* write_batch.cc in Sources */,
				23E105570490AC11F27B26E8 /* memenv.cc in Sources */,
				5CD7F3901E3FB7FA00A12BB9 /* Tab.swift in Sources */,
				5E5E76550DFB4EB71194132F /* LICENSE in Sources */,
				8C37559D5128842F1EA41DC1 /* port_posix.cc in Sources */,
				4DB470E1162880D83AB88E5C /* block.cc in Sources */,
				5FBB6E142EFF5F6E989ABD49 /* block_builder.cc in Sources */,
				1204E92DCEECF3540EA648CF /* filter_block.cc in Sources */,
				40DD8F2FF8733625CF906534 /* format.cc in Sources */,
				5CE70E451E022FAB008B307A /* BraveShieldStatsView.swift in Sources */,
				5F88581725B7AAA78F91A4D4 /* iterator.cc in Sources */,
				3FE012C35D0AD5E2B5BB4767 /* merger.cc in Sources */,
				479A31771C308868296EA8C3 /* table.cc in Sources */,
				D930735487A274E11203B106 /* table_builder.cc in Sources */,
				9E08BE0D0C19A5DA7BA7BB52 /* two_level_iterator.cc in Sources */,
				25EC5AB01633FAA4720D56C3 /* arena.cc in Sources */,
				5C44C0DE1E3EE47B00B1FD81 /* History.swift in Sources */,
				9936A9499C3DD474BF33C5A7 /* bloom.cc in Sources */,
				66D96438D7A6745AE7673C3E /* cache.cc in Sources */,
				015649F978DE96490BACE063 /* coding.cc in Sources */,
				C3E7CE0AE0365AD6A7CB7D49 /* comparator.cc in Sources */,
				BDED82C210B0F2D66C8BB338 /* crc32c.cc in Sources */,
				95E4FF6371AD1D0BB1605B9D /* env.cc in Sources */,
				7EBF009B7F4749FDD8D775B4 /* env_posix.cc in Sources */,
				CC1E2496D2BBE436131C1F81 /* filter_policy.cc in Sources */,
				9EAB0C6103188CF38E86ED36 /* hash.cc in Sources */,
				E4CB04CE57189DE29391DA11 /* histogram.cc in Sources */,
				E77C749FCE7245FCCE69C315 /* logging.cc in Sources */,
				EB00A6891E1C071000680DB8 /* cosmetic_filter.cc in Sources */,
				002B85CD8B3F1E96C50DBAA1 /* options.cc in Sources */,
				D974018CF8F1728469457616 /* status.cc in Sources */,
				8C1EF9076148B5DE1EEC4A0B /* testharness.cc in Sources */,
				5F05A9BDFA985F96C2CFCA35 /* testutil.cc in Sources */,
				23699E7ECA45D2C23FFEB992 /* NSData+GZIP.m in Sources */,
				736EF030429F5288A4EDE179 /* NSFileManager+Tar.m in Sources */,
				676AF6C41649B4E23DA21306 /* BraveApp.swift in Sources */,
				08BC96A6EFBA13BBE99C9A0F /* BraveUtil.swift in Sources */,
				CF1FD6B869DAC754B459302B /* BraveBrowserBottomToolbar.swift in Sources */,
				B559CDC0AF8A6D35DE545B6A /* BraveBrowserViewController.swift in Sources */,
				CBE8F9770BF74CCB68E0807A /* BraveMainWindow.swift in Sources */,
				184619D873835F18B9731D1E /* BraveScrollController.swift in Sources */,
				8999244A8E5D55AF862B8167 /* BraveSettingsView.swift in Sources */,
				42BB62D8A935B31499CE77E3 /* BraveTopViewController.swift in Sources */,
				6287F57212354177AA5D5F28 /* BraveURLBarView.swift in Sources */,
				F1D4718F1D777C7C007B443D /* OnePasswordExtension.m in Sources */,
				D36C19A448AA81DB6DFD701D /* BraveUX.swift in Sources */,
				EB00A68C1E1C079800680DB8 /* filter.cc in Sources */,
				3EB8444F3C93E29BB8817AF7 /* HistorySwiper.swift in Sources */,
				86D123F20829658238ECF3A8 /* ODRefreshControl.m in Sources */,
				778AC5C1DE79E2AE7550D92E /* PicklistSetting.swift in Sources */,
				E9396A65893407CA10034653 /* BraveRightSidePanel.swift in Sources */,
				41C8C73403C41EA2B3504989 /* MainSidePanelViewController.swift in Sources */,
				84A180A158F0E79DEC227E41 /* SidePanelBaseViewController.swift in Sources */,
				C2527F8A70ACEA55C5BACA7F /* SwizzlingToHideSharePicker.m in Sources */,
				A06E13ADC55EEF9339F0C366 /* TabsBarViewController.swift in Sources */,
				038D1223149F0BDE7750CA80 /* TabWidget.swift in Sources */,
				DE38791AD41548D3FDB68C78 /* BlankTargetLinkHandler.swift in Sources */,
				7F05CC97A91011D519E12402 /* BraveContextMenu.swift in Sources */,
				B735CA1D323CBBD44E763DD9 /* BravePageUnloadHelper.swift in Sources */,
				31CAC008CE6B2D73DBFC9A5E /* ElementAtPoint.swift in Sources */,
				5CD7F38E1E3EFBF100A12BB9 /* FaviconMO.swift in Sources */,
				67EBDA431847A8081DDCF90E /* FingerprintingProtection.swift in Sources */,
				365D79EB4650B90378CCF45B /* HideEmptyImages.swift in Sources */,
				A1CFE166EBD926880A69E052 /* LoginsHelper+1PW.swift in Sources */,
				907D2E87F3AB62A94DB2D9E7 /* InfoPlist.strings in Sources */,
				CCCD5D311C1E3408F243DF5E /* ABPFilterLibWrapper.mm in Sources */,
				5C44C0D21E384AE700B1FD81 /* DataController.swift in Sources */,
				5CE70E4D1E02831B008B307A /* IntExtensions.swift in Sources */,
				3AAE8F176D74D5884854D830 /* AdBlocker.swift in Sources */,
				EB9CAB431DC2592700627A39 /* UIWebViewSwizzling.m in Sources */,
				A4997544E81DF456966522E6 /* BraveShieldState.swift in Sources */,
				F0EA069256DABEECB329C591 /* binding.gyp in Sources */,
				2F0860C25F7367CEED17E283 /* HttpsEverywhere.cpp in Sources */,
				A2F643975578B7DA57C4B7A4 /* HttpsEverywhereObjC.mm in Sources */,
				A026D2C7D56306D65820F5EA /* LICENSE in Sources */,
				16B5C378276A21598A9BFD31 /* Makefile in Sources */,
				70B5479B872B9E556BC787DE /* HttpsEverywhere.swift in Sources */,
				7F17B9DFB20A62DAECBE0350 /* NetworkDataFileLoader.swift in Sources */,
				512E10479437E91E0C460A9E /* SafeBrowsing.swift in Sources */,
				D1C86DA5CC9837EE549A6AB9 /* TrackingProtection.swift in Sources */,
				4BC045726236C11E7D507089 /* TrackingProtectionCpp.mm in Sources */,
				86D3B9819FCA03016E9B9C4B /* UrlProtocol.swift in Sources */,
				B68CFF88E0641A0F8CA9C1BE /* BraveWebView.swift in Sources */,
				65D7C98408394E5F2E760894 /* LegacyJSContext.m in Sources */,
				1F2948B4093DD581ADBB7FA4 /* PrivateBrowsing.swift in Sources */,
				62859AF44506E17DCC0A2759 /* WebViewBackForward.swift in Sources */,
				C5A2E6F2033E5897F1F43AD7 /* WebViewDocScale.m in Sources */,
				5B352CB4FE3A4ED634975490 /* WebViewProgress.swift in Sources */,
				968634F419DEA85A0922394A /* WebViewScripting.swift in Sources */,
				CCAC3364419AA9AB527A29B9 /* TPParser.cpp in Sources */,
				D50043B62400690CFBBB5859 /* AdjustIntegration.swift in Sources */,
				5E6571D452F3C000461D2481 /* AppDelegate.swift in Sources */,
				19503FBC8FFDBFB991DC9387 /* CrashReporter.swift in Sources */,
				518DC47C3214F272D78DFBD9 /* DebugSettingsBundleOptions.swift in Sources */,
				5C32C7B6034B41A9C822555E /* main.swift in Sources */,
				D503AACFCAC42E22324494E2 /* QuickActions.swift in Sources */,
				62B5EDA86994D2198B91FFFC /* TestAppDelegate.swift in Sources */,
				AB8A81FEB9405517D11D668D /* WebServer.swift in Sources */,
				989986E4AD89740E7F458CD3 /* NSAttributedStringExtensions.swift in Sources */,
				4FCC90F45C8CC749A62A5F4D /* UIAlertControllerExtensions.swift in Sources */,
				E2D33EC35C1599109A588B7E /* UIImageViewExtensions.swift in Sources */,
				B0247C5844D0AEA9CC20D3EF /* UIPasteboardExtensions.swift in Sources */,
				1AD5A92B8D7E128A09DCB480 /* AboutHomeHandler.swift in Sources */,
				0D29C95CC4DEDD0CAFB40E8C /* BackForwardListViewController.swift in Sources */,
				E2B4AF2CA18EBFF4E118049E /* Browser.swift in Sources */,
				E2E956A6C13C602CE5A68623 /* BrowserLocationView.swift in Sources */,
				75ECAD0AD57BB30A0C936C26 /* BrowserPrintPageRenderer.swift in Sources */,
				F7786B0416321F41C642619E /* BrowserPrompts.swift in Sources */,
				B4C5925ABA9B07212E1596DF /* BrowserScrollController.swift in Sources */,
				00A3303C9E57E842D703EE04 /* BrowserToolbar.swift in Sources */,
				08A6B9B1A574E15F5AD1DDC2 /* BrowserTrayAnimators.swift in Sources */,
				5C44C0D51E39834600B1FD81 /* Model.xcdatamodeld in Sources */,
				58B8BB9CDCB0B95E091EA072 /* BrowserViewController+BrowserDelegate.swift in Sources */,
				1FA81E870F3EAE5C8FB9269C /* BrowserViewController+ContextMenuHelperDelegate.swift in Sources */,
				5C67126F8B355442E99D9EDB /* BrowserViewController+FindInPage.swift in Sources */,
				49603E1E5183CDC3BD1C2D09 /* BrowserViewController+KeyCommands.swift in Sources */,
				C1F07A6A18FC4630EA937E6B /* BrowserViewController+ReaderModeDelegate.swift in Sources */,
				24F13EC5A582B77E0F00EB61 /* BrowserViewController+TabManagerDelegate.swift in Sources */,
				969DAF9437DD60D2DE8021A0 /* BrowserViewController+ToolbarAndUrlbarDelegate.swift in Sources */,
				EB009BB01E1BF44200680DB8 /* HashSet.cpp in Sources */,
				2AC0D22C9C73296D030162EE /* BrowserViewController+WKNavigationDelegate.swift in Sources */,
				10EAA024996482D72088EBEF /* BrowserViewController+WKUIDelegate.swift in Sources */,
				0857095CBFE00F31F190C638 /* BrowserViewController.swift in Sources */,
				A90DB45DF991E67B7130B8BB /* ContextMenuHelper.swift in Sources */,
				DD024D7E481298ACAB9EF286 /* ErrorPageHelper.swift in Sources */,
				EB00A3081E1BF4CC00680DB8 /* hashFn.cpp in Sources */,
				91B903FBE39F640B651928D0 /* FaviconManager.swift in Sources */,
				B12303762D2ADF302DF8F575 /* FindInPageBar.swift in Sources */,
				57A89B3DB802440164DBCA3E /* FindInPageHelper.swift in Sources */,
				BAE512B7D2251A8207EBA7D4 /* LoginsHelper.swift in Sources */,
				B2A8F582025AD68DE57BBCFB /* OpenPdfHelper.swift in Sources */,
				1BB69837CDB9BA1A8ED56628 /* OpenSearch.swift in Sources */,
				B12BAB62656FE6E23B2F8FA7 /* PrintHelper.swift in Sources */,
				9CF9F9970296253C177CD2E8 /* ReaderModeBarView.swift in Sources */,
				209C9E2C166E53A1119E09CE /* ScreenshotHelper.swift in Sources */,
				48C6EB7A9F5866B0EAD90E90 /* SearchEngines.swift in Sources */,
				F5723B6EE5165F5CBF544F6C /* SearchLoader.swift in Sources */,
				2D0D3E1D9C7AA8872D5EB34D /* SearchSuggestClient.swift in Sources */,
				E9736B8FFA056E24BE2EB834 /* SearchViewController.swift in Sources */,
				F9DDDE64CF5ACAD94F495B1D /* SessionData.swift in Sources */,
				9BFE547FF9C37E82814BA9C6 /* SessionRestoreHandler.swift in Sources */,
				715CCD78C38B066CA39D4E10 /* SessionRestoreHelper.swift in Sources */,
				5CFC706D1D9D9F30008A7B7A /* BraveTermsViewController.swift in Sources */,
				D84AAF7ADCD719C5A45AFCEE /* SwipeAnimator.swift in Sources */,
				3D25335ED4A5C9DA042516E9 /* TabManager.swift in Sources */,
				EA13B15D4D6AF3EAC2B3177D /* TabTrayController.swift in Sources */,
				1A23068D5E66CD83B1512D15 /* URIFixup.swift in Sources */,
				7A4740A67EFB857AA6E9944A /* URLBarView.swift in Sources */,
				EB00A2F51E1BF4CC00680DB8 /* BloomFilter.cpp in Sources */,
				5F4A4A111C9E46036CF35F76 /* WindowCloseHelper.swift in Sources */,
				68450568B88EB41CBF2CF6B0 /* BookmarksPanel.swift in Sources */,
				162A3AF42CC684A194F305D6 /* HistoryPanel.swift in Sources */,
				92B2B7F2B17137887C97E54D /* HomePanels.swift in Sources */,
				10DF79DE9188E0B7D4188CA0 /* HomePanelViewController.swift in Sources */,
				5C404E1B2531DC2E178F80F8 /* ReaderPanel.swift in Sources */,
				A60EAD80FF2144001CB1BF0D /* TopSitesPanel.swift in Sources */,
				52BDD8769368A8FAFE446EBC /* IntroViewController.swift in Sources */,
				D80CA0E8B90013CF5092C6A0 /* LoginListViewController.swift in Sources */,
				4FC607AE16C98EF4151E08A5 /* FSReadingList.m in Sources */,
				BA7D7ADACEC12F432C93C025 /* ReadabilityBrowserHelper.swift in Sources */,
				70584DD394CC47BC6EADEE10 /* ReadabilityService.swift in Sources */,
				4F31DDE7EBC23007AABA22BE /* ReaderMode.swift in Sources */,
				BB63E86A4AC53F36D5B76263 /* ReaderModeCache.swift in Sources */,
				2FBCFA22FFA948467136AF65 /* ReaderModeHandlers.swift in Sources */,
				1C1BD844C67E5F9C40F06A40 /* ReaderModeStyleViewController.swift in Sources */,
				52808425834F70D43948B2AB /* ReaderModeUtils.swift in Sources */,
				B4AC7FC0F7D974AD0BA32C3A /* AppSettingsOptions.swift in Sources */,
				A56B5847463CCB600331AE73 /* AppSettingsTableViewController.swift in Sources */,
				4A6B728ACF11D1753EB947C3 /* Clearables.swift in Sources */,
				C430DD4BD879C97025E308CB /* ClearPrivateDataTableViewController.swift in Sources */,
				4AEC1270F1F51DE3120C8E86 /* LoginDetailViewController.swift in Sources */,
				D4D89E59C045D41A4853B20F /* SearchEnginePicker.swift in Sources */,
				D22B5AC8588A48662FD6757A /* SearchSettingsTableViewController.swift in Sources */,
				7DDC5DDFD3653B02726E925F /* SettingsContentViewController.swift in Sources */,
				5C44C0D71E3C08B400B1FD81 /* Bookmark.swift in Sources */,
				71016AB1FC1E6BA1ED8AE24B /* SettingsNavigationController.swift in Sources */,
				5F75F6A942D553447FCA177F /* SettingsTableViewController.swift in Sources */,
				A69BFC90988CE401E0A5A0E7 /* FindInPageActivity.swift in Sources */,
				B742F2D270D9E2378953F327 /* RequestDesktopSiteActivity.swift in Sources */,
				55195FD4D07FD5DE37700D77 /* ShareExtensionHelper.swift in Sources */,
				F3DF5AD139E1BA9D27631B8C /* TitleActivityItemProvider.swift in Sources */,
				309EA23114E638AD05EBCD27 /* UIConstants.swift in Sources */,
				E46B3A85CE3EEB162E7691FF /* AuralProgressBar.swift in Sources */,
				718321E1107FDDED70FDD449 /* AutocompleteTextField.swift in Sources */,
				D719AFA2D991F2D6493368D1 /* ChevronView.swift in Sources */,
				DACC149A83086DD5BA322C21 /* ErrorToast.swift in Sources */,
				EB288679122425F037A1375C /* InnerStrokedView.swift in Sources */,
				C1E4256758F62E1CC1D4F84E /* InsetButton.swift in Sources */,
				BE99AC7563437EAA6F5413CA /* LoginTableViewCell.swift in Sources */,
				BCE000B5F9FF52DE27BE387B /* SearchInputView.swift in Sources */,
				EB62B7FD1DB53F3D006FD479 /* Punycode.swift in Sources */,
				9645840ABD3F26A5C2020472 /* SeparatorTableCell.swift in Sources */,
				0A7F5B77B9A8F11B77C97932 /* SiteTableViewController.swift in Sources */,
				7677FD8B0A94937517A4F68C /* SnackBar.swift in Sources */,
				BC5B2AD9C9E60D1E150E93FE /* TabsButton.swift in Sources */,
				EB00A6871E1C071000680DB8 /* ad_block_client.cc in Sources */,
				BD9C531DFE96D6AAFAE33103 /* Theme.swift in Sources */,
				10443C68C8505F7FDDE1C6F2 /* ThumbnailCell.swift in Sources */,
				E9788E828C3C9FEF2E9BD34E /* ToggleButton.swift in Sources */,
				98AAC06AB032F173C2F60733 /* Toolbar.swift in Sources */,
				EEEF79E07492339CF13D856A /* TwoLineCell.swift in Sources */,
				3696DC8F3824B7E55FDE2466 /* SpotlightHelper.swift in Sources */,
				E7026A766AA17FE4022C8F83 /* NSUserDefaultsPrefs.swift in Sources */,
				8965A29E31FCD0820A3E9522 /* Profile.swift in Sources */,
				81EC5F76660605C95BC58868 /* UIImage+ImageEffects.m in Sources */,
				3563A3B2A9E9EBECDBAF688C /* RXMLElement.m in Sources */,
				1610DE47378FA4C024E4F384 /* UIImageViewAligned.m in Sources */,
				05CB8811A90FFA41ACBFA3E5 /* AboutUtils.swift in Sources */,
				8B8862C9D4EECB136E146B2B /* DynamicFontHelper.swift in Sources */,
				0898F8B2D74306D3F75DA1F1 /* GeometryExtensions.swift in Sources */,
				0D9650FB68A8312C170546DE /* UIViewExtensions.swift in Sources */,
				C3424B76234256F7426F3A7D /* FaviconFetcher.swift in Sources */,
				32AFA6803EED54948FC69908 /* MenuHelper.swift in Sources */,
				8C0901558DCB4A138F977DCE /* Swizzling.m in Sources */,
				8201EBEC8C36EDD93D330A07 /* Try.m in Sources */,
			);
			runOnlyForDeploymentPostprocessing = 0;
		};
/* End PBXSourcesBuildPhase section */

/* Begin PBXTargetDependency section */
		0B742CCE1B32493800EE9264 /* PBXTargetDependency */ = {
			isa = PBXTargetDependency;
			name = sqlcipher;
			targetProxy = 0B742CCD1B32493800EE9264 /* PBXContainerItemProxy */;
		};
		288A2D9C1AB8B3260023ABC3 /* PBXTargetDependency */ = {
			isa = PBXTargetDependency;
			target = 288A2D851AB8B3260023ABC3 /* Shared */;
			targetProxy = 288A2D9B1AB8B3260023ABC3 /* PBXContainerItemProxy */;
		};
		2FCAE2271ABB51F800877008 /* PBXTargetDependency */ = {
			isa = PBXTargetDependency;
			target = 2FCAE2191ABB51F800877008 /* Storage */;
			targetProxy = 2FCAE2261ABB51F800877008 /* PBXContainerItemProxy */;
		};
		2FCAE2291ABB51F800877008 /* PBXTargetDependency */ = {
			isa = PBXTargetDependency;
			target = F84B21BD1A090F8100AAB793 /* Client */;
			targetProxy = 2FCAE2281ABB51F800877008 /* PBXContainerItemProxy */;
		};
		2FCAE2301ABB51F800877008 /* PBXTargetDependency */ = {
			isa = PBXTargetDependency;
			target = 2FCAE2191ABB51F800877008 /* Storage */;
			targetProxy = 2FCAE22F1ABB51F800877008 /* PBXContainerItemProxy */;
		};
		2FCAE23C1ABB520700877008 /* PBXTargetDependency */ = {
			isa = PBXTargetDependency;
			target = 288A2D851AB8B3260023ABC3 /* Shared */;
			targetProxy = 2FCAE23B1ABB520700877008 /* PBXContainerItemProxy */;
		};
		7B9A62F91C400303005C83DC /* PBXTargetDependency */ = {
			isa = PBXTargetDependency;
			name = "SQLite iOS";
			targetProxy = 7B9A62F81C400303005C83DC /* PBXContainerItemProxy */;
		};
		E4D567251ADECE2700F1EFE7 /* PBXTargetDependency */ = {
			isa = PBXTargetDependency;
			target = E4D567171ADECE2700F1EFE7 /* ReadingList */;
			targetProxy = E4D567241ADECE2700F1EFE7 /* PBXContainerItemProxy */;
		};
		E4D567271ADECE2800F1EFE7 /* PBXTargetDependency */ = {
			isa = PBXTargetDependency;
			target = F84B21BD1A090F8100AAB793 /* Client */;
			targetProxy = E4D567261ADECE2800F1EFE7 /* PBXContainerItemProxy */;
		};
		E4D5672E1ADECE2800F1EFE7 /* PBXTargetDependency */ = {
			isa = PBXTargetDependency;
			target = E4D567171ADECE2700F1EFE7 /* ReadingList */;
			targetProxy = E4D5672D1ADECE2800F1EFE7 /* PBXContainerItemProxy */;
		};
		E6F965141B2F1CF20034B023 /* PBXTargetDependency */ = {
			isa = PBXTargetDependency;
			target = 288A2D851AB8B3260023ABC3 /* Shared */;
			targetProxy = E63CD1B11B31B66400A63AFF /* PBXContainerItemProxy */;
		};
		E6F9653A1B2F1D330034B023 /* PBXTargetDependency */ = {
			isa = PBXTargetDependency;
			target = F84B21BD1A090F8100AAB793 /* Client */;
			targetProxy = E63CD1B21B31B66400A63AFF /* PBXContainerItemProxy */;
		};
		EB0F425A1C9A46D800676650 /* PBXTargetDependency */ = {
			isa = PBXTargetDependency;
			target = EB0F42501C9A46D800676650 /* BraveShareTo */;
			targetProxy = EB0F42591C9A46D800676650 /* PBXContainerItemProxy */;
		};
		EB53D1011D9C2BB20093077A /* PBXTargetDependency */ = {
			isa = PBXTargetDependency;
			target = F84B21BD1A090F8100AAB793 /* Client */;
			targetProxy = EB53D1001D9C2BB20093077A /* PBXContainerItemProxy */;
		};
		EB8E9B361C7CB4E1003AA90E /* PBXTargetDependency */ = {
			isa = PBXTargetDependency;
			target = F84B21BD1A090F8100AAB793 /* Client */;
			targetProxy = EB8E9B371C7CB4E1003AA90E /* PBXContainerItemProxy */;
		};
/* End PBXTargetDependency section */

/* Begin PBXVariantGroup section */
		EB4E15DB1DB7F36600A4C7EA /* Localizable.strings */ = {
			isa = PBXVariantGroup;
			children = (
				EB4E15DC1DB7F36600A4C7EA /* de */,
				EB4E15DD1DB7F36600A4C7EA /* en */,
				EB4E15DE1DB7F36600A4C7EA /* es */,
				EB4E15DF1DB7F36600A4C7EA /* fr */,
				EB4E15E01DB7F36600A4C7EA /* id-ID */,
				EB4E15E11DB7F36600A4C7EA /* id */,
				EB4E15E21DB7F36600A4C7EA /* it */,
				EB4E15E31DB7F36600A4C7EA /* ja */,
				EB4E15E41DB7F36600A4C7EA /* ko-KR */,
				EB4E15E51DB7F36600A4C7EA /* ms */,
				EB4E15E61DB7F36600A4C7EA /* nb */,
				EB4E15E71DB7F36600A4C7EA /* pl */,
				EB4E15E81DB7F36600A4C7EA /* pt-BR */,
				EB4E15E91DB7F36600A4C7EA /* ru */,
				EB4E15EA1DB7F36600A4C7EA /* uk */,
				EB4E15EB1DB7F36600A4C7EA /* zh-TW */,
				EB4E15EC1DB7F36600A4C7EA /* zh */,
			);
			name = Localizable.strings;
			sourceTree = "<group>";
		};
		EB4E15EF1DB7F3BA00A4C7EA /* BraveShareToInfoPlist.strings */ = {
			isa = PBXVariantGroup;
			children = (
				EB4E15F01DB7F3BA00A4C7EA /* de */,
				EB4E15F11DB7F3BA00A4C7EA /* en */,
				EB4E15F21DB7F3BA00A4C7EA /* es */,
				EB4E15F31DB7F3BA00A4C7EA /* fr */,
				EB4E15F41DB7F3BA00A4C7EA /* id-ID */,
				EB4E15F51DB7F3BA00A4C7EA /* id */,
				EB4E15F61DB7F3BA00A4C7EA /* it */,
				EB4E15F71DB7F3BA00A4C7EA /* ja */,
				EB4E15F81DB7F3BA00A4C7EA /* ko-KR */,
				EB4E15F91DB7F3BA00A4C7EA /* ms */,
				EB4E15FA1DB7F3BA00A4C7EA /* pl */,
				EB4E15FB1DB7F3BA00A4C7EA /* pt-BR */,
				EB4E15FC1DB7F3BA00A4C7EA /* ru */,
				EB4E15FD1DB7F3BA00A4C7EA /* uk */,
				EB4E15FE1DB7F3BA00A4C7EA /* zh-TW */,
				EB4E15FF1DB7F3BA00A4C7EA /* zh */,
			);
			name = BraveShareToInfoPlist.strings;
			sourceTree = "<group>";
		};
/* End PBXVariantGroup section */

/* Begin XCBuildConfiguration section */
		288A2DA01AB8B3260023ABC3 /* Debug */ = {
			isa = XCBuildConfiguration;
			buildSettings = {
				APPLICATION_EXTENSION_API_ONLY = YES;
				CLANG_ENABLE_MODULES = YES;
				CURRENT_PROJECT_VERSION = 5;
				DEFINES_MODULE = YES;
				DYLIB_COMPATIBILITY_VERSION = 1;
				DYLIB_CURRENT_VERSION = 5;
				DYLIB_INSTALL_NAME_BASE = "@rpath";
				GCC_PREPROCESSOR_DEFINITIONS = (
					"DEBUG=1",
					"$(inherited)",
				);
				INFOPLIST_FILE = "Shared/Supporting Files/Info.plist";
				INSTALL_PATH = "$(LOCAL_LIBRARY_DIR)/Frameworks";
				LD_RUNPATH_SEARCH_PATHS = "$(inherited) @executable_path/Frameworks @loader_path/Frameworks";
				PRODUCT_BUNDLE_IDENTIFIER = "$(CUSTOM_BUNDLE_ID).$(PRODUCT_NAME)";
				PRODUCT_NAME = "$(TARGET_NAME)";
				SKIP_INSTALL = YES;
				SWIFT_OBJC_BRIDGING_HEADER = "$SRCROOT/Shared/Shared-Bridging-Header.h";
				SWIFT_OPTIMIZATION_LEVEL = "-Onone";
				SWIFT_VERSION = 2.3;
				VERSIONING_SYSTEM = "apple-generic";
				VERSION_INFO_PREFIX = "";
			};
			name = Debug;
		};
		2FCAE2341ABB51F900877008 /* Debug */ = {
			isa = XCBuildConfiguration;
			buildSettings = {
				APPLICATION_EXTENSION_API_ONLY = YES;
				CURRENT_PROJECT_VERSION = 5;
				DEFINES_MODULE = YES;
				DYLIB_COMPATIBILITY_VERSION = 1;
				DYLIB_CURRENT_VERSION = 5;
				DYLIB_INSTALL_NAME_BASE = "@rpath";
				GCC_PREPROCESSOR_DEFINITIONS = (
					"DEBUG=1",
					"$(inherited)",
				);
				HEADER_SEARCH_PATHS = (
					"$(inherited)",
					/Applications/Xcode.app/Contents/Developer/Toolchains/XcodeDefault.xctoolchain/usr/include,
					$SRCROOT/sqlcipher,
				);
				INFOPLIST_FILE = Storage/Info.plist;
				INSTALL_PATH = "$(LOCAL_LIBRARY_DIR)/Frameworks";
				LD_RUNPATH_SEARCH_PATHS = "$(inherited) @executable_path/Frameworks @loader_path/Frameworks";
				OTHER_CFLAGS = "-DSQLITE_HAS_CODEC";
				OTHER_LDFLAGS = "-ObjC";
				PRODUCT_BUNDLE_IDENTIFIER = "$(CUSTOM_BUNDLE_ID).$(PRODUCT_NAME)";
				PRODUCT_NAME = "$(TARGET_NAME)";
				SKIP_INSTALL = YES;
				SWIFT_OBJC_BRIDGING_HEADER = "$SRCROOT/Storage/Storage-Bridging-Header.h";
				SWIFT_VERSION = 2.3;
				VERSIONING_SYSTEM = "apple-generic";
				VERSION_INFO_PREFIX = "";
			};
			name = Debug;
		};
		2FCAE2381ABB51F900877008 /* Debug */ = {
			isa = XCBuildConfiguration;
			buildSettings = {
				GCC_PREPROCESSOR_DEFINITIONS = (
					"DEBUG=1",
					"$(inherited)",
				);
				INFOPLIST_FILE = StorageTests/Info.plist;
				LD_RUNPATH_SEARCH_PATHS = "$(inherited) @executable_path/Frameworks @loader_path/Frameworks";
				PRODUCT_BUNDLE_IDENTIFIER = "$(CUSTOM_BUNDLE_ID).$(PRODUCT_NAME)";
				PRODUCT_NAME = "$(TARGET_NAME)";
				SWIFT_OBJC_BRIDGING_HEADER = "$SRCROOT/Storage/Storage-Bridging-Header.h";
				SWIFT_VERSION = 2.3;
				TEST_HOST = "$(BUILT_PRODUCTS_DIR)/Client.app/Client";
			};
			name = Debug;
		};
		E448FC9D1AEE7A6000869B6C /* Release */ = {
			isa = XCBuildConfiguration;
			baseConfigurationReference = EB4A77361CC97AC50088E774 /* BaseConfig.xcconfig */;
			buildSettings = {
				ALWAYS_SEARCH_USER_PATHS = NO;
				APPLICATION_EXTENSION_API_ONLY = NO;
				CLANG_ALLOW_NON_MODULAR_INCLUDES_IN_FRAMEWORK_MODULES = YES;
				CLANG_CXX_LANGUAGE_STANDARD = "gnu++0x";
				CLANG_CXX_LIBRARY = "libc++";
				CLANG_ENABLE_MODULES = YES;
				CLANG_ENABLE_OBJC_ARC = YES;
				CLANG_WARN_BOOL_CONVERSION = YES;
				CLANG_WARN_CONSTANT_CONVERSION = YES;
				CLANG_WARN_DIRECT_OBJC_ISA_USAGE = YES_ERROR;
				CLANG_WARN_EMPTY_BODY = YES;
				CLANG_WARN_ENUM_CONVERSION = YES;
				CLANG_WARN_INT_CONVERSION = YES;
				CLANG_WARN_OBJC_ROOT_CLASS = YES_ERROR;
				CLANG_WARN_UNREACHABLE_CODE = YES;
				CLANG_WARN__DUPLICATE_METHOD_MATCH = YES;
				CONFIGURATION_BUILD_DIR = "$(BUILD_DIR)/Release$(EFFECTIVE_PLATFORM_NAME)";
				COPY_PHASE_STRIP = YES;
				ENABLE_NS_ASSERTIONS = NO;
				ENABLE_STRICT_OBJC_MSGSEND = YES;
				GCC_C_LANGUAGE_STANDARD = gnu99;
				GCC_WARN_64_TO_32_BIT_CONVERSION = YES;
				GCC_WARN_ABOUT_RETURN_TYPE = YES_ERROR;
				GCC_WARN_UNDECLARED_SELECTOR = YES;
				GCC_WARN_UNINITIALIZED_AUTOS = YES_AGGRESSIVE;
				GCC_WARN_UNUSED_FUNCTION = YES;
				GCC_WARN_UNUSED_VARIABLE = YES;
				HEADER_SEARCH_PATHS = (
					"$(inherited)",
					/Applications/Xcode.app/Contents/Developer/Toolchains/XcodeDefault.xctoolchain/usr/include,
					$SRCROOT/,
					$SDKROOT/usr/include/libxml2,
				);
				MTL_ENABLE_DEBUG_INFO = NO;
				OTHER_LDFLAGS = (
					"-ObjC",
					"-lxml2",
				);
				SDKROOT = iphoneos;
				SWIFT_INCLUDE_PATHS = "$(PROJECT_DIR)/Storage/modules";
				SWIFT_OBJC_BRIDGING_HEADER = "$SRCROOT/Client-Bridging-Header.h";
				SWIFT_OPTIMIZATION_LEVEL = "-O";
				TARGETED_DEVICE_FAMILY = "1,2";
				VALIDATE_PRODUCT = YES;
			};
			name = Release;
		};
		E448FC9E1AEE7A6000869B6C /* Release */ = {
			isa = XCBuildConfiguration;
			buildSettings = {
				ALWAYS_EMBED_SWIFT_STANDARD_LIBRARIES = YES;
				ASSETCATALOG_COMPILER_APPICON_NAME = AppIcon;
				CODE_SIGN_ENTITLEMENTS = brave/Brave.entitlements;
				DEVELOPMENT_TEAM = "";
				EMBEDDED_CONTENT_CONTAINS_SWIFT = YES;
				HEADER_SEARCH_PATHS = (
					"$(inherited)",
					/Applications/Xcode.app/Contents/Developer/Toolchains/XcodeDefault.xctoolchain/usr/include,
				);
				INFOPLIST_FILE = brave/BraveInfo.plist;
				LD_RUNPATH_SEARCH_PATHS = "$(inherited) @executable_path/Frameworks";
				OTHER_LDFLAGS = "-ObjC";
				PRODUCT_BUNDLE_IDENTIFIER = "$(CUSTOM_BUNDLE_ID)";
				PRODUCT_MODULE_NAME = Client;
				PRODUCT_NAME = Client;
				SWIFT_OBJC_BRIDGING_HEADER = "$SRCROOT/Client-Bridging-Header.h";
				"SWIFT_OBJC_BRIDGING_HEADER[arch=*]" = "Client-Bridging-Header.h";
				SWIFT_VERSION = 2.3;
				TARGETED_DEVICE_FAMILY = "1,2";
			};
			name = Release;
		};
		E448FCA31AEE7A6000869B6C /* Release */ = {
			isa = XCBuildConfiguration;
			buildSettings = {
				ALWAYS_SEARCH_USER_PATHS = NO;
				APPLICATION_EXTENSION_API_ONLY = YES;
				CLANG_CXX_LANGUAGE_STANDARD = "gnu++0x";
				CLANG_CXX_LIBRARY = "libc++";
				CLANG_ENABLE_MODULES = YES;
				CLANG_ENABLE_OBJC_ARC = YES;
				CLANG_WARN_BOOL_CONVERSION = YES;
				CLANG_WARN_CONSTANT_CONVERSION = YES;
				CLANG_WARN_DIRECT_OBJC_ISA_USAGE = YES_ERROR;
				CLANG_WARN_EMPTY_BODY = YES;
				CLANG_WARN_ENUM_CONVERSION = YES;
				CLANG_WARN_INT_CONVERSION = YES;
				CLANG_WARN_OBJC_ROOT_CLASS = YES_ERROR;
				CLANG_WARN_UNREACHABLE_CODE = YES;
				CLANG_WARN__DUPLICATE_METHOD_MATCH = YES;
				COPY_PHASE_STRIP = NO;
				CURRENT_PROJECT_VERSION = 5;
				DEFINES_MODULE = YES;
				DYLIB_COMPATIBILITY_VERSION = 1;
				DYLIB_CURRENT_VERSION = 5;
				DYLIB_INSTALL_NAME_BASE = "@rpath";
				ENABLE_NS_ASSERTIONS = NO;
				ENABLE_STRICT_OBJC_MSGSEND = YES;
				GCC_C_LANGUAGE_STANDARD = gnu99;
				GCC_WARN_64_TO_32_BIT_CONVERSION = YES;
				GCC_WARN_ABOUT_RETURN_TYPE = YES_ERROR;
				GCC_WARN_UNDECLARED_SELECTOR = YES;
				GCC_WARN_UNINITIALIZED_AUTOS = YES_AGGRESSIVE;
				GCC_WARN_UNUSED_FUNCTION = YES;
				GCC_WARN_UNUSED_VARIABLE = YES;
				INFOPLIST_FILE = "Shared/Supporting Files/Info.plist";
				INSTALL_PATH = "$(LOCAL_LIBRARY_DIR)/Frameworks";
				LD_RUNPATH_SEARCH_PATHS = "$(inherited) @executable_path/Frameworks @loader_path/Frameworks";
				MTL_ENABLE_DEBUG_INFO = NO;
				PRODUCT_BUNDLE_IDENTIFIER = "$(CUSTOM_BUNDLE_ID).$(PRODUCT_NAME)";
				PRODUCT_NAME = "$(TARGET_NAME)";
				SDKROOT = iphoneos;
				SKIP_INSTALL = YES;
				SWIFT_OBJC_BRIDGING_HEADER = "$SRCROOT/Shared/Shared-Bridging-Header.h";
				SWIFT_VERSION = 2.3;
				TARGETED_DEVICE_FAMILY = "1,2";
				VALIDATE_PRODUCT = YES;
				VERSIONING_SYSTEM = "apple-generic";
				VERSION_INFO_PREFIX = "";
			};
			name = Release;
		};
		E448FCA41AEE7A6000869B6C /* Release */ = {
			isa = XCBuildConfiguration;
			buildSettings = {
				ALWAYS_SEARCH_USER_PATHS = NO;
				APPLICATION_EXTENSION_API_ONLY = YES;
				CLANG_CXX_LANGUAGE_STANDARD = "gnu++0x";
				CLANG_CXX_LIBRARY = "libc++";
				CLANG_ENABLE_MODULES = YES;
				CLANG_ENABLE_OBJC_ARC = YES;
				CLANG_WARN_BOOL_CONVERSION = YES;
				CLANG_WARN_CONSTANT_CONVERSION = YES;
				CLANG_WARN_DIRECT_OBJC_ISA_USAGE = YES_ERROR;
				CLANG_WARN_EMPTY_BODY = YES;
				CLANG_WARN_ENUM_CONVERSION = YES;
				CLANG_WARN_INT_CONVERSION = YES;
				CLANG_WARN_OBJC_ROOT_CLASS = YES_ERROR;
				CLANG_WARN_UNREACHABLE_CODE = YES;
				CLANG_WARN__DUPLICATE_METHOD_MATCH = YES;
				COPY_PHASE_STRIP = NO;
				CURRENT_PROJECT_VERSION = 5;
				DEFINES_MODULE = YES;
				DYLIB_COMPATIBILITY_VERSION = 1;
				DYLIB_CURRENT_VERSION = 5;
				DYLIB_INSTALL_NAME_BASE = "@rpath";
				ENABLE_NS_ASSERTIONS = NO;
				ENABLE_STRICT_OBJC_MSGSEND = YES;
				GCC_C_LANGUAGE_STANDARD = gnu99;
				GCC_WARN_64_TO_32_BIT_CONVERSION = YES;
				GCC_WARN_ABOUT_RETURN_TYPE = YES_ERROR;
				GCC_WARN_UNDECLARED_SELECTOR = YES;
				GCC_WARN_UNINITIALIZED_AUTOS = YES_AGGRESSIVE;
				GCC_WARN_UNUSED_FUNCTION = YES;
				GCC_WARN_UNUSED_VARIABLE = YES;
				HEADER_SEARCH_PATHS = (
					"$(inherited)",
					/Applications/Xcode.app/Contents/Developer/Toolchains/XcodeDefault.xctoolchain/usr/include,
					"$SRCROOT/sqlcipher/**",
				);
				INFOPLIST_FILE = Storage/Info.plist;
				INSTALL_PATH = "$(LOCAL_LIBRARY_DIR)/Frameworks";
				LD_RUNPATH_SEARCH_PATHS = "$(inherited) @executable_path/Frameworks @loader_path/Frameworks";
				MTL_ENABLE_DEBUG_INFO = NO;
				OTHER_CFLAGS = "-DSQLITE_HAS_CODEC";
				OTHER_LDFLAGS = "-ObjC";
				PRODUCT_BUNDLE_IDENTIFIER = "$(CUSTOM_BUNDLE_ID).$(PRODUCT_NAME)";
				PRODUCT_NAME = "$(TARGET_NAME)";
				SDKROOT = iphoneos;
				SKIP_INSTALL = YES;
				SWIFT_OBJC_BRIDGING_HEADER = "$SRCROOT/Storage/Storage-Bridging-Header.h";
				SWIFT_VERSION = 2.3;
				TARGETED_DEVICE_FAMILY = "1,2";
				VALIDATE_PRODUCT = YES;
				VERSIONING_SYSTEM = "apple-generic";
				VERSION_INFO_PREFIX = "";
			};
			name = Release;
		};
		E448FCA51AEE7A6000869B6C /* Release */ = {
			isa = XCBuildConfiguration;
			buildSettings = {
				ALWAYS_SEARCH_USER_PATHS = NO;
				CLANG_CXX_LANGUAGE_STANDARD = "gnu++0x";
				CLANG_CXX_LIBRARY = "libc++";
				CLANG_ENABLE_MODULES = YES;
				CLANG_ENABLE_OBJC_ARC = YES;
				CLANG_WARN_BOOL_CONVERSION = YES;
				CLANG_WARN_CONSTANT_CONVERSION = YES;
				CLANG_WARN_DIRECT_OBJC_ISA_USAGE = YES_ERROR;
				CLANG_WARN_EMPTY_BODY = YES;
				CLANG_WARN_ENUM_CONVERSION = YES;
				CLANG_WARN_INT_CONVERSION = YES;
				CLANG_WARN_OBJC_ROOT_CLASS = YES_ERROR;
				CLANG_WARN_UNREACHABLE_CODE = YES;
				CLANG_WARN__DUPLICATE_METHOD_MATCH = YES;
				COPY_PHASE_STRIP = NO;
				ENABLE_NS_ASSERTIONS = NO;
				ENABLE_STRICT_OBJC_MSGSEND = YES;
				GCC_C_LANGUAGE_STANDARD = gnu99;
				GCC_WARN_64_TO_32_BIT_CONVERSION = YES;
				GCC_WARN_ABOUT_RETURN_TYPE = YES_ERROR;
				GCC_WARN_UNDECLARED_SELECTOR = YES;
				GCC_WARN_UNINITIALIZED_AUTOS = YES_AGGRESSIVE;
				GCC_WARN_UNUSED_FUNCTION = YES;
				GCC_WARN_UNUSED_VARIABLE = YES;
				INFOPLIST_FILE = StorageTests/Info.plist;
				LD_RUNPATH_SEARCH_PATHS = "$(inherited) @executable_path/Frameworks @loader_path/Frameworks";
				MTL_ENABLE_DEBUG_INFO = NO;
				PRODUCT_BUNDLE_IDENTIFIER = "$(CUSTOM_BUNDLE_ID).$(PRODUCT_NAME)";
				PRODUCT_NAME = "$(TARGET_NAME)";
				SDKROOT = iphoneos;
				SWIFT_OBJC_BRIDGING_HEADER = "$SRCROOT/Storage/Storage-Bridging-Header.h";
				SWIFT_VERSION = 2.3;
				TEST_HOST = "$(BUILT_PRODUCTS_DIR)/Client.app/Client";
				VALIDATE_PRODUCT = YES;
			};
			name = Release;
		};
		E448FCAA1AEE7A6000869B6C /* Release */ = {
			isa = XCBuildConfiguration;
			buildSettings = {
				ALWAYS_SEARCH_USER_PATHS = NO;
				APPLICATION_EXTENSION_API_ONLY = YES;
				CLANG_CXX_LANGUAGE_STANDARD = "gnu++0x";
				CLANG_CXX_LIBRARY = "libc++";
				CLANG_ENABLE_MODULES = YES;
				CLANG_ENABLE_OBJC_ARC = YES;
				CLANG_WARN_BOOL_CONVERSION = YES;
				CLANG_WARN_CONSTANT_CONVERSION = YES;
				CLANG_WARN_DIRECT_OBJC_ISA_USAGE = YES_ERROR;
				CLANG_WARN_EMPTY_BODY = YES;
				CLANG_WARN_ENUM_CONVERSION = YES;
				CLANG_WARN_INT_CONVERSION = YES;
				CLANG_WARN_OBJC_ROOT_CLASS = YES_ERROR;
				CLANG_WARN_UNREACHABLE_CODE = YES;
				CLANG_WARN__DUPLICATE_METHOD_MATCH = YES;
				COPY_PHASE_STRIP = NO;
				CURRENT_PROJECT_VERSION = 5;
				DEBUG_INFORMATION_FORMAT = "dwarf-with-dsym";
				DEFINES_MODULE = YES;
				DYLIB_COMPATIBILITY_VERSION = 1;
				DYLIB_CURRENT_VERSION = 5;
				DYLIB_INSTALL_NAME_BASE = "@rpath";
				ENABLE_NS_ASSERTIONS = NO;
				ENABLE_STRICT_OBJC_MSGSEND = YES;
				GCC_C_LANGUAGE_STANDARD = gnu99;
				GCC_NO_COMMON_BLOCKS = YES;
				GCC_WARN_64_TO_32_BIT_CONVERSION = YES;
				GCC_WARN_ABOUT_RETURN_TYPE = YES_ERROR;
				GCC_WARN_UNDECLARED_SELECTOR = YES;
				GCC_WARN_UNINITIALIZED_AUTOS = YES_AGGRESSIVE;
				GCC_WARN_UNUSED_FUNCTION = YES;
				GCC_WARN_UNUSED_VARIABLE = YES;
				INFOPLIST_FILE = ReadingList/Info.plist;
				INSTALL_PATH = "$(LOCAL_LIBRARY_DIR)/Frameworks";
				LD_RUNPATH_SEARCH_PATHS = "$(inherited) @executable_path/Frameworks @loader_path/Frameworks";
				MTL_ENABLE_DEBUG_INFO = NO;
				PRODUCT_BUNDLE_IDENTIFIER = "$(CUSTOM_BUNDLE_ID).$(PRODUCT_NAME)";
				PRODUCT_NAME = "$(TARGET_NAME)";
				SDKROOT = iphoneos;
				SKIP_INSTALL = YES;
				SWIFT_INSTALL_OBJC_HEADER = YES;
				SWIFT_OBJC_BRIDGING_HEADER = "";
				SWIFT_VERSION = 2.3;
				TARGETED_DEVICE_FAMILY = "1,2";
				VALIDATE_PRODUCT = YES;
				VERSIONING_SYSTEM = "apple-generic";
				VERSION_INFO_PREFIX = "";
			};
			name = Release;
		};
		E448FCAB1AEE7A6000869B6C /* Release */ = {
			isa = XCBuildConfiguration;
			buildSettings = {
				ALWAYS_SEARCH_USER_PATHS = NO;
				CLANG_CXX_LANGUAGE_STANDARD = "gnu++0x";
				CLANG_CXX_LIBRARY = "libc++";
				CLANG_ENABLE_MODULES = YES;
				CLANG_ENABLE_OBJC_ARC = YES;
				CLANG_WARN_BOOL_CONVERSION = YES;
				CLANG_WARN_CONSTANT_CONVERSION = YES;
				CLANG_WARN_DIRECT_OBJC_ISA_USAGE = YES_ERROR;
				CLANG_WARN_EMPTY_BODY = YES;
				CLANG_WARN_ENUM_CONVERSION = YES;
				CLANG_WARN_INT_CONVERSION = YES;
				CLANG_WARN_OBJC_ROOT_CLASS = YES_ERROR;
				CLANG_WARN_UNREACHABLE_CODE = YES;
				CLANG_WARN__DUPLICATE_METHOD_MATCH = YES;
				COPY_PHASE_STRIP = NO;
				DEBUG_INFORMATION_FORMAT = "dwarf-with-dsym";
				ENABLE_NS_ASSERTIONS = NO;
				ENABLE_STRICT_OBJC_MSGSEND = YES;
				GCC_C_LANGUAGE_STANDARD = gnu99;
				GCC_NO_COMMON_BLOCKS = YES;
				GCC_WARN_64_TO_32_BIT_CONVERSION = YES;
				GCC_WARN_ABOUT_RETURN_TYPE = YES_ERROR;
				GCC_WARN_UNDECLARED_SELECTOR = YES;
				GCC_WARN_UNINITIALIZED_AUTOS = YES_AGGRESSIVE;
				GCC_WARN_UNUSED_FUNCTION = YES;
				GCC_WARN_UNUSED_VARIABLE = YES;
				INFOPLIST_FILE = ReadingListTests/Info.plist;
				LD_RUNPATH_SEARCH_PATHS = "$(inherited) @executable_path/Frameworks @loader_path/Frameworks";
				MTL_ENABLE_DEBUG_INFO = NO;
				PRODUCT_BUNDLE_IDENTIFIER = "$(CUSTOM_BUNDLE_ID).$(PRODUCT_NAME)";
				PRODUCT_NAME = "$(TARGET_NAME)";
				SDKROOT = iphoneos;
				SWIFT_OBJC_BRIDGING_HEADER = "";
				SWIFT_VERSION = 2.3;
				TEST_HOST = "$(BUILT_PRODUCTS_DIR)/Client.app/Client";
				VALIDATE_PRODUCT = YES;
			};
			name = Release;
		};
		E4D567311ADECE2900F1EFE7 /* Debug */ = {
			isa = XCBuildConfiguration;
			buildSettings = {
				APPLICATION_EXTENSION_API_ONLY = YES;
				CLANG_ENABLE_MODULES = YES;
				CURRENT_PROJECT_VERSION = 5;
				DEBUG_INFORMATION_FORMAT = "dwarf-with-dsym";
				DEFINES_MODULE = YES;
				DYLIB_COMPATIBILITY_VERSION = 1;
				DYLIB_CURRENT_VERSION = 5;
				DYLIB_INSTALL_NAME_BASE = "@rpath";
				GCC_NO_COMMON_BLOCKS = YES;
				GCC_PREPROCESSOR_DEFINITIONS = (
					"DEBUG=1",
					"$(inherited)",
				);
				INFOPLIST_FILE = ReadingList/Info.plist;
				INSTALL_PATH = "$(LOCAL_LIBRARY_DIR)/Frameworks";
				LD_RUNPATH_SEARCH_PATHS = "$(inherited) @executable_path/Frameworks @loader_path/Frameworks";
				PRODUCT_BUNDLE_IDENTIFIER = "$(CUSTOM_BUNDLE_ID).$(PRODUCT_NAME)";
				PRODUCT_NAME = "$(TARGET_NAME)";
				SKIP_INSTALL = YES;
				SWIFT_INSTALL_OBJC_HEADER = YES;
				SWIFT_OBJC_BRIDGING_HEADER = "";
				SWIFT_OPTIMIZATION_LEVEL = "-Onone";
				SWIFT_VERSION = 2.3;
				VERSIONING_SYSTEM = "apple-generic";
				VERSION_INFO_PREFIX = "";
			};
			name = Debug;
		};
		E4D567341ADECE2900F1EFE7 /* Debug */ = {
			isa = XCBuildConfiguration;
			buildSettings = {
				DEBUG_INFORMATION_FORMAT = "dwarf-with-dsym";
				GCC_NO_COMMON_BLOCKS = YES;
				GCC_PREPROCESSOR_DEFINITIONS = (
					"DEBUG=1",
					"$(inherited)",
				);
				INFOPLIST_FILE = ReadingListTests/Info.plist;
				LD_RUNPATH_SEARCH_PATHS = "$(inherited) @executable_path/Frameworks @loader_path/Frameworks";
				PRODUCT_BUNDLE_IDENTIFIER = "$(CUSTOM_BUNDLE_ID).$(PRODUCT_NAME)";
				PRODUCT_NAME = "$(TARGET_NAME)";
				SWIFT_OBJC_BRIDGING_HEADER = "";
				SWIFT_VERSION = 2.3;
				TEST_HOST = "$(BUILT_PRODUCTS_DIR)/Client.app/Client";
			};
			name = Debug;
		};
		E6F965151B2F1CF20034B023 /* Debug */ = {
			isa = XCBuildConfiguration;
			buildSettings = {
				DEBUG_INFORMATION_FORMAT = "dwarf-with-dsym";
				GCC_NO_COMMON_BLOCKS = YES;
				GCC_PREPROCESSOR_DEFINITIONS = (
					"DEBUG=1",
					"$(inherited)",
				);
				INFOPLIST_FILE = SharedTests/Info.plist;
				LD_RUNPATH_SEARCH_PATHS = "$(inherited) @executable_path/Frameworks @loader_path/Frameworks";
				PRODUCT_BUNDLE_IDENTIFIER = "$(CUSTOM_BUNDLE_ID).$(PRODUCT_NAME)";
				PRODUCT_NAME = "$(TARGET_NAME)";
				SWIFT_OBJC_BRIDGING_HEADER = "$SRCROOT/Shared/Shared-Bridging-Header.h";
				TEST_HOST = "$(BUILT_PRODUCTS_DIR)/Client.app/Client";
			};
			name = Debug;
		};
		E6F965171B2F1CF20034B023 /* Release */ = {
			isa = XCBuildConfiguration;
			buildSettings = {
				ALWAYS_SEARCH_USER_PATHS = NO;
				CLANG_CXX_LANGUAGE_STANDARD = "gnu++0x";
				CLANG_CXX_LIBRARY = "libc++";
				CLANG_ENABLE_MODULES = YES;
				CLANG_ENABLE_OBJC_ARC = YES;
				CLANG_WARN_BOOL_CONVERSION = YES;
				CLANG_WARN_CONSTANT_CONVERSION = YES;
				CLANG_WARN_DIRECT_OBJC_ISA_USAGE = YES_ERROR;
				CLANG_WARN_EMPTY_BODY = YES;
				CLANG_WARN_ENUM_CONVERSION = YES;
				CLANG_WARN_INT_CONVERSION = YES;
				CLANG_WARN_OBJC_ROOT_CLASS = YES_ERROR;
				CLANG_WARN_UNREACHABLE_CODE = YES;
				CLANG_WARN__DUPLICATE_METHOD_MATCH = YES;
				COPY_PHASE_STRIP = NO;
				DEBUG_INFORMATION_FORMAT = "dwarf-with-dsym";
				ENABLE_NS_ASSERTIONS = NO;
				ENABLE_STRICT_OBJC_MSGSEND = YES;
				GCC_C_LANGUAGE_STANDARD = gnu99;
				GCC_NO_COMMON_BLOCKS = YES;
				GCC_WARN_64_TO_32_BIT_CONVERSION = YES;
				GCC_WARN_ABOUT_RETURN_TYPE = YES_ERROR;
				GCC_WARN_UNDECLARED_SELECTOR = YES;
				GCC_WARN_UNINITIALIZED_AUTOS = YES_AGGRESSIVE;
				GCC_WARN_UNUSED_FUNCTION = YES;
				GCC_WARN_UNUSED_VARIABLE = YES;
				INFOPLIST_FILE = SharedTests/Info.plist;
				LD_RUNPATH_SEARCH_PATHS = "$(inherited) @executable_path/Frameworks @loader_path/Frameworks";
				MTL_ENABLE_DEBUG_INFO = NO;
				PRODUCT_BUNDLE_IDENTIFIER = "$(CUSTOM_BUNDLE_ID).$(PRODUCT_NAME)";
				PRODUCT_NAME = "$(TARGET_NAME)";
				SDKROOT = iphoneos;
				SWIFT_OBJC_BRIDGING_HEADER = "$SRCROOT/Shared/Shared-Bridging-Header.h";
				TEST_HOST = "$(BUILT_PRODUCTS_DIR)/Client.app/Client";
				VALIDATE_PRODUCT = YES;
			};
			name = Release;
		};
		EB0F425E1C9A46D900676650 /* Debug */ = {
			isa = XCBuildConfiguration;
			buildSettings = {
				DEBUG_INFORMATION_FORMAT = dwarf;
				DEVELOPMENT_TEAM = "";
				GCC_NO_COMMON_BLOCKS = YES;
				INFOPLIST_FILE = BraveShareTo/BraveShareToInfo.plist;
				IPHONEOS_DEPLOYMENT_TARGET = 9.2;
				LD_RUNPATH_SEARCH_PATHS = "$(inherited) @executable_path/Frameworks @executable_path/../../Frameworks";
				PRODUCT_BUNDLE_IDENTIFIER = "$(CUSTOM_BUNDLE_ID).$(PRODUCT_NAME)";
				PRODUCT_NAME = "$(TARGET_NAME)";
				SKIP_INSTALL = YES;
				SWIFT_VERSION = 2.3;
			};
			name = Debug;
		};
		EB0F42601C9A46D900676650 /* Release */ = {
			isa = XCBuildConfiguration;
			buildSettings = {
				ALWAYS_SEARCH_USER_PATHS = NO;
				CLANG_CXX_LANGUAGE_STANDARD = "gnu++0x";
				CLANG_CXX_LIBRARY = "libc++";
				CLANG_ENABLE_MODULES = YES;
				CLANG_ENABLE_OBJC_ARC = YES;
				CLANG_WARN_BOOL_CONVERSION = YES;
				CLANG_WARN_CONSTANT_CONVERSION = YES;
				CLANG_WARN_DIRECT_OBJC_ISA_USAGE = YES_ERROR;
				CLANG_WARN_EMPTY_BODY = YES;
				CLANG_WARN_ENUM_CONVERSION = YES;
				CLANG_WARN_INT_CONVERSION = YES;
				CLANG_WARN_OBJC_ROOT_CLASS = YES_ERROR;
				CLANG_WARN_UNREACHABLE_CODE = YES;
				CLANG_WARN__DUPLICATE_METHOD_MATCH = YES;
				COPY_PHASE_STRIP = NO;
				DEBUG_INFORMATION_FORMAT = "dwarf-with-dsym";
				DEVELOPMENT_TEAM = "";
				ENABLE_NS_ASSERTIONS = NO;
				ENABLE_STRICT_OBJC_MSGSEND = YES;
				GCC_C_LANGUAGE_STANDARD = gnu99;
				GCC_NO_COMMON_BLOCKS = YES;
				GCC_WARN_64_TO_32_BIT_CONVERSION = YES;
				GCC_WARN_ABOUT_RETURN_TYPE = YES_ERROR;
				GCC_WARN_UNDECLARED_SELECTOR = YES;
				GCC_WARN_UNINITIALIZED_AUTOS = YES_AGGRESSIVE;
				GCC_WARN_UNUSED_FUNCTION = YES;
				GCC_WARN_UNUSED_VARIABLE = YES;
				INFOPLIST_FILE = BraveShareTo/BraveShareToInfo.plist;
				IPHONEOS_DEPLOYMENT_TARGET = 9.2;
				LD_RUNPATH_SEARCH_PATHS = "$(inherited) @executable_path/Frameworks @executable_path/../../Frameworks";
				MTL_ENABLE_DEBUG_INFO = NO;
				PRODUCT_BUNDLE_IDENTIFIER = "$(CUSTOM_BUNDLE_ID).$(PRODUCT_NAME)";
				PRODUCT_NAME = "$(TARGET_NAME)";
				SDKROOT = iphoneos;
				SKIP_INSTALL = YES;
				SWIFT_VERSION = 2.3;
				VALIDATE_PRODUCT = YES;
			};
			name = Release;
		};
		EB53D1031D9C2BB20093077A /* Debug */ = {
			isa = XCBuildConfiguration;
			buildSettings = {
				CLANG_ANALYZER_NONNULL = YES;
				DEBUG_INFORMATION_FORMAT = dwarf;
				GCC_NO_COMMON_BLOCKS = YES;
				GCC_PREPROCESSOR_DEFINITIONS = (
					"DEBUG=1",
					"$(inherited)",
				);
				INFOPLIST_FILE = brave/tests_src/Info.plist;
				IPHONEOS_DEPLOYMENT_TARGET = 9.3;
				LD_RUNPATH_SEARCH_PATHS = "@loader_path/Frameworks";
				PRODUCT_BUNDLE_IDENTIFIER = "garvankeeley.org.ui-testing-bundle";
				PRODUCT_NAME = "$(TARGET_NAME)";
				SWIFT_VERSION = 2.3;
				TEST_TARGET_NAME = Client;
			};
			name = Debug;
		};
		EB53D1041D9C2BB20093077A /* Release */ = {
			isa = XCBuildConfiguration;
			buildSettings = {
				CLANG_ANALYZER_NONNULL = YES;
				COPY_PHASE_STRIP = NO;
				DEBUG_INFORMATION_FORMAT = "dwarf-with-dsym";
				GCC_NO_COMMON_BLOCKS = YES;
				INFOPLIST_FILE = brave/tests_src/Info.plist;
				IPHONEOS_DEPLOYMENT_TARGET = 9.3;
				LD_RUNPATH_SEARCH_PATHS = "@loader_path/Frameworks";
				PRODUCT_BUNDLE_IDENTIFIER = "garvankeeley.org.ui-testing-bundle";
				PRODUCT_NAME = "$(TARGET_NAME)";
				SWIFT_VERSION = 2.3;
				TEST_TARGET_NAME = Client;
			};
			name = Release;
		};
		EB8E9B661C7CB4E1003AA90E /* Debug */ = {
			isa = XCBuildConfiguration;
			buildSettings = {
				BUNDLE_LOADER = "$(TEST_HOST)";
				FRAMEWORK_SEARCH_PATHS = (
					"$(inherited)",
					"$(PROJECT_DIR)/Carthage/Build/iOS",
				);
				GCC_PREPROCESSOR_DEFINITIONS = (
					"DEBUG=1",
					"$(inherited)",
				);
				INFOPLIST_FILE = UITests/Info.plist;
				LD_RUNPATH_SEARCH_PATHS = "$(inherited) @executable_path/Frameworks @loader_path/Frameworks";
				OTHER_LDFLAGS = "-ObjC";
				PRODUCT_BUNDLE_IDENTIFIER = "$(CUSTOM_BUNDLE_ID).$(PRODUCT_NAME)";
				PRODUCT_NAME = "$(TARGET_NAME)";
				SWIFT_OBJC_BRIDGING_HEADER = "$SRCROOT/UITests/UITests-Bridging-Header.h";
				SWIFT_VERSION = 2.3;
				TEST_HOST = "$(BUILT_PRODUCTS_DIR)/Client.app/Client";
			};
			name = Debug;
		};
		EB8E9B671C7CB4E1003AA90E /* Release */ = {
			isa = XCBuildConfiguration;
			buildSettings = {
				BUNDLE_LOADER = "$(TEST_HOST)";
				FRAMEWORK_SEARCH_PATHS = (
					"$(inherited)",
					"$(PROJECT_DIR)/Carthage/Build/iOS",
				);
				INFOPLIST_FILE = UITests/Info.plist;
				LD_RUNPATH_SEARCH_PATHS = "$(inherited) @executable_path/Frameworks @loader_path/Frameworks";
				OTHER_LDFLAGS = "-ObjC";
				PRODUCT_BUNDLE_IDENTIFIER = "$(CUSTOM_BUNDLE_ID).$(PRODUCT_NAME)";
				PRODUCT_NAME = "$(TARGET_NAME)";
				SWIFT_OBJC_BRIDGING_HEADER = "$SRCROOT/UITests/UITests-Bridging-Header.h";
				SWIFT_VERSION = 2.3;
				TEST_HOST = "$(BUILT_PRODUCTS_DIR)/Client.app/Client";
			};
			name = Release;
		};
		EB8E9B691C7CB4E1003AA90E /* Release */ = {
			isa = XCBuildConfiguration;
			buildSettings = {
				FRAMEWORK_SEARCH_PATHS = (
					"$(inherited)",
					"$(PROJECT_DIR)/Carthage/Build/iOS",
				);
				OTHER_LDFLAGS = "-ObjC";
				PRODUCT_BUNDLE_IDENTIFIER = "$(CUSTOM_BUNDLE_ID).$(PRODUCT_NAME)";
				PRODUCT_NAME = "$(TARGET_NAME)";
				SWIFT_VERSION = 2.3;
			};
			name = Release;
		};
		F84B21DB1A090F8100AAB793 /* Debug */ = {
			isa = XCBuildConfiguration;
			baseConfigurationReference = EB4A77361CC97AC50088E774 /* BaseConfig.xcconfig */;
			buildSettings = {
				ALWAYS_SEARCH_USER_PATHS = NO;
				APPLICATION_EXTENSION_API_ONLY = NO;
				CLANG_ALLOW_NON_MODULAR_INCLUDES_IN_FRAMEWORK_MODULES = YES;
				CLANG_CXX_LANGUAGE_STANDARD = "gnu++0x";
				CLANG_CXX_LIBRARY = "libc++";
				CLANG_ENABLE_MODULES = YES;
				CLANG_ENABLE_OBJC_ARC = YES;
				CLANG_WARN_BOOL_CONVERSION = YES;
				CLANG_WARN_CONSTANT_CONVERSION = YES;
				CLANG_WARN_DIRECT_OBJC_ISA_USAGE = YES_ERROR;
				CLANG_WARN_EMPTY_BODY = YES;
				CLANG_WARN_ENUM_CONVERSION = YES;
				CLANG_WARN_INT_CONVERSION = YES;
				CLANG_WARN_OBJC_ROOT_CLASS = YES_ERROR;
				CLANG_WARN_UNREACHABLE_CODE = YES;
				CLANG_WARN__DUPLICATE_METHOD_MATCH = YES;
				COPY_PHASE_STRIP = NO;
				ENABLE_STRICT_OBJC_MSGSEND = YES;
				ENABLE_TESTABILITY = YES;
				GCC_C_LANGUAGE_STANDARD = gnu99;
				GCC_DYNAMIC_NO_PIC = NO;
				GCC_OPTIMIZATION_LEVEL = 0;
				GCC_PREPROCESSOR_DEFINITIONS = (
					"DEBUG=1",
					"$(inherited)",
				);
				GCC_SYMBOLS_PRIVATE_EXTERN = NO;
				GCC_WARN_64_TO_32_BIT_CONVERSION = YES;
				GCC_WARN_ABOUT_RETURN_TYPE = YES_ERROR;
				GCC_WARN_UNDECLARED_SELECTOR = YES;
				GCC_WARN_UNINITIALIZED_AUTOS = YES_AGGRESSIVE;
				GCC_WARN_UNUSED_FUNCTION = YES;
				GCC_WARN_UNUSED_VARIABLE = YES;
				HEADER_SEARCH_PATHS = (
					"$(inherited)",
					/Applications/Xcode.app/Contents/Developer/Toolchains/XcodeDefault.xctoolchain/usr/include,
					$SRCROOT/,
					$SDKROOT/usr/include/libxml2,
				);
				MTL_ENABLE_DEBUG_INFO = YES;
				ONLY_ACTIVE_ARCH = YES;
				OTHER_LDFLAGS = (
					"-ObjC",
					"-lxml2",
				);
				SDKROOT = iphoneos;
				SWIFT_INCLUDE_PATHS = "$(PROJECT_DIR)/Storage/modules";
				SWIFT_OBJC_BRIDGING_HEADER = "$SRCROOT/Client-Bridging-Header.h";
				SWIFT_OPTIMIZATION_LEVEL = "-Onone";
				TARGETED_DEVICE_FAMILY = "1,2";
			};
			name = Debug;
		};
		F84B21DE1A090F8100AAB793 /* Debug */ = {
			isa = XCBuildConfiguration;
			buildSettings = {
				ALWAYS_EMBED_SWIFT_STANDARD_LIBRARIES = YES;
				ASSETCATALOG_COMPILER_APPICON_NAME = AppIcon;
				CODE_SIGN_ENTITLEMENTS = brave/Brave.entitlements;
				DEVELOPMENT_TEAM = "";
				EMBEDDED_CONTENT_CONTAINS_SWIFT = YES;
				HEADER_SEARCH_PATHS = (
					"$(inherited)",
					/Applications/Xcode.app/Contents/Developer/Toolchains/XcodeDefault.xctoolchain/usr/include,
				);
				INFOPLIST_FILE = brave/BraveInfo.plist;
				LD_RUNPATH_SEARCH_PATHS = "$(inherited) @executable_path/Frameworks";
				OTHER_LDFLAGS = "-ObjC";
				PRODUCT_BUNDLE_IDENTIFIER = "$(CUSTOM_BUNDLE_ID)";
				PRODUCT_MODULE_NAME = Client;
				PRODUCT_NAME = Client;
				SWIFT_OBJC_BRIDGING_HEADER = "$SRCROOT/Client-Bridging-Header.h";
				"SWIFT_OBJC_BRIDGING_HEADER[arch=*]" = "Client-Bridging-Header.h";
				SWIFT_VERSION = 2.3;
				TARGETED_DEVICE_FAMILY = "1,2";
			};
			name = Debug;
		};
/* End XCBuildConfiguration section */

/* Begin XCConfigurationList section */
		288A2D9F1AB8B3260023ABC3 /* Build configuration list for PBXNativeTarget "Shared" */ = {
			isa = XCConfigurationList;
			buildConfigurations = (
				288A2DA01AB8B3260023ABC3 /* Debug */,
				E448FCA31AEE7A6000869B6C /* Release */,
			);
			defaultConfigurationIsVisible = 0;
			defaultConfigurationName = Debug;
		};
		2FCAE2331ABB51F900877008 /* Build configuration list for PBXNativeTarget "Storage" */ = {
			isa = XCConfigurationList;
			buildConfigurations = (
				2FCAE2341ABB51F900877008 /* Debug */,
				E448FCA41AEE7A6000869B6C /* Release */,
			);
			defaultConfigurationIsVisible = 0;
			defaultConfigurationName = Debug;
		};
		2FCAE2371ABB51F900877008 /* Build configuration list for PBXNativeTarget "StorageTests" */ = {
			isa = XCConfigurationList;
			buildConfigurations = (
				2FCAE2381ABB51F900877008 /* Debug */,
				E448FCA51AEE7A6000869B6C /* Release */,
			);
			defaultConfigurationIsVisible = 0;
			defaultConfigurationName = Debug;
		};
		E4D567531ADECE2900F1EFE7 /* Build configuration list for PBXNativeTarget "ReadingList" */ = {
			isa = XCConfigurationList;
			buildConfigurations = (
				E4D567311ADECE2900F1EFE7 /* Debug */,
				E448FCAA1AEE7A6000869B6C /* Release */,
			);
			defaultConfigurationIsVisible = 0;
			defaultConfigurationName = Debug;
		};
		E4D567541ADECE2900F1EFE7 /* Build configuration list for PBXNativeTarget "ReadingListTests" */ = {
			isa = XCConfigurationList;
			buildConfigurations = (
				E4D567341ADECE2900F1EFE7 /* Debug */,
				E448FCAB1AEE7A6000869B6C /* Release */,
			);
			defaultConfigurationIsVisible = 0;
			defaultConfigurationName = Debug;
		};
		E6F965381B2F1CF20034B023 /* Build configuration list for PBXNativeTarget "SharedTests" */ = {
			isa = XCConfigurationList;
			buildConfigurations = (
				E6F965151B2F1CF20034B023 /* Debug */,
				E6F965171B2F1CF20034B023 /* Release */,
			);
			defaultConfigurationIsVisible = 0;
			defaultConfigurationName = Debug;
		};
		EB0F425D1C9A46D900676650 /* Build configuration list for PBXNativeTarget "BraveShareTo" */ = {
			isa = XCConfigurationList;
			buildConfigurations = (
				EB0F425E1C9A46D900676650 /* Debug */,
				EB0F42601C9A46D900676650 /* Release */,
			);
			defaultConfigurationIsVisible = 0;
			defaultConfigurationName = Debug;
		};
		EB53D1021D9C2BB20093077A /* Build configuration list for PBXNativeTarget "brave-ui-test" */ = {
			isa = XCConfigurationList;
			buildConfigurations = (
				EB53D1031D9C2BB20093077A /* Debug */,
				EB53D1041D9C2BB20093077A /* Release */,
			);
			defaultConfigurationIsVisible = 0;
			defaultConfigurationName = Debug;
		};
		EB8E9B651C7CB4E1003AA90E /* Build configuration list for PBXNativeTarget "brave-unit-KIF-tests" */ = {
			isa = XCConfigurationList;
			buildConfigurations = (
				EB8E9B661C7CB4E1003AA90E /* Debug */,
				EB8E9B671C7CB4E1003AA90E /* Release */,
				EB8E9B691C7CB4E1003AA90E /* Release */,
			);
			defaultConfigurationIsVisible = 0;
			defaultConfigurationName = Debug;
		};
		F84B21B91A090F8100AAB793 /* Build configuration list for PBXProject "Client" */ = {
			isa = XCConfigurationList;
			buildConfigurations = (
				F84B21DB1A090F8100AAB793 /* Debug */,
				E448FC9D1AEE7A6000869B6C /* Release */,
			);
			defaultConfigurationIsVisible = 0;
			defaultConfigurationName = Debug;
		};
		F84B21DD1A090F8100AAB793 /* Build configuration list for PBXNativeTarget "Client" */ = {
			isa = XCConfigurationList;
			buildConfigurations = (
				F84B21DE1A090F8100AAB793 /* Debug */,
				E448FC9E1AEE7A6000869B6C /* Release */,
			);
			defaultConfigurationIsVisible = 0;
			defaultConfigurationName = Debug;
		};
/* End XCConfigurationList section */

/* Begin XCVersionGroup section */
		5C44C0D31E39834600B1FD81 /* Model.xcdatamodeld */ = {
			isa = XCVersionGroup;
			children = (
				5C44C0D41E39834600B1FD81 /* Model.xcdatamodel */,
			);
			currentVersion = 5C44C0D41E39834600B1FD81 /* Model.xcdatamodel */;
			name = Model.xcdatamodeld;
			path = brave/src/data/Model.xcdatamodeld;
			sourceTree = "<group>";
			versionGroupType = wrapper.xcdatamodel;
		};
/* End XCVersionGroup section */
	};
	rootObject = F84B21B61A090F8100AAB793 /* Project object */;
}<|MERGE_RESOLUTION|>--- conflicted
+++ resolved
@@ -574,22 +574,14 @@
 			remoteGlobalIDString = 288A2D851AB8B3260023ABC3;
 			remoteInfo = Shared;
 		};
-<<<<<<< HEAD
-		5C44C0CB1E38479300B1FD81 /* PBXContainerItemProxy */ = {
-=======
 		5C82B4D11E1F5D0F00B8942C /* PBXContainerItemProxy */ = {
->>>>>>> 6d707f22
 			isa = PBXContainerItemProxy;
 			containerPortal = D30EBB5A1C75503800105AE9 /* KIF.xcodeproj */;
 			proxyType = 2;
 			remoteGlobalIDString = FAB89FFC1CAC546900C6DFC1;
 			remoteInfo = KIFFrameworkConsumer;
 		};
-<<<<<<< HEAD
-		5C44C0CD1E38479300B1FD81 /* PBXContainerItemProxy */ = {
-=======
 		5C82B4D31E1F5D0F00B8942C /* PBXContainerItemProxy */ = {
->>>>>>> 6d707f22
 			isa = PBXContainerItemProxy;
 			containerPortal = D30EBB5A1C75503800105AE9 /* KIF.xcodeproj */;
 			proxyType = 2;
@@ -2505,13 +2497,8 @@
 				D30EBB661C75503800105AE9 /* Test Host.app */,
 				D30EBB681C75503800105AE9 /* KIF Tests - XCTest.xctest */,
 				D30EBB6A1C75503800105AE9 /* KIF.framework */,
-<<<<<<< HEAD
-				5C44C0CC1E38479300B1FD81 /* KIFFrameworkConsumer.app */,
-				5C44C0CE1E38479300B1FD81 /* KIFFrameworkConsumerTests.xctest */,
-=======
 				5C82B4D21E1F5D0F00B8942C /* KIFFrameworkConsumer.app */,
 				5C82B4D41E1F5D0F00B8942C /* KIFFrameworkConsumerTests.xctest */,
->>>>>>> 6d707f22
 			);
 			name = Products;
 			sourceTree = "<group>";
@@ -3387,20 +3374,6 @@
 			remoteRef = 0B742CCB1B32491400EE9264 /* PBXContainerItemProxy */;
 			sourceTree = BUILT_PRODUCTS_DIR;
 		};
-<<<<<<< HEAD
-		5C44C0CC1E38479300B1FD81 /* KIFFrameworkConsumer.app */ = {
-			isa = PBXReferenceProxy;
-			fileType = wrapper.application;
-			path = KIFFrameworkConsumer.app;
-			remoteRef = 5C44C0CB1E38479300B1FD81 /* PBXContainerItemProxy */;
-			sourceTree = BUILT_PRODUCTS_DIR;
-		};
-		5C44C0CE1E38479300B1FD81 /* KIFFrameworkConsumerTests.xctest */ = {
-			isa = PBXReferenceProxy;
-			fileType = wrapper.cfbundle;
-			path = KIFFrameworkConsumerTests.xctest;
-			remoteRef = 5C44C0CD1E38479300B1FD81 /* PBXContainerItemProxy */;
-=======
 		5C82B4D21E1F5D0F00B8942C /* KIFFrameworkConsumer.app */ = {
 			isa = PBXReferenceProxy;
 			fileType = wrapper.application;
@@ -3413,7 +3386,6 @@
 			fileType = wrapper.cfbundle;
 			path = KIFFrameworkConsumerTests.xctest;
 			remoteRef = 5C82B4D31E1F5D0F00B8942C /* PBXContainerItemProxy */;
->>>>>>> 6d707f22
 			sourceTree = BUILT_PRODUCTS_DIR;
 		};
 		7B9A62DB1C4002B1005C83DC /* SQLite.framework */ = {
